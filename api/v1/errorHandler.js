--- conflicted
+++ resolved
@@ -176,15 +176,7 @@
     if (nodeEnv === 'development') displayErrorDetails(req, errResponse, err);
     res.status(err.status).json(errResponse);
   } catch (err2) {
-<<<<<<< HEAD
-    // console.log('\n-----ERROR HANDLER CATCH------------------------------');
-    // console.log(err2);
-    // console.log('STACK: ', util.isError(err2) && err2.stack);
-    // console.log('------------------------------------------------------\n');
-    // return next;
-=======
     if (nodeEnv === 'development') displayErrorDetails(req, errResponse, err);
     return next;
->>>>>>> a00f6ba9
   }
 };