# =============================================================================
# Copyright (c) 2016, salesforce.com, inc.
# All rights reserved.
# Licensed under the BSD 3-Clause license.
# For full license text, see LICENSE.txt file in the repo root or
# https://opensource.org/licenses/BSD-3-Clause
# =============================================================================

# =============================================================================
# api/v1/swagger.yaml
# =============================================================================
swagger: "2.0"

# =============================================================================
info:
  version: 1.0.0
  title: Refocus API
  description: >-
    Refocus is a platform for visualizing the health and status of systems
    and/or services under observation. Check out our
    [home page](https://salesforce.github.io/refocus),
    [docs](https://salesforce.github.io/refocus/docs/00-welcome) and
    [github](https://github.com/salesforce/refocus) repository.

    ### API Reference

    The Refocus API is a
    [REST](http://en.wikipedia.org/wiki/Representational_State_Transfer) API
    which allows client applications to interact with Refocus. We use standard
    HTTP response codes, standard HTTP authentication and
    standard HTTP verbs, all of which make it easy to integrate with lots of
    HTTP clients. JSON is returned by all API responses, including errors.
  termsOfService: >-
    [License](https://github.com/salesforce/refocus/blob/master/LICENSE.txt)
  contact:
    name: Salesforce Customer Experience Tools
    url: https://salesforce.github.io/refocus
    # email: focusapi@salesforce.com
  license:
    name: BSD 3-Clause
    url: https://github.com/salesforce/refocus/blob/master/LICENSE.txt

# =============================================================================
# host: localhost:10010

# =============================================================================
basePath: /v1

# =============================================================================
# externalDocs:
#   description: >-
#     Focus API Documentation
#   url: http://focus.salesforce.com/docs/api/

# =============================================================================
# schemes:
#   - https
#   - http

# =============================================================================
securityDefinitions:
  jwt:
    type: apiKey
    name: Authorization
    in: header
    description: >-
      Include an `Authorization` request header with your
      [JSON Web Token](https://tools.ietf.org/html/rfc7519) (JWT) as the value.
      You can request a token from the UI (/tokens/new) or using API
      `POST /v1/tokens`. Never expose your secret API access token!

# =============================================================================
consumes:
  - application/json

# =============================================================================
produces:
  - application/json

# =============================================================================
paths:

  # ---------------------------------------------------------------------------
  /admin/sampleStore/rebuild:
    x-swagger-router-controller: admin
    post:
      security:
        - jwt: []
      summary: Rebuild redis sampleStore
      tags: [ admin ]
      description: >-
        Rebuild the redis sampleStore from the samples in the database.
        Requires user to have an admin profile.
      operationId: rebuildSampleStore
      responses:
        204:
          description: >-
            Success.
        400:
          $ref: "#/responses/400"
        401:
          $ref: "#/responses/401"
        404:
          $ref: "#/responses/404"
        default:
          $ref: "#/responses/genericError"

  # ---------------------------------------------------------------------------
  /aspects:
    x-swagger-router-controller: aspects
    get:
      security:
        - jwt: []
      summary: Find aspects
      tags: [ aspects ]
      description: >-
        Find an aspect or aspects. You may query using field filters with
        asterisk (*) wildcards. You may also optionally specify sort, limit,
        offset, and a list of fields to include in the response. The global
        default limit will apply if no limit param is specified.
      externalDocs:
        description: >-
          GET /aspects
        url: http://focus.salesforce.com/docs/api/aspects
      operationId: findAspects
      parameters:
        -
          $ref: "#/parameters/AspectsFieldsParam"
        - name: sort
          in: query
          description: >
            Specify the sort order using a field name, e.g. '...?sort=name'.
            Prepend the field name with a minus sign to specify descending
            order, e.g. '...?sort=-name'.
          required: false
          type: array
          collectionFormat: csv
          items:
            type: string
            enum:
              - description
              - helpEmail
              - helpUrl
              - id
              - isPublished
              - name
              - rank
              - timeout
              - valueLabel
              - valueType
              - createdAt
              - updatedAt
              - -description
              - -helpEmail
              - -helpUrl
              - -id
              - -isPublished
              - -name
              - -timeout
              - -valueLabel
              - -valueType
              - -createdAt
              - -rank
              - -updatedAt
        -
          $ref: "#/parameters/limitParam"
        -
          $ref: "#/parameters/offsetParam"
        -
          name: name
          in: query
          description: >-
            Filter by aspect name; asterisk (*) wildcards ok.
          required: false
          type: string
        -
          name: description
          in: query
          description: >-
            Filter by aspect description; asterisk (*) wildcards ok.
          required: false
          type: string
        -
          name: imageUrl
          in: query
          description: >-
            Filter by aspect imageUrl; asterisk (*) wildcards ok.
          required: false
          type: string
        -
          name: isPublished
          in: query
          description: >-
            Filter by aspect isPublished (true|false).
          required: false
          type: boolean
        -
          name: rank
          in: query
          description: >-
            Filter by aspect rank.
          required: false
          type: string
        -
          name: timeout
          in: query
          description: >-
            Filter by aspect timeout; asterisk (*) wildcards ok.
          required: false
          type: string
        -
          name: valueLabel
          in: query
          description: >-
            Filter by aspect valueLabel; asterisk (*) wildcards ok.
          required: false
          type: string
        -
          name: valueType
          in: query
          description: >-
            Filter by aspect valueType (BOOLEAN|NUMERIC|PERCENT).
          required: false
          type: string
        -
          name: status
          in: query
          description: >-
            Filter by aspect status.
          required: false
          type: string
        -
          name: tags
          in: query
          items:
            type: string
            maxLength: 60
            pattern: ^[0-9A-Za-z_-]{1,60}$
          description: >-
             Comma-separated list of tags to include/exclude. Tag names are
             case-insensitive. For example, ?tags=FOO,BAR will only return
             aspects with tags FOO and BAR. Prefix each of the tag name with
             a negative sign to indicate that a aspect with that tag should
             be excluded. For example, ?tags=-BAZ,FOO will return only the
             aspects with tag name not equal to BAZ or FOO. A mix of tag
             names with and without minus signs, for example ?tags=BAZ,-FOO
             are not allowed. Aspects without tags are not included in the
             include result set.
          type: array
          required: false
      responses:
        200:
          description: >-
            Success, returns a list of aspects.
          schema:
            type: array
            items:
              $ref: "#/definitions/AspectsResponse"
        400:
          $ref: "#/responses/400"
        401:
          $ref: "#/responses/401"
        default:
          $ref: "#/responses/genericError"
    post:
      security:
        - jwt: []
      summary: Create aspect
      tags: [ aspects ]
      description: >-
        Create a new aspect.
      operationId: postAspect
      parameters:
        -
          name: queryBody
          description: Request body.
          in: body
          required: true
          schema:
            type: object
            description: A type of observation which can be measured.
            properties:
              description:
                type: string
                maxLength: 4096
                description: >
                  A description of the aspect. A lens may choose to display this
                  information to the user.
              helpEmail:
                type: string
                description: >
                  The email address where a user can go to get more help about the aspect.
                  A lens may choose to display this information to the user e.g. if the
                  user clicks a “help” icon attached to the aspect.
                maxLength: 254
              helpUrl:
                type: string
                maxLength: 2082
                description: >
                  The url where a user can go to get more help about the aspect. A lens
                  may choose to display this information to the user e.g. if the user
                  clicks a “help” icon attached to the aspect.
              imageUrl:
                type: string
                maxLength: 2082
                description: Optional icon to represent the aspect.
              isPublished:
                type: boolean
                default: false
                description: >
                  This affects the visibility of samples; defaults to false. When set to
                  true, all the samples for this aspect are readable by other users; when
                  set to false, the samples for this aspect are only readable by the owner
                  of the aspect.
              name:
                type: string
                maxLength: 60
                pattern: ^[0-9A-Za-z_\\-]{1,60}$
                description: >
                  Max 60 characters; case insensitive; allows alpha-numeric characters,
                  underscore (_) and dash (-).
              criticalRange:
                type: array
                items:
                  type: number
                maxLength: 2
                minLength: 2
                example: [1,7]
                description: >
                  A two-element array of type decimal. Determines what range of values
                  should be assigned Critical status.
              warningRange:
                type: array
                items:
                  type: number
                maxLength: 2
                minLength: 2
                example: [1,7]
                description: >
                  A two-element array of type decimal. Determines what range of values
                  should be assigned Warning status.
              infoRange:
                type: array
                items:
                  type: number
                maxLength: 2
                minLength: 2
                example: [1,7]
                description: >
                  A two-element array of type decimal. Determines what range of values
                  should be assigned Info status.
              okRange:
                type: array
                items:
                  type: number
                maxLength: 2
                minLength: 2
                example: [1,7]
                description: >
                  A two-element array of type decimal. Determines what range of values
                  should be assigned OK status.
              timeout:
                type: string
                maxLength: 8
                pattern: ^[0-9]+[smhdSMHD]$
                description: >
                  The length of time after which a sample is treated as 'N/A', in the form
                  of /^[0-9]+[smhd]$/i. For example, use '5s' for five seconds, '2m' for
                  two minutes, '12h' for twelve hours, '1d' for one day.
              valueLabel:
                type: string
                maxLength: 10
                description: >
                  A short label the lens may display next to the value. Most useful to
                  specify a unit of measurement, e.g. 'ms' or '%'.
              valueType:
                type: string
                maxLength: 7
                enum:
                  - BOOLEAN
                  - NUMERIC
                  - PERCENT
                default: BOOLEAN
                description: >
                  The sample value must be able to be coerced to the specified data type.
                  This allows a lens to render sample data in different ways depending on
                  their type.
              tags:
                type: array
                items:
                  type: string
                  maxLength: 60
                  pattern: ^[0-9A-Za-z_][0-9A-Za-z_\\-]{1,59}$
                description: >
                  Array of tag names. Tag name: Max 60 characters; case insensitive; allows alpha-numeric characters,
                  underscore (_) and dash (-). Tag names cannot start with a dash (-).
              relatedLinks:
                type: array
                items:
                  $ref: "#/definitions/RelatedLinkRequest"
                description: >
                  RelatedLinks associated with this model.
              rank:
                type: number
                description: >
                  Provide guidance for how a lens should display aspects--ascending order by
                  rank (numeric, nulls last) then within rank in ascending order by name
                  (alphanumeric).
              owner:
                type: string
                description: >
                  The name of the user to assign as the owner. Defaults to the user that created it
            required:
              - name
              - timeout
      responses:
        201:
          description: >-
            Created.
          schema:
            $ref: "#/definitions/AspectsResponse"
        400:
          $ref: "#/responses/400"
        401:
          $ref: "#/responses/401"
        404:
          $ref: "#/responses/404"
        default:
          $ref: "#/responses/genericError"

  # ---------------------------------------------------------------------------
  /aspects/{key}:
    x-swagger-router-controller: aspects
    delete:
      security:
        - jwt: []
      summary: Delete aspect
      tags: [ aspects ]
      description: >-
        Delete the specified aspect. Beware! Deleting an aspect also deletes all
        the samples associated with this aspect.
      operationId: deleteAspect
      parameters:
        -
          name: key
          in: path
          description: >-
            The id or name of the aspect to delete.
          required: true
          type: string
      responses:
        200:
          description: >-
            Success, returns the deleted aspect.
          schema:
            $ref: "#/definitions/AspectsResponse"
        400:
          $ref: "#/responses/400"
        401:
          $ref: "#/responses/401"
        403:
          $ref: "#/responses/403"
        404:
          $ref: "#/responses/404"
        default:
          $ref: "#/responses/genericError"
    get:
      security:
        - jwt: []
      summary: Get aspect
      tags: [ aspects ]
      description: >-
        Retrieve the specified aspect by its id or name. You may also optionally
        specify a list of fields to include in the response.
      operationId: getAspect
      parameters:
        -
          name: key
          in: path
          description: The id or name of the aspect to retrieve.
          required: true
          type: string
        -
          $ref: "#/parameters/AspectsFieldsParam"
      responses:
        200:
          description: Success, returns the specified aspect.
          schema:
            $ref: "#/definitions/AspectsResponse"
        400:
          $ref: "#/responses/400"
        401:
          $ref: "#/responses/401"
        404:
          $ref: "#/responses/404"
        default:
          $ref: "#/responses/genericError"
    patch:
      security:
        - jwt: []
      summary: Update aspect (partial)
      tags: [ aspects ]
      description: >-
        Update the specified aspect. If a field is not included in the query
        body, that field will not be updated.
      operationId: patchAspect
      parameters:
        -
          name: key
          in: path
          description: The id or name of the aspect to update.
          required: true
          type: string
        -
          name: queryBody
          in: body
          description: Request body.
          required: true
          schema:
            type: object
            description: >
                  A type of observation which can be measured.
            properties:
              description:
                type: string
                maxLength: 4096
                description: >
                  A description of the aspect. A lens may choose to display this
                  information to the user.
              helpEmail:
                type: string
                description: >
                  The email address where a user can go to get more help about the aspect.
                  A lens may choose to display this information to the user e.g. if the
                  user clicks a “help” icon attached to the aspect.
                maxLength: 254
              helpUrl:
                type: string
                maxLength: 2082
                description: >
                  The url where a user can go to get more help about the aspect. A lens
                  may choose to display this information to the user e.g. if the user
                  clicks a “help” icon attached to the aspect.
              imageUrl:
                type: string
                maxLength: 2082
                description: Optional icon to represent the aspect.
              isPublished:
                type: boolean
                default: false
                description: >
                  This affects the visibility of samples; defaults to false. When set to
                  true, all the samples for this aspect are readable by other users; when
                  set to false, the samples for this aspect are only readable by the owner
                  of the aspect.
              name:
                type: string
                maxLength: 60
                pattern: ^[0-9A-Za-z_\\-]{1,60}$
                description: >
                  Max 60 characters; case insensitive; allows alpha-numeric characters,
                  underscore (_) and dash (-).
              criticalRange:
                type: array
                items:
                  type: number
                maxLength: 2
                minLength: 2
                example: [1,7]
                description: >
                  A two-element array of type decimal. Determines what range of values
                  should be assigned Critical status.
              warningRange:
                type: array
                items:
                  type: number
                maxLength: 2
                minLength: 2
                example: [1,7]
                description: >
                  A two-element array of type decimal. Determines what range of values
                  should be assigned Warning status.
              infoRange:
                type: array
                items:
                  type: number
                maxLength: 2
                minLength: 2
                example: [1,7]
                description: >
                  A two-element array of type decimal. Determines what range of values
                  should be assigned Info status.
              okRange:
                type: array
                items:
                  type: number
                maxLength: 2
                minLength: 2
                example: [1,7]
                description: >
                  A two-element array of type decimal. Determines what range of values
                  should be assigned OK status.
              timeout:
                type: string
                maxLength: 10
                pattern: ^[0-9]{1,9}[smhdSMHD]$
                description: >
                  The length of time after which a sample is treated as 'N/A', in the form
                  of /^[0-9]+[smhd]$/i. For example, use '5s' for five seconds, '2m' for
                  two minutes, '12h' for twelve hours, '1d' for one day.
              valueLabel:
                type: string
                maxLength: 10
                description: >
                  A short label the lens may display next to the value. Most useful to
                  specify a unit of measurement, e.g. 'ms' or '%'.
              valueType:
                type: string
                maxLength: 7
                enum:
                  - BOOLEAN
                  - NUMERIC
                  - PERCENT
                default: BOOLEAN
                description: >
                  The sample value must be able to be coerced to the specified data type.
                  This allows a lens to render sample data in different ways depending on
                  their type.
              tags:
                type: array
                items:
                  type: string
                  maxLength: 60
                  pattern: ^[0-9A-Za-z_][0-9A-Za-z_\\-]{1,59}$
                description: >
                  Array of tag names. Tag name: Max 60 characters; case insensitive; allows alpha-numeric characters,
                  underscore (_) and dash (-). Tag names cannot start with a dash (-).
              relatedLinks:
                type: array
                items:
                  $ref: "#/definitions/RelatedLinkRequest"
                description: >
                  RelatedLinks associated with this model.
              rank:
                type: number
                description: >
                  Provide guidance for how a lens should display aspects--ascending order by
                  rank (numeric, nulls last) then within rank in ascending order by name
                  (alphanumeric).
              owner:
                type: string
                description: >
                  The name of the user to assign as the owner. Defaults to the user that created it
      responses:
        200:
          description: Success, returns the updated aspect.
          schema:
            $ref: "#/definitions/AspectsResponse"
        400:
          $ref: "#/responses/400"
        401:
          $ref: "#/responses/401"
        403:
          $ref: "#/responses/404"
        404:
          $ref: "#/responses/404"
        default:
          $ref: "#/responses/genericError"
    put:
      security:
        - jwt: []
      summary: Update aspect (full)
      tags: [ aspects ]
      description: >-
        Update the specified aspect. If a field is not included in the query
        body, that field will be set to null (or false or empty or a default
        enum value).
      operationId: putAspect
      parameters:
        -
          name: key
          in: path
          description: The id or name of the aspect to update
          required: true
          type: string
        -
          name: queryBody
          in: body
          description: Request body
          required: true
          schema:
            type: object
            description: A type of observation which can be measured.
            properties:
              description:
                type: string
                maxLength: 4096
                description: >
                  A description of the aspect. A lens may choose to display this
                  information to the user.
              helpEmail:
                type: string
                description: >
                  The email address where a user can go to get more help about the aspect.
                  A lens may choose to display this information to the user e.g. if the
                  user clicks a “help” icon attached to the aspect.
                maxLength: 254
              helpUrl:
                type: string
                maxLength: 2082
                description: >
                  The url where a user can go to get more help about the aspect. A lens
                  may choose to display this information to the user e.g. if the user
                  clicks a “help” icon attached to the aspect.
              imageUrl:
                type: string
                maxLength: 2082
                description: >
                  Optional icon to represent the aspect.
              isPublished:
                type: boolean
                default: false
                description: >
                  This affects the visibility of samples; defaults to false. When set to
                  true, all the samples for this aspect are readable by other users; when
                  set to false, the samples for this aspect are only readable by the owner
                  of the aspect.
              name:
                type: string
                maxLength: 60
                pattern: ^[0-9A-Za-z_\\-]{1,60}$
                description: >
                  Max 60 characters; case insensitive; allows alpha-numeric characters,
                  underscore (_) and dash (-).
              criticalRange:
                type: array
                items:
                  type: number
                maxLength: 2
                minLength: 2
                example: [1,7]
                description: >
                  A two-element array of type decimal. Determines what range of values
                  should be assigned Critical status.
              warningRange:
                type: array
                items:
                  type: number
                maxLength: 2
                minLength: 2
                example: [1,7]
                description: >
                  A two-element array of type decimal. Determines what range of values
                  should be assigned Warning status.
              infoRange:
                type: array
                items:
                  type: number
                maxLength: 2
                minLength: 2
                example: [1,7]
                description: >
                  A two-element array of type decimal. Determines what range of values
                  should be assigned Info status.
              okRange:
                type: array
                items:
                  type: number
                maxLength: 2
                minLength: 2
                example: [1,7]
                description: >
                  A two-element array of type decimal. Determines what range of values
                  should be assigned OK status.
              timeout:
                type: string
                maxLength: 8
                pattern: ^[0-9]+[smhdSMHD]$
                description: >
                  The length of time after which a sample is treated as 'N/A', in the form
                  of /^[0-9]+[smhd]$/i. For example, use '5s' for five seconds, '2m' for
                  two minutes, '12h' for twelve hours, '1d' for one day.
              valueLabel:
                type: string
                maxLength: 10
                description: >
                  A short label the lens may display next to the value. Most useful to
                  specify a unit of measurement, e.g. 'ms' or '%'.
              valueType:
                type: string
                maxLength: 7
                enum:
                  - BOOLEAN
                  - NUMERIC
                  - PERCENT
                default: BOOLEAN
                description: >
                  The sample value must be able to be coerced to the specified data type.
                  This allows a lens to render sample data in different ways depending on
                  their type.
              tags:
                type: array
                items:
                  type: string
                  maxLength: 60
                  pattern: ^[0-9A-Za-z_][0-9A-Za-z_\\-]{1,59}$
                description: >
                  Array of tag names. Tag name: Max 60 characters; case insensitive; allows alpha-numeric characters,
                  underscore (_) and dash (-). Tag names cannot start with a dash (-).
              relatedLinks:
                type: array
                items:
                  $ref: "#/definitions/RelatedLinkRequest"
                description: >
                  RelatedLinks associated with this model.
              rank:
                type: number
                description: >
                  Provide guidance for how a lens should display aspects--ascending order by
                  rank (numeric, nulls last) then within rank in ascending order by name
                  (alphanumeric).
              owner:
                type: string
                description: >
                  The name of the user to assign as the owner. Defaults to the user that created it
            required:
              - name
      responses:
        200:
          description: >-
            Success, returns the updated aspect.
          schema:
            $ref: "#/definitions/AspectsResponse"
        400:
          $ref: "#/responses/400"
        401:
          $ref: "#/responses/401"
        403:
          $ref: "#/responses/403"
        404:
          $ref: "#/responses/404"
        default:
          $ref: "#/responses/genericError"

  # ---------------------------------------------------------------------------
  /aspects/{key}/tags:
    x-swagger-router-controller: aspects
    delete:
      security:
        - jwt: []
      summary: Delete aspect tags
      tags: [ aspects ]
      description: >-
        Delete all the tags of the specified aspect.
      operationId: deleteAspectTags
      parameters:
        -
          name: key
          in: path
          description: >-
            The id or name of the aspect for which all the tags need to be
            deleted.
          required: true
          type: string
      responses:
        200:
          description: >-
            Success, returns the updated aspect.
          schema:
            $ref: "#/definitions/AspectsResponse"
        400:
          $ref: "#/responses/400"
        401:
          $ref: "#/responses/401"
        403:
          $ref: "#/responses/403"
        404:
          $ref: "#/responses/404"
        default:
          $ref: "#/responses/genericError"

  # ---------------------------------------------------------------------------
  /aspects/{key}/tags/{tagName}:
    x-swagger-router-controller: aspects
    delete:
      security:
        - jwt: []
      summary: Delete aspect tag
      tags: [ aspects ]
      description: >-
        Delete the specified tag of the aspect.
      operationId: deleteAspectTags
      parameters:
        -
          name: key
          in: path
          description: >-
            The id or name of the aspect for which specified tag needs to be
            deleted.
          required: true
          type: string
        -
          name: tagName
          in: path
          description: >-
            The name of the tag to be deleted
          required: true
          type: string
      responses:
        200:
          description: >-
            Success, returns the updated aspect after deleting tag.
          schema:
            $ref: "#/definitions/AspectsResponse"
        400:
          $ref: "#/responses/400"
        401:
          $ref: "#/responses/401"
        403:
          $ref: "#/responses/403"
        404:
          $ref: "#/responses/404"
        default:
          $ref: "#/responses/genericError"

  # ---------------------------------------------------------------------------
  /aspects/{key}/relatedLinks:
    x-swagger-router-controller: aspects
    delete:
      security:
        - jwt: []
      summary: Delete aspect related links
      tags: [ aspects ]
      description: >-
        Deletes all the related links of the specified aspect.
      operationId: deleteAspectRelatedLinks
      parameters:
        -
          name: key
          in: path
          description: >-
            The id or name of the aspect for which all the related links need
            to be deleted.
          required: true
          type: string
      responses:
        200:
          description: >-
            Success, returns the updated aspect.
          schema:
            $ref: "#/definitions/AspectsResponse"
        400:
          $ref: "#/responses/400"
        401:
          $ref: "#/responses/401"
        403:
          $ref: "#/responses/403"
        404:
          $ref: "#/responses/404"
        default:
          $ref: "#/responses/genericError"

  # ---------------------------------------------------------------------------
  /aspects/{key}/relatedLinks/{relName}:
    x-swagger-router-controller: aspects
    delete:
      security:
        - jwt: []
      summary: Delete aspect related link
      tags: [ aspects ]
      description: >-
        Delete the specified related link of the aspect.
      operationId: deleteAspectRelatedLinks
      parameters:
        -
          name: key
          in: path
          description: >-
            The id or name of the aspect for which specified related link needs
            to be deleted.
          required: true
          type: string
        -
          name: relName
          in: path
          description: >-
            The name of the relatedLink to delete
          required: true
          type: string
      responses:
        200:
          description: >-
            Success, returns the updated aspect.
          schema:
            $ref: "#/definitions/AspectsResponse"
        400:
          $ref: "#/responses/400"
        401:
          $ref: "#/responses/401"
        403:
          $ref: "#/responses/403"
        404:
          $ref: "#/responses/404"
        default:
          $ref: "#/responses/genericError"

  # ---------------------------------------------------------------------------
  /aspects/{key}/writers:
    x-swagger-router-controller: aspects
    delete:
      security:
        - jwt: []
      summary: Delete aspect writers
      tags: [ aspects ]
      description: >-
        Remove all users from an aspect’s list of authorized writers.
      operationId: deleteAspectWriters
      parameters:
        -
          name: key
          in: path
          description: >-
             The id or name of the aspect.
          required: true
          type: string
      responses:
        204:
          description: >-
            The aspect is no longer write-protected.
        400:
          $ref: "#/responses/400"
        401:
          $ref: "#/responses/401"
        403:
          $ref: "#/responses/403"
        404:
          $ref: "#/responses/404"
        default:
          $ref: "#/responses/genericError"
    get:
      security:
        - jwt: []
      summary: Get aspect writers
      tags: [ aspects ]
      description: >-
        Get the list of all authorized writers for an aspect.
      operationId: getAspectWriters
      parameters:
        -
          name: key
          in: path
          description: >-
            The id or name of the aspect for which the authorized list of users
            are to be obtained.
          required: true
          type: string
      responses:
        200:
          description: >-
            Success, returns the users having write permission to the aspect.
          schema:
            type: array
            items:
              $ref: "#/definitions/UsersResponse"
              description: >-
                The users having write permission to the aspect
        400:
          $ref: "#/responses/400"
        401:
          $ref: "#/responses/401"
        404:
          $ref: "#/responses/404"
        default:
          $ref: "#/responses/genericError"
    post:
      security:
        - jwt: []
      summary: Add aspect writer
      tags: [ aspects ]
      description: >-
        Add one or more users to an aspect’s list of authorized writers.
      operationId: postAspectWriters
      parameters:
        -
          name: key
          in: path
          description: >-
            The id or name of the aspect for which the authorized list of users
            are to be obtained.
          required: true
          type: string
        -
          name: queryBody
          description: Request body.
          in: body
          required: true
          schema:
            type: array
            items:
              type: string
            description: >
              User name or id
      responses:
        201:
          description: >-
            One or more of the valid users were added to the list of authorized writers.
          schema:
            type: array
            items:
              $ref: "#/definitions/AspectWriterResponse"
              description: >-
                The users having write permission to the aspect
        400:
          $ref: "#/responses/400"
        401:
          $ref: "#/responses/401"
        403:
          $ref: "#/responses/403"
        404:
            $ref: "#/responses/404"
        default:
          $ref: "#/responses/genericError"

# ---------------------------------------------------------------------------
  /aspects/{key}/writers/{userNameOrId}:
    x-swagger-router-controller: aspects
    delete:
      security:
        - jwt: []
      summary: Delete aspect writer
      tags: [ aspects ]
      description: >-
        Remove a user from an aspect’s list of authorized writers.
      operationId: deleteAspectWriter
      parameters:
        -
          name: key
          in: path
          description: >-
            The id or name of the aspect
          required: true
          type: string
        -
          name: userNameOrId
          in: path
          description: >-
            The username or the Id of the user
          required: true
          type: string
      responses:
        204:
          description: >-
            The user’s write permission has been revoked for the aspect.
        400:
          $ref: "#/responses/400"
        401:
          $ref: "#/responses/401"
        403:
          $ref: "#/responses/403"
        404:
          $ref: "#/responses/404"
        default:
          $ref: "#/responses/genericError"
    get:
      security:
        - jwt: []
      summary: Get aspect writer
      tags: [ aspects ]
      description: >-
        Determine whether a user is an authorized writer for an aspect.
      operationId: getAspectWriter
      parameters:
        -
          name: key
          in: path
          description: >-
            The id or name of the aspect for which the authorized list of users
            are to be obtained.
          required: true
          type: string
        -
          name: userNameOrId
          in: path
          description: >-
            The username or the Id of the user
          required: true
          type: string
      responses:
        200:
          description: >-
            Success, return authorized user
          schema:
            $ref: "#/definitions/UsersResponse"
        400:
          $ref: "#/responses/400"
        401:
          $ref: "#/responses/401"
        404:
          $ref: "#/responses/404"
        default:
          $ref: "#/responses/genericError"

  # ---------------------------------------------------------------------------
  /auditEvents:
    x-swagger-router-controller: auditEvents
    get:
      security:
        - jwt: []
      summary: Find auditEvents
      tags: [ auditEvents ]
      description: >-
        Find auditEvents. You may query using field filters with asterisk (*)
        wildcards. You may also optionally specify sort, limit, offset, and a
        list of fields to include in the response.
      externalDocs:
        description: >-
          GET /auditEvents
        url: http://focus.salesforce.com/docs/api/auditEvents
      operationId: findAuditEvents
      parameters:
        -
          $ref: "#/parameters/AuditEventsFieldsParam"
        - name: sort
          in: query
          description: >
            Specify the sort order using a field name, e.g.
            '...?sort=loggedAt'. Prepend the field name with a minus sign
            to specify descending order, e.g. '...?sort=-loggedAt'.
          required: false
          type: array
          collectionFormat: csv
          items:
            type: string
            enum:
              - createdAt
              - id
              - isError
              - loggedAt
              - resourceName
              - resourceType
              - -createdAt
              - -id
              - -isError
              - -loggedAt
              - -resourceName
              - -resourceType
        -
          $ref: "#/parameters/limitParam"
        -
          $ref: "#/parameters/offsetParam"
        -
          name: startAt
          in: query
          description: >-
            Filter by auditEvent loggedAt timestamp range
            (https://xml2rfc.tools.ietf.org/public/rfc/html/rfc3339.html#anchor14).
            Cannot combine startAt/endAt with relativeDateTime.
          required: false
          type: string
        -
          name: endAt
          in: query
          description: >-
            Filter by auditEvent loggedAt timestamp range
            (https://xml2rfc.tools.ietf.org/public/rfc/html/rfc3339.html#anchor14).
            Cannot combine startAt/endAt with relativeDateTime.
          required: false
          type: string
        -
          name: relativeDateTime
          in: query
          description: >-
            Filter by auditEvent loggedAt timestamp using relative date/time,
            e.g. "-12h" for the last twelve hours, "-15m" for the last fifteen
            minutes, etc. Cannot combine startAt/endAt with relativeDateTime.
          required: false
          type: string
        -
          name: resourceType
          in: query
          description: >-
            Filter by auditEvent resourceType; asterisk (*) wildcards ok.
          required: false
          type: string
        -
          name: resourceName
          in: query
          description: >-
            Filter by auditEvent resourceName; asterisk (*) wildcards ok.
          required: false
          type: string
        -
          name: isError
          in: query
          description: >-
            Filter by auditEvent isError.
          required: false
          type: boolean
      responses:
        200:
          description: >-
            Success, returns a list of auditEvents.
          schema:
            type: array
            items:
              $ref: "#/definitions/AuditEventsResponse"
        400:
          $ref: "#/responses/400"
        401:
          $ref: "#/responses/401"
        default:
          $ref: "#/responses/genericError"
    post:
      security:
        - jwt: []
      summary: Create new auditEvents
      tags: [ auditEvents ]
      description: >-
        Create new auditEvents.
      operationId: postAuditEvents
      parameters:
        -
          name: queryBody
          description: Request body.
          in: body
          required: true
          schema:
            type: array
            items:
              type: object
              description: >
                An auditable Refocus event.
              properties:
                details:
                  type: object
                  description: >
                    A JSON object with additional event details.
                loggedAt:
                  type: string
                  description: >
                    The timestamp when the event was logged.
                isError:
                  type: boolean
                  default: false
                  description: >
                    True if this auditEvent represents an error.
                resourceName:
                  type: string
                  maxLength: 4096
                  description: >
                    The name of the resource associated with this event.
                resourceType:
                  type: string
                  maxLength: 4096
                  description: >
                    The type of the resource associated with this event, e.g.
                    "Collector", "Subject", etc.
              required:
                - resourceType
                - resourceName
      responses:
        200:
          description: >-
            Created.
          schema:
            $ref: "#/definitions/BulkUpsertResponse"
        400:
          $ref: "#/responses/400"
        401:
          $ref: "#/responses/401"
        404:
          $ref: "#/responses/404"
        default:
          $ref: "#/responses/genericError"

  # ---------------------------------------------------------------------------
  /auditEvents/{key}:
    x-swagger-router-controller: auditEvents
    get:
      security:
        - jwt: []
      summary: Get auditEvent
      tags: [ auditEvents ]
      description: >-
        Retrieve the specified auditEvent by its id. You may also optionally
        specify a list of fields to include in the response.
      operationId: getAuditEvent
      parameters:
        -
          name: key
          in: path
          description: The id of the auditEvent to retrieve.
          required: true
          type: string
        -
          $ref: "#/parameters/AuditEventsFieldsParam"
      responses:
        200:
          description: Success, returns the specified auditEvent.
          schema:
            $ref: "#/definitions/AuditEventsResponse"
        400:
          $ref: "#/responses/400"
        401:
          $ref: "#/responses/401"
        404:
          $ref: "#/responses/404"
        default:
          $ref: "#/responses/genericError"

  # ---------------------------------------------------------------------------
  /authenticate:
    x-swagger-router-controller: authenticate
    post:
      summary: Authenticate user
      tags: [ authenticate ]
      description: >-
        Authenticate a user with username and password.
      operationId: authenticateUser
      parameters:
        -
          name: queryBody
          in: body
          required: true
          schema:
            type: object
            description: >
              Credentials of person who interacts with the Refocus system.
            properties:
              username:
                type: string
                maxLength: 254
                description: >
                  The User name provided by the user during registeration
              password:
                type: string
                format: password
                description: >
                  The user's password.
            required:
              - username
              - password
      responses:
        200:
          description: >-
            Authenticated the user.
          schema:
            $ref: "#/definitions/AuthenticationResponse"
        400:
          $ref: "#/responses/400"
        403:
          $ref: "#/responses/403"
        default:
          $ref: "#/responses/genericError"

  # ---------------------------------------------------------------------------
  /botActions:
    x-swagger-router-controller: botActions
    get:
      security:
        - jwt: []
      summary: Find botActions
      tags: [ botActions ]
      operationId: findBotActions
      parameters:
        -
          name: roomId
          description: Get actions from specific room
          in: query
          required: false
          type: integer
        -
          name: botId
          description: Get actions from specific bot
          in: query
          required: true
          type: string
        -
          name: name
          description: Get botActions by name
          in: query
          required: false
          type: string
        -
          name: isPending
          description: Get pending botActions
          in: query
          required: false
          type: boolean
        -
          $ref: "#/parameters/limitParam"
        -
          $ref: "#/parameters/offsetParam"
      responses:
        200:
          description: >-
            Success, returns all BotActions
          schema:
            type: array
            items:
              $ref: "#/definitions/BotActionResponse"
        400:
          $ref: "#/responses/400"
        401:
          $ref: "#/responses/401"
        404:
          $ref: "#/responses/404"
        default:
          $ref: "#/responses/genericError"

    post:
      security:
        - jwt: []
      summary: Create botAction
      tags: [ botActions ]
      description: Create a new botAction with a name, room id and bot id
      operationId: postBotActions
      parameters:
        -
          name: queryBody
          in: body
          required: true
          schema:
            type: object
            description: Create botAction properties
            properties:
              name:
                type: string
                maxLength: 254
                description: Name of the botAction
                pattern: ^[0-9A-Za-z_\\-]{0,60}$
              isPending:
                type: boolean
                description: If the botAction is active
              parameters:
                type: array
                description: Array of objects that contain the name of actions a botAction can take and an array of parameters needed for that action
                items:
                  type: object
              response:
                type: object
                description: A JSON field that contains the output of an action
              roomId:
                type: integer
                description: The room in which this action is in reference with
              botId:
                type: string
                description: The bot of which this action is in reference with
              userId:
                type: string
                description: The user of which this action is in reference with
              owner:
                type: string
                description: >
                  The name of the user to assign as the owner. Defaults to the user that created it
            required:
              - name
              - roomId
              - botId
      responses:
        201:
          description: >-
            Created botAction
          schema:
            $ref: "#/definitions/BotActionResponse"
        400:
          $ref: "#/responses/400"
        401:
          $ref: "#/responses/401"
        403:
          $ref: "#/responses/403"
        default:
          $ref: "#/responses/genericError"

  # ---------------------------------------------------------------------------
  /botActions/{key}:
    x-swagger-router-controller: botActions
    delete:
      security:
        - jwt: []
      summary: Delete botAction
      tags: [ botActions ]
      description: >-
        Delete a specific botAction
      operationId: deleteBotActions
      parameters:
        -
          name: key
          in: path
          description: >-
            The id or name of the botAction to delete.
          required: true
          type: string
      responses:
        200:
          description: >-
            Success, Deleted BotAction
          schema:
            $ref: "#/definitions/BotActionResponse"
        400:
          $ref: "#/responses/400"
        401:
          $ref: "#/responses/401"
        404:
          $ref: "#/responses/404"
        default:
          $ref: "#/responses/genericError"

    get:
      security:
        - jwt: []
      summary: Get botAction
      tags: [ botActions ]
      operationId: getBotAction
      parameters:
        -
          name: key
          in: path
          description: >-
            The id or name of the botAction to retrieve
          required: true
          type: string
        -
          name: isPending
          description: Get botActions depending on its pending tag
          in: query
          required: false
          type: boolean
        -
          $ref: "#/parameters/limitParam"
        -
          $ref: "#/parameters/offsetParam"
      responses:
        200:
          description: >-
            Success, returns specified botAction
          schema:
            $ref: "#/definitions/BotActionResponse"
        400:
          $ref: "#/responses/400"
        401:
          $ref: "#/responses/401"
        404:
          $ref: "#/responses/404"
        default:
          $ref: "#/responses/genericError"

    patch:
      security:
        - jwt: []
      summary: Update botAction (partial)
      tags: [ botActions ]
      description: Update botAction fields
      operationId: patchBotAction
      parameters:
        -
          name: key
          in: path
          description: >-
            The id or name of the botAction to retrieve
          required: true
          type: string
        -
          name: queryBody
          in: body
          required: true
          schema:
            type: object
            description: Update specified botAction fields
            properties:
              name:
                type: string
                maxLength: 254
                description: Name of the botAction
                pattern: ^[0-9A-Za-z_\\-]{0,60}$
              isPending:
                type: boolean
                description: If the botAction is active
              parameters:
                type: array
                description: Array of objects that contain the name of actions a botAction can take and an array of parameters needed for that action
                items:
                  type: object
              response:
                type: object
                description: A JSON field that contains the output of an action
              roomId:
                type: integer
                description: The room in which this action is in reference with
              botId:
                type: string
                description: The bot of which this action is in reference with
              userId:
                type: string
                description: The user of which this action is in reference with
              owner:
                type: string
                description: >
                  The name of the user to assign as the owner. Defaults to the user that created it
      responses:
        200:
          description: >-
            Updated field
          schema:
            $ref: "#/definitions/BotActionResponse"
        400:
          $ref: "#/responses/400"
        401:
          $ref: "#/responses/401"
        403:
          $ref: "#/responses/403"
        default:
          $ref: "#/responses/genericError"

  # ---------------------------------------------------------------------------
  /botActions/{key}/writers:
    x-swagger-router-controller: botActions
    delete:
      security:
        - jwt: []
      summary: Delete bot writers
      tags: [ botActions ]
      description: >-
        Remove all users from a botAction's list of authorized writers.
      operationId: deleteBotActionsWriters
      parameters:
        -
          name: key
          in: path
          description: >-
             The id or name of the bot.
          required: true
          type: string
      responses:
        204:
          description: >-
            The bot is no longer write-protected.
        400:
          $ref: "#/responses/400"
        401:
          $ref: "#/responses/401"
        403:
          $ref: "#/responses/403"
        404:
          $ref: "#/responses/404"
        default:
          $ref: "#/responses/genericError"
    get:
      security:
        - jwt: []
      summary: Get botAction writers
      tags: [ botActions ]
      description: >-
        Get the list of all authorized writers for a botAction.
      operationId: getBotActionWriters
      parameters:
        -
          name: key
          in: path
          description: >-
            The id or name of the botAction for which the authorized list of users
            are to be obtained.
          required: true
          type: string
      responses:
        200:
          description: >-
            Success, returns the users having write permission to the botAction.
          schema:
            type: array
            items:
              $ref: "#/definitions/UsersResponse"
              description: >-
                The users having write permission to the botAction
        400:
          $ref: "#/responses/400"
        401:
          $ref: "#/responses/401"
        404:
          $ref: "#/responses/404"
        default:
          $ref: "#/responses/genericError"
    post:
      security:
        - jwt: []
      summary: Add botAction writer
      tags: [ botActions ]
      description: >-
        Add one or more users to a botActions list of authorized writers.
      operationId: postBotActionWriters
      parameters:
        -
          name: key
          in: path
          description: >-
            The id or name of the botAction for which the authorized list of users
            are to be obtained.
          required: true
          type: string
        -
          name: queryBody
          description: Request body.
          in: body
          required: true
          schema:
            type: array
            items:
              type: string
            description: >
              User name
      responses:
        201:
          description: >-
            One or more of the valid users were added to the list of authorized writers.
          schema:
            type: array
            items:
              $ref: "#/definitions/BotActionWriterResponse"
              description: >-
                The users having write permission to the botAction
        400:
          $ref: "#/responses/400"
        401:
          $ref: "#/responses/401"
        403:
          $ref: "#/responses/403"
        404:
          $ref: "#/responses/403"
        default:
          $ref: "#/responses/genericError"

  # ---------------------------------------------------------------------------
  /botActions/{key}/writers/{userNameOrId}:
    x-swagger-router-controller: botActions
    delete:
      security:
        - jwt: []
      summary: Delete botActions writer
      tags: [ botActions ]
      description: >-
        Remove a user from a botAction's list of authorized writers.
      operationId: deleteBotWriter
      parameters:
        -
          name: key
          in: path
          description: >-
            The id or name of the botAction
          required: true
          type: string
        -
          name: userNameOrId
          in: path
          description: >-
            The username or the Id of the user
          required: true
          type: string
      responses:
        204:
          description: >-
            The user’s write permission has been revoked for the botAction.
        400:
          $ref: "#/responses/400"
        401:
          $ref: "#/responses/401"
        403:
          $ref: "#/responses/403"
        404:
          $ref: "#/responses/404"
        default:
          $ref: "#/responses/genericError"
    get:
      security:
        - jwt: []
      summary: Get bot writer
      tags: [ botActions ]
      description: >-
        Determine whether a user is an authorized writer for botAction.
      operationId: getBotActionWriter
      parameters:
        -
          name: key
          in: path
          description: >-
            The id or name of the botAction for which the authorized list of users
            are to be obtained.
          required: true
          type: string
        -
          name: userNameOrId
          in: path
          description: >-
            The username or the Id of the user
          required: true
          type: string
      responses:
        200:
          description: >-
            Success, return authorized user
          schema:
            $ref: "#/definitions/UsersResponse"
        400:
          $ref: "#/responses/400"
        401:
          $ref: "#/responses/401"
        404:
          $ref: "#/responses/404"
        default:
          $ref: "#/responses/genericError"

  # ---------------------------------------------------------------------------
  /botData:
    x-swagger-router-controller: botData
    get:
      security:
        - jwt: []
      tags: [ botData ]
      operationId: findBotData
      parameters:
        -
          name: roomId
          description: Get data from specific room
          in: query
          required: false
          type: integer
        -
          name: botId
          description: Get data from specific bot
          in: query
          required: true
          type: string
        -
          name: name
          description: Filter botData by name
          in: query
          required: false
          type: string
        -
          $ref: "#/parameters/limitParam"
        -
          $ref: "#/parameters/offsetParam"
      responses:
        200:
          description: >-
            Success, returns all botData
          schema:
            type: array
            items:
              $ref: "#/definitions/BotDataResponse"
        400:
          $ref: "#/responses/400"
        401:
          $ref: "#/responses/401"
        403:
          $ref: "#/responses/403"
        404:
          $ref: "#/responses/404"
        default:
          $ref: "#/responses/genericError"

    post:
      security:
        - jwt: []
      summary: Create botData
      tags: [ botData ]
      description: Create new bot data for a rooms specific bots
      operationId: postBotData
      parameters:
        -
          name: queryBody
          in: body
          required: true
          schema:
            type: object
            description: Create botData properties
            properties:
              name:
                type: string
                maxLength: 254
                description: Name of the bot data
                pattern: ^[0-9A-Za-z_\\-]{0,60}$
              value:
                type: string
                description: Value of the bot data
              botId:
                type: string
                maxLength: 254
                description: UUID for the corresponding bot
              roomId:
                type: integer
                maxLength: 254
                description: Number for the corresponding room
              owner:
                type: string
                description: >
                  The name of the user to assign as the owner. Defaults to the user that created it
            required:
              - name
              - value
              - roomId
              - botId
      responses:
        201:
          description: >-
            Created botData
          schema:
            $ref: "#/definitions/BotDataResponse"
        400:
          $ref: "#/responses/400"
        401:
          $ref: "#/responses/401"
        403:
          $ref: "#/responses/403"
        404:
          $ref: "#/responses/404"
        default:
          $ref: "#/responses/genericError"

  # ---------------------------------------------------------------------------
  /botData/{key}/writers:
    x-swagger-router-controller: botData
    delete:
      security:
        - jwt: []
      summary: Delete bot writers
      tags: [ botData ]
      description: >-
        Remove all users from a botData's list of authorized writers.
      operationId: deleteBotDataWriters
      parameters:
        -
          name: key
          in: path
          description: >-
             The id or name of the botData.
          required: true
          type: string
      responses:
        204:
          description: >-
            The botData is no longer write-protected.
        400:
          $ref: "#/responses/400"
        401:
          $ref: "#/responses/401"
        403:
          $ref: "#/responses/403"
        404:
          $ref: "#/responses/404"
        default:
          $ref: "#/responses/genericError"
    get:
      security:
        - jwt: []
      summary: Get botData writers
      tags: [ botData ]
      description: >-
        Get the list of all authorized writers for a botData.
      operationId: getBotDataWriters
      parameters:
        -
          name: key
          in: path
          description: >-
            The id or name of the botData for which the authorized list of users
            are to be obtained.
          required: true
          type: string
      responses:
        200:
          description: >-
            Success, returns the users having write permission to the botData.
          schema:
            type: array
            items:
              $ref: "#/definitions/UsersResponse"
              description: >-
                The users having write permission to the botData
        400:
          $ref: "#/responses/400"
        401:
          $ref: "#/responses/401"
        404:
          $ref: "#/responses/404"
        default:
          $ref: "#/responses/genericError"
    post:
      security:
        - jwt: []
      summary: Add botData writer
      tags: [ botData ]
      description: >-
        Add one or more users to a botDatas list of authorized writers.
      operationId: postBotDataWriters
      parameters:
        -
          name: key
          in: path
          description: >-
            The id or name of the botData for which the authorized list of users
            are to be obtained.
          required: true
          type: string
        -
          name: queryBody
          description: Request body.
          in: body
          required: true
          schema:
            type: array
            items:
              type: string
            description: >
              User name
      responses:
        201:
          description: >-
            One or more of the valid users were added to the list of authorized writers.
          schema:
            type: array
            items:
              $ref: "#/definitions/BotDataWriterResponse"
              description: >-
                The users having write permission to the botData
        400:
          $ref: "#/responses/400"
        401:
          $ref: "#/responses/401"
        403:
          $ref: "#/responses/403"
        404:
          $ref: "#/responses/403"
        default:
          $ref: "#/responses/genericError"

  # ---------------------------------------------------------------------------
  /botData/{key}/writers/{userNameOrId}:
    x-swagger-router-controller: botData
    delete:
      security:
        - jwt: []
      summary: Delete botActions writer
      tags: [ botActions ]
      description: >-
        Remove a user from a botData's list of authorized writers.
      operationId: deleteBotDataWriter
      parameters:
        -
          name: key
          in: path
          description: >-
            The id or name of the botData
          required: true
          type: string
        -
          name: userNameOrId
          in: path
          description: >-
            The username or the Id of the user
          required: true
          type: string
      responses:
        204:
          description: >-
            The user’s write permission has been revoked for the botAction.
        400:
          $ref: "#/responses/400"
        401:
          $ref: "#/responses/401"
        403:
          $ref: "#/responses/403"
        404:
          $ref: "#/responses/404"
        default:
          $ref: "#/responses/genericError"
    get:
      security:
        - jwt: []
      summary: Get botData writer
      tags: [ botData ]
      description: >-
        Determine whether a user is an authorized writer for botData.
      operationId: getBotDataWriter
      parameters:
        -
          name: key
          in: path
          description: >-
            The id or name of the botData for which the authorized list of users
            are to be obtained.
          required: true
          type: string
        -
          name: userNameOrId
          in: path
          description: >-
            The username or the Id of the user
          required: true
          type: string
      responses:
        200:
          description: >-
            Success, return authorized user
          schema:
            $ref: "#/definitions/UsersResponse"
        400:
          $ref: "#/responses/400"
        401:
          $ref: "#/responses/401"
        404:
          $ref: "#/responses/404"
        default:
          $ref: "#/responses/genericError"

  # ---------------------------------------------------------------------------
  /botData/upsert:
    x-swagger-router-controller: botData
    post:
      security:
        - jwt: []
      summary: Upsert botData
      tags: [ botData ]
      description: Creates or updates bot data for a room's specific bots
      operationId: upsertBotData
      parameters:
        -
          name: queryBody
          in: body
          required: true
          schema:
            type: object
            description: Create botData properties
            properties:
              name:
                type: string
                maxLength: 254
                description: Name of the bot data
                pattern: ^[0-9A-Za-z_\\-]{0,60}$
              value:
                type: string
                description: Value of the bot data
              botId:
                type: string
                maxLength: 254
                description: UUID for the corresponding bot
              roomId:
                type: integer
                maxLength: 254
                description: Number for the corresponding room
              owner:
                type: string
                description: >
                  The name of the user to assign as the owner. Defaults to the user that created it
            required:
              - name
              - value
              - roomId
              - botId
      responses:
        201:
          description: >-
            Bot Data Created
          schema:
            $ref: "#/definitions/BotDataResponse"
        200:
          description: >-
            Bot Data Updated
          schema:
            $ref: "#/definitions/BotDataResponse"
        400:
          $ref: "#/responses/400"
        401:
          $ref: "#/responses/401"
        403:
          $ref: "#/responses/403"
        404:
          $ref: "#/responses/404"
        default:
          $ref: "#/responses/genericError"

  # ---------------------------------------------------------------------------
  /botData/{key}:
    x-swagger-router-controller: botData
    get:
      security:
        - jwt: []
      summary: Get botData
      tags: [ botData ]
      operationId: getBotData
      parameters:
        -
          name: key
          in: path
          description: >-
            The id or name of the botData to retrieve
          required: true
          type: string
        -
          $ref: "#/parameters/limitParam"
        -
          $ref: "#/parameters/offsetParam"
      responses:
        200:
          description: >-
            Success, returns specified botData
          schema:
            $ref: "#/definitions/BotDataResponse"
        400:
          $ref: "#/responses/400"
        401:
          $ref: "#/responses/401"
        404:
          $ref: "#/responses/404"
        default:
          $ref: "#/responses/genericError"


    patch:
      security:
        - jwt: []
      summary: Update botData (partial)
      tags: [ botData ]
      description: Update botData fields
      operationId: patchBotData
      parameters:
        -
          name: key
          in: path
          description: >-
            The id or name of the botData to retrieve
          required: true
          type: string
        -
          name: queryBody
          in: body
          required: true
          schema:
            type: object
            description: Create botData properties
            properties:
              name:
                type: string
                maxLength: 254
                description: Name of the bot data
                pattern: ^[0-9A-Za-z_\\-]{0,60}$
              value:
                type: string
                description: Value of the bot data
              botId:
                type: string
                maxLength: 254
                description: UUID for the coresponding bot
              roomId:
                type: integer
                maxLength: 254
                description: Number for the coresponding room
              owner:
                type: string
                description: >
                  The name of the user to assign as the owner. Defaults to the user that created it
      responses:
        200:
          description: >-
            Updated field
          schema:
            $ref: "#/definitions/BotDataResponse"
        400:
          $ref: "#/responses/400"
        401:
          $ref: "#/responses/401"
        403:
          $ref: "#/responses/403"
        default:
          $ref: "#/responses/genericError"

    delete:
      security:
        - jwt: []
      summary: Delete botData
      tags: [ botData ]
      description: >-
        Delete a specific botData
      operationId: deleteBotData
      parameters:
        -
          name: key
          in: path
          description: >-
            The id or name of the botData to delete.
          required: true
          type: string
      responses:
        200:
          description: >-
            Success, Deleted BotData
          schema:
            $ref: "#/definitions/BotDataResponse"
        400:
          $ref: "#/responses/400"
        401:
          $ref: "#/responses/401"
        403:
          $ref: "#/responses/403"
        404:
          $ref: "#/responses/404"
        default:
          $ref: "#/responses/genericError"

  # ---------------------------------------------------------------------------
  /bots:
    x-swagger-router-controller: bots
    get:
      security:
        - jwt: []
      summary: Find bots
      tags: [ bots ]
      operationId: findBots
      parameters:
        -
          name: name
          description: Get bots by name
          in: query
          required: false
          type: string
        -
          name: active
          description: Get active bots
          in: query
          required: false
          type: boolean
        -
          $ref: "#/parameters/limitParam"
        -
          $ref: "#/parameters/offsetParam"
      responses:
        200:
          description: >-
            Success, returns all Bots
          schema:
            type: array
            items:
              $ref: "#/definitions/BotResponse"
        400:
          $ref: "#/responses/400"
        401:
          $ref: "#/responses/401"
        404:
          $ref: "#/responses/404"
        default:
          $ref: "#/responses/genericError"

    post:
      security:
        - jwt: []
      summary: Create bot
      tags: [ bots ]
      description: Create a new bot with a name
      operationId: postBots
      consumes:
        - multipart/form-data
      parameters:
        -
          name: name
          in: formData
          description: The unique readable name for the bot
          type: string
          required: true
          pattern: ^[0-9A-Za-z_\\-]{0,60}$
        -
          name: active
          in: formData
          description: Flag for if a bot is active with communication
          type: boolean
          default: false
        -
          name: url
          in: formData
          description: The URL of the code repository
          type: string
        -
          name: helpUrl
          in: formData
          description: The URL of the support documentation
          type: string
          required: false
        -
          name: ownerUrl
          in: formData
          description: The URL of the owner of the bot
          type: string
          required: false
        -
          name: ui
          description: The zipped HTML and Javascript needed to run the UI of the bot
          in: formData
          type: file
          format: binary
        -
          name: version
          in: formData
          description: The version of the bot. Use Semantic Versioning 2.0.0
          type: string
          required: true
        -
          name: displayName
          in: formData
          description: The name displayed in the bot header.
          type: string
          maxLength: 60
          required: false
        -
          name: actions
          in: formData
          description: Array of objects that contain the name of actions a bot can take and an array of parameters needed for that action
          type: array
          items:
            type: string
          default: []
        -
          name: data
          in: formData
          description: Array of objects that contain the name of data on a bot
          type: array
          items:
            type: string
          default: []
        -
          name: owner
          in: formData
          description: >
            The name of the user to assign as the owner. Defaults to the user that created it
          type: string
      responses:
        201:
          description: >-
            Created bot
          schema:
            $ref: "#/definitions/BotResponse"
        400:
          $ref: "#/responses/400"
        401:
          $ref: "#/responses/401"
        403:
          $ref: "#/responses/403"
        default:
          $ref: "#/responses/genericError"

  # ---------------------------------------------------------------------------
  /bots/{key}:
    x-swagger-router-controller: bots
    delete:
      security:
        - jwt: []
      summary: Delete bot
      tags: [ bots ]
      description: >-
        Delete a specific bot
      operationId: deleteBots
      parameters:
        -
          name: key
          in: path
          description: >-
            The id or name of the bot to delete.
          required: true
          type: string
      responses:
        200:
          description: >-
            Success, Deleted Bot
          schema:
            $ref: "#/definitions/BotResponse"
        400:
          $ref: "#/responses/400"
        401:
          $ref: "#/responses/401"
        404:
          $ref: "#/responses/404"
        default:
          $ref: "#/responses/genericError"

    get:
      security:
        - jwt: []
      summary: Get bot
      tags: [ bots ]
      operationId: getBot
      parameters:
        -
          name: key
          in: path
          description: >-
            The id or name of the bot to retrieve
          required: true
          type: string
        -
          name: name
          description: Get bot by name
          in: query
          required: false
          type: string
        -
          name: active
          description: Get bots depending on its active tag
          in: query
          required: false
          type: boolean
        -
          $ref: "#/parameters/limitParam"
        -
          $ref: "#/parameters/offsetParam"
      responses:
        200:
          description: >-
            Success, returns specified bot
          schema:
            $ref: "#/definitions/BotResponse"
        400:
          $ref: "#/responses/400"
        401:
          $ref: "#/responses/401"
        404:
          $ref: "#/responses/404"
        default:
          $ref: "#/responses/genericError"

    patch:
      security:
        - jwt: []
      summary: Update bot (partial)
      tags: [ bots ]
      description: Update bot fields
      operationId: patchBot
      parameters:
        -
          name: key
          in: path
          description: >-
            The id or name of the bot to retrieve
          required: true
          type: string
        -
          name: queryBody
          in: body
          required: true
          schema:
            type: object
            description: Update specified bot fields
            properties:
              name:
                type: string
                maxLength: 254
                description: Name of the bot
                pattern: ^[0-9A-Za-z_\\-]{0,60}$
              url:
                type: string
                description: Bot url
              helpUrl:
                type: string
                description: Url of the support documentation for the bot
              ownerUrl:
                type: string
                description: Url of the owner of the bot
              active:
                type: boolean
                description: If the bot is active
              version:
                type: string
                description: The version of the bot. Use Semantic Versioning 2.0.0
              displayName:
                type: string
                maxLength: 60
                description: The name displayed in the bot header.
              actions:
                type: array
                description: Array of objects that contain the name of actions a bot can take and an array of parameters needed for that action
                items:
                  type: object
              data:
                type: array
                description: Array of objects that contain the name of data on a bot
                items:
                  type: object
              owner:
                type: string
                description: >
                  The name of the user to assign as the owner. Defaults to the user that created it
      responses:
        200:
          description: >-
            Updated field
          schema:
            $ref: "#/definitions/BotResponse"
        400:
          $ref: "#/responses/400"
        401:
          $ref: "#/responses/401"
        403:
          $ref: "#/responses/403"
        default:
          $ref: "#/responses/genericError"

    put:
      security:
        - jwt: []
      summary: Upgrade bot (full)
      tags: [ bots ]
      description: This route is used to update all the fields in a bot and to load in a new UI
      operationId: putBots
      consumes:
        - multipart/form-data
      parameters:
        -
          name: key
          in: path
          description: >-
            The id or name of the bot to retrieve
          required: true
          type: string
        -
          name: name
          in: formData
          description: The unique readable name for the bot
          type: string
          pattern: ^[0-9A-Za-z_\\-]{0,60}$
        -
          name: active
          in: formData
          description: Flag for if a bot is active with communication
          type: boolean
          default: false
        -
          name: url
          in: formData
          description: The URL of the bot server
          type: string
        -
          name: helpUrl
          in: formData
          description: The URL of the support documentation
          type: string
        -
          name: ownerUrl
          in: formData
          description: The URL of the owner of the bot
          type: string
        -
          name: version
          in: formData
          description: The version of the bot. Use Semantic Versioning 2.0.0
          type: string
        -
          name: displayName
          in: formData
          description: The name displayed in the bot header.
          type: string
          maxLength: 60
        -
          name: ui
          description: The zipped HTML and Javascript needed to run the UI of the bot
          in: formData
          type: file
          format: binary
        -
          name: actions
          in: formData
          description: Array of objects that contain the name of actions a bot can take and an array of parameters needed for that action
          type: array
          items:
            type: string
          default: []
        -
          name: data
          in: formData
          description: Array of objects that contain the name of data on a bot
          type: array
          items:
            type: string
          default: []
        -
          name: owner
          in: formData
          description: >
            The name of the user to assign as the owner. Defaults to the user that created it
          type: string
      responses:
        200:
          description: Success, returns the updated bot.
          schema:
            $ref: "#/definitions/BotResponse"
        400:
          $ref: "#/responses/400"
        401:
          $ref: "#/responses/401"
        403:
          $ref: "#/responses/403"
        default:
          $ref: "#/responses/genericError"

  # ---------------------------------------------------------------------------

  /bots/{key}/heartbeat:
    x-swagger-router-controller: bots
    post:
      security:
        - jwt: []
      summary: Send heartbeat
      tags: [ bots ]
      description: >-
        Send heartbeat.
      operationId: heartbeat
      parameters:
        -
          name: key
          in: path
          description: Key/Name of bot.
          required: true
          type: string
        -
          name: queryBody
          in: body
          required: true
          schema:
            type: object
            description: >-
              Heartbeat from the refocus.
            properties:
              timestamp:
                type: integer
      responses:
        200:
          description: Success.
        400:
          $ref: "#/responses/400"
        403:
          $ref: "#/responses/403"
        404:
            $ref: "#/responses/404"

  # ---------------------------------------------------------------------------
  /bots/{key}/writers:
    x-swagger-router-controller: bots
    delete:
      security:
        - jwt: []
      summary: Delete bot writers
      tags: [ bots ]
      description: >-
        Remove all users from a bot's list of authorized writers.
      operationId: deleteBotWriters
      parameters:
        -
          name: key
          in: path
          description: >-
             The id or name of the bot.
          required: true
          type: string
      responses:
        204:
          description: >-
            The bot is no longer write-protected.
        400:
          $ref: "#/responses/400"
        401:
          $ref: "#/responses/401"
        403:
          $ref: "#/responses/403"
        404:
          $ref: "#/responses/404"
        default:
          $ref: "#/responses/genericError"
    get:
      security:
        - jwt: []
      summary: Get bot writers
      tags: [ bots ]
      description: >-
        Get the list of all authorized writers for a bot.
      operationId: getBotWriters
      parameters:
        -
          name: key
          in: path
          description: >-
            The id or name of the bot for which the authorized list of users
            are to be obtained.
          required: true
          type: string
      responses:
        200:
          description: >-
            Success, returns the users having write permission to the bot.
          schema:
            type: array
            items:
              $ref: "#/definitions/UsersResponse"
              description: >-
                The users having write permission to the subject
        400:
          $ref: "#/responses/400"
        401:
          $ref: "#/responses/401"
        404:
          $ref: "#/responses/404"
        default:
          $ref: "#/responses/genericError"
    post:
      security:
        - jwt: []
      summary: Add bot writer
      tags: [ bots ]
      description: >-
        Add one or more users to a bots list of authorized writers.
      operationId: postBotWriters
      parameters:
        -
          name: key
          in: path
          description: >-
            The id or name of the bot for which the authorized list of users
            are to be obtained.
          required: true
          type: string
        -
          name: queryBody
          description: Request body.
          in: body
          required: true
          schema:
            type: array
            items:
              type: string
            description: >
              User name
      responses:
        201:
          description: >-
            One or more of the valid users were added to the list of authorized writers.
          schema:
            type: array
            items:
              $ref: "#/definitions/BotWriterResponse"
              description: >-
                The users having write permission to the subject
        400:
          $ref: "#/responses/400"
        401:
          $ref: "#/responses/401"
        403:
          $ref: "#/responses/403"
        404:
          $ref: "#/responses/403"
        default:
          $ref: "#/responses/genericError"

  # ---------------------------------------------------------------------------
  /bots/{key}/writers/{userNameOrId}:
    x-swagger-router-controller: bots
    delete:
      security:
        - jwt: []
      summary: Delete bot writer
      tags: [ bots ]
      description: >-
        Remove a user from a subjects's list of authorized writers.
      operationId: deleteBotWriter
      parameters:
        -
          name: key
          in: path
          description: >-
            The id or name of the bot
          required: true
          type: string
        -
          name: userNameOrId
          in: path
          description: >-
            The username or the Id of the user
          required: true
          type: string
      responses:
        204:
          description: >-
            The user’s write permission has been revoked for the subject.
        400:
          $ref: "#/responses/400"
        401:
          $ref: "#/responses/401"
        403:
          $ref: "#/responses/403"
        404:
          $ref: "#/responses/404"
        default:
          $ref: "#/responses/genericError"
    get:
      security:
        - jwt: []
      summary: Get bot writer
      tags: [ bots ]
      description: >-
        Determine whether a user is an authorized writer for bot.
      operationId: getBotWriter
      parameters:
        -
          name: key
          in: path
          description: >-
            The id or name of the bot for which the authorized list of users
            are to be obtained.
          required: true
          type: string
        -
          name: userNameOrId
          in: path
          description: >-
            The username or the Id of the user
          required: true
          type: string
      responses:
        200:
          description: >-
            Success, return authorized user
          schema:
            $ref: "#/definitions/UsersResponse"
        400:
          $ref: "#/responses/400"
        401:
          $ref: "#/responses/401"
        404:
          $ref: "#/responses/404"
        default:
          $ref: "#/responses/genericError"

  # ---------------------------------------------------------------------------
  /collectors:
    x-swagger-router-controller: collectors
    get:
      security:
        - jwt: []
      tags: [ collectors ]
      summary: Find collectors
      description: >-
        Find a collector or collectors. You may query using field filters with
        asterisk (*) wildcards. You may also optionally specify sort, limit,
        offset, and a list of fields to include in the response. The global
        default limit will apply if no limit param is specified.
      operationId: findCollectors
      parameters:
        -
          $ref: "#/parameters/CollectorFieldsParam"
        - name: sort
          in: query
          description: >
            Specify the sort order using a field name, e.g. '...?sort=name'. Prepend the
            field name with a minus sign to specify descending order, e.g.
            '...?sort=-name'.
          required: false
          type: array
          collectionFormat: csv
          items:
            type: string
            enum:
              - name
              - status
              - registered
              - lastHeartbeat
              - lastModifiedAt
              - createdBy
              - lastUpdatedBy
              - helpEmail
              - helpUrl
              - host
              - ipAddress
              - version
              - -name
              - -status
              - -registered
              - -lastHeartbeat
              - -lastModifiedAt
              - -createdBy
              - -lastUpdatedBy
              - -helpEmail
              - -helpUrl
              - -host
              - -ipAddress
              - -version
        -
          $ref: "#/parameters/limitParam"
        -
          $ref: "#/parameters/offsetParam"
        -
          name: name
          in: query
          description: >-
            Filter by name; asterisk (*) wildcards ok.
          required: false
          type: string
        -
          name: status
          in: query
          description: >-
            Filter by status; asterisk (*) wildcards ok.
          required: false
          type: string
        -
          name: registered
          in: query
          description: >-
            Filter by registered (true|false).
          required: false
          type: boolean
        -
          name: helpEmail
          in: query
          description: >-
            Filter by helpEmail; asterisk (*) wildcards ok.
          required: false
          type: string
        -
          name: helpUrl
          in: query
          description: >-
            Filter by helpUrl; asterisk (*) wildcards ok.
          required: false
          type: string
        -
          name: host
          in: query
          description: >-
            Filter by host; asterisk (*) wildcards ok.
          required: false
          type: string
        -
          name: version
          in: query
          description: >-
            Filter by version; asterisk (*) wildcards ok.
          required: false
          type: string
      responses:
        200:
          description: Success, returns an array of zero or more Refocus collectors.
          schema:
            type: "array"
            items:
              $ref: "#/definitions/CollectorResponse"

  # ---------------------------------------------------------------------------

  /collectors/start:
    x-swagger-router-controller: collectors
    post:
      security:
        - jwt: []
      parameters:
        -
          name: queryBody
          description: Request body.
          in: body
          required: true
          schema:
            type: object
            description: Access restricted to Refocus Collector only.
            properties:
              name:
                type: string
                description: Access restricted to Refocus Collector only.
              description:
                type: string
                maxLength: 4096
                description: Access restricted to Refocus Collector only.
              helpEmail:
                type: string
                description: Access restricted to Refocus Collector only.
                maxLength: 254
              helpUrl:
                type: string
                maxLength: 2082
                description: Access restricted to Refocus Collector only.
              host:
                type: string
                description: Access restricted to Refocus Collector only.
                maxLength: 4096
              ipAddress:
                type: string
                description: Access restricted to Refocus Collector only.
                maxLength: 60
              osInfo:
                type: object
                description: Access restricted to Refocus Collector only.
              processInfo:
                type: object
                description: Access restricted to Refocus Collector only.
              version:
                type: string
                description: Access restricted to Refocus Collector only.
              owner:
                type: string
                description: >
                  The name of the user to assign as the owner. Defaults to the user that created it
            required:
              - name
              - version
      summary: Start collector
      tags: [ collectors ]
      description: Starts the specified collector.
      operationId: startCollector

      responses:
        200:
          description: Success, returns the specified collector's metadata.
          schema:
            $ref: "#/definitions/CollectorResponse"
        400:
          $ref: "#/responses/400"
        403:
          $ref: "#/responses/403"
        404:
            $ref: "#/responses/404"

  # ---------------------------------------------------------------------------

  /collectors/{key}:
    x-swagger-router-controller: collectors
    get:
      security:
        - jwt: []
      tags: [ collectors ]
      summary: Get collector
      description: >-
        Retrieve the specified collector metadata by the collector's id or name.
        You may also optionally specify a list of fields to include in the response.
      operationId: getCollector
      parameters:
        -
          name: key
          in: path
          description: The id or name of the collector to retrieve.
          required: true
          type: string
        -
          $ref: "#/parameters/CollectorFieldsParam"
      responses:
        200:
          description: Success, returns the specified collector's metadata.
          schema:
            $ref: "#/definitions/CollectorResponse"
        400:
          description: "Invalid ID supplied"
        404:
          description: "Collector not found"
    patch:
      security:
        - jwt: []
      tags: [ collectors ]
      summary: Update collector (partial)
      description: >-
        Update the specified collector's config data. If a field is not included
        in the querybody, that field will not be updated.
      operationId: patchCollector
      parameters:
        -
          name: key
          in: path
          description: The id or name of the collector to update.
          required: true
          type: string
        -
          name: queryBody
          in: body
          description: Request body.
          required: true
          schema:
            type: object
            description: Fields permitted for patching.
            properties:
              description:
                type: string
                maxLength: 4096
                description: >
                  Describes this Collector; helps a user determine which Collectors they should assign to run their collection.
              helpEmail:
                type: string
                description: >
                  The email address where a user can go to get more help about the collector.
                maxLength: 254
              helpUrl:
                type: string
                maxLength: 2082
                description: >
                  The url where a user can go to get more help about the collector.
              host:
                type: string
                description: Access restricted to Refocus Collector only.
                maxLength: 4096
              ipAddress:
                type: string
                description: Access restricted to Refocus Collector only.
                maxLength: 60
              osInfo:
                type: object
                description: Access restricted to Refocus Collector only.
              processInfo:
                type: object
                description: Access restricted to Refocus Collector only.
              version:
                type: string
                description: Access restricted to Refocus Collector only.
              owner:
                type: string
                description: >
                  The name of the user to assign as the owner. Defaults to the user that created it
      responses:
        403:
          $ref: "#/responses/403"
        404:
          $ref: "#/responses/404"

  # ---------------------------------------------------------------------------

  /collectors/{key}/status:
    x-swagger-router-controller: collectors
    get:
      security:
        - jwt: []
      tags: [ collectors ]
      summary: Get collector status
      description: >-
        Retrieve the specified collector status by the collector's id or name.
      operationId: getCollectorStatus
      parameters:
        -
          name: key
          in: path
          description: The id or name of the collector to get the status of.
          required: true
          type: string
      responses:
        200:
          description: Success, returns the specified collector's status.
          schema:
             type: object
             properties:
               status:
                 type: string
                 description: The collector status.
        400:
          description: "Invalid ID supplied"
        404:
          description: "Collector not found"

  # ---------------------------------------------------------------------------

  /collectors/{key}/deregister:
    x-swagger-router-controller: collectors
    post:
      security:
        - jwt: []
      summary: Deregister collector
      tags: [ collectors ]
      description: >-
        Deregister the specified collector.
      operationId: deregisterCollector
      parameters:
        -
          name: key
          in: path
          description: Deregister the specified collector.
          required: true
          type: string
      responses:
        200:
          description: Success, returns the specified collector's metadata.
          schema:
            $ref: "#/definitions/CollectorResponse"
        400:
          $ref: "#/responses/400"
        403:
          $ref: "#/responses/403"
        404:
            $ref: "#/responses/404"

  # ---------------------------------------------------------------------------

  /collectors/{key}/reregister:
    x-swagger-router-controller: collectors
    post:
      security:
        - jwt: []
      summary: Reregisters a deregistered collector
      tags: [ collectors ]
      description: >-
        Reregister the specified collector.
      operationId: reregisterCollector
      parameters:
        -
          name: key
          in: path
          description: Reregister the specified collector.
          required: true
          type: string
      responses:
        200:
          description: Success, returns the specified collector's metadata.
          schema:
            $ref: "#/definitions/CollectorResponse"
        400:
          $ref: "#/responses/400"
        403:
          $ref: "#/responses/403"
        404:
            $ref: "#/responses/404"

  # ---------------------------------------------------------------------------

  /collectors/{key}/heartbeat:
    x-swagger-router-controller: collectors
    post:
      security:
        - jwt: []
      summary: Send heartbeat
      tags: [ collectors ]
      description: >-
        Send heartbeat. Access restricted to Refocus Collector only.
      operationId: heartbeat
      parameters:
        -
          name: key
          in: path
          description: Access restricted to Refocus Collector only.
          required: true
          type: string
        -
          name: queryBody
          in: body
          description: Access restricted to Refocus Collector only.
          required: true
          schema:
            type: object
            description: >-
              Heartbeat from the collector.
            properties:
              timestamp:
                type: integer
                description: Access restricted to Refocus Collector only.
              collectorConfig:
                type: object
                properties:
                  osInfo:
                    type: object
                    properties:
                      arch:
                        type: string
                        description: Access restricted to Refocus Collector only.
                      hostname:
                        type: string
                        description: Access restricted to Refocus Collector only.
                      platform:
                        type: string
                        description: Access restricted to Refocus Collector only.
                      release:
                        type: string
                        description: Access restricted to Refocus Collector only.
                      type:
                        type: string
                        description: Access restricted to Refocus Collector only.
                      username:
                        type: string
                        description: Access restricted to Refocus Collector only.
                  processInfo:
                    type: object
                    properties:
                      execPath:
                        type: string
                        description: Access restricted to Refocus Collector only.
                      memoryUsage:
                        type:  object
                        description: Access restricted to Refocus Collector only.
                      uptime:
                        type: number
                        description: Access restricted to Refocus Collector only.
                      version:
                        type: string
                        description: Access restricted to Refocus Collector only.
                      versions:
                        type: object
                        description: Access restricted to Refocus Collector only.
                  version:
                    type: string
                    description: Access restricted to Refocus Collector only.
      responses:
        200:
          description: Success.
          schema:
            $ref: "#/definitions/HeartbeatResponse"
        400:
          $ref: "#/responses/400"
        403:
          $ref: "#/responses/403"
        404:
            $ref: "#/responses/404"

  # ---------------------------------------------------------------------------

  /collectors/{key}/stop:
    x-swagger-router-controller: collectors
    post:
      security:
        - jwt: []
      summary: Stop collector
      tags: [ collectors ]
      description: >-
        Change collector status from Running to Stopped. Invalid if the
        collector's status is already stopped.
      operationId: stopCollector
      parameters:
        -
          name: key
          in: path
          description: The id or name of the collector to stop.
          required: true
          type: string
      responses:
        200:
          description: Success, returns the specified collector's metadata.
          schema:
            $ref: "#/definitions/CollectorResponse"
        400:
          $ref: "#/responses/400"
        403:
          $ref: "#/responses/403"
        404:
            $ref: "#/responses/404"

  # ---------------------------------------------------------------------------

  /collectors/{key}/pause:
    x-swagger-router-controller: collectors
    post:
      security:
        - jwt: []
      summary: Pause running collector
      tags: [ collectors ]
      description: >-
        Change collector status from Running to Paused. Invalid if the
        collector's status is not Running.
      operationId: pauseCollector
      parameters:
        -
          name: key
          in: path
          description: The id or name of the collector to pause.
          required: true
          type: string
      responses:
        200:
          description: Success, returns the specified collector's metadata.
          schema:
            $ref: "#/definitions/CollectorResponse"
        400:
          $ref: "#/responses/400"
        403:
          $ref: "#/responses/403"
        404:
            $ref: "#/responses/404"

  # ---------------------------------------------------------------------------

  /collectors/{key}/resume:
    x-swagger-router-controller: collectors
    post:
      security:
        - jwt: []
      summary: Resume paused collector
      tags: [ collectors ]
      description: >-
        Change collector status from Paused to Running. Invalid if the
        collector's status is not Paused.
      operationId: resumeCollector
      parameters:
        -
          name: key
          in: path
          description: The id or name of the collector to resume.
          required: true
          type: string
      responses:
        200:
          description: Success, returns the specified collector's metadata.
          schema:
            $ref: "#/definitions/CollectorResponse"
        400:
          $ref: "#/responses/400"
        403:
          $ref: "#/responses/403"
        404:
            $ref: "#/responses/404"

  # ---------------------------------------------------------------------------

  /collectors/{key}/writers:
    x-swagger-router-controller: collectors
    delete:
      security:
        - jwt: []
      summary: Delete collector writers
      tags: [ collectors ]
      description: >-
        Remove all users from a collector’s list of authorized writers.
      operationId: deleteCollectorWriters
      parameters:
        -
          name: key
          in: path
          description: >-
             The id or name of the collector.
          required: true
          type: string
      responses:
        204:
          description: >-
            The collector is no longer write-protected.
        400:
          $ref: "#/responses/400"
        401:
          $ref: "#/responses/401"
        403:
          $ref: "#/responses/403"
        404:
          $ref: "#/responses/404"
        default:
          $ref: "#/responses/genericError"
    get:
      security:
        - jwt: []
      summary: Get collector writers
      tags: [ collectors ]
      description: >-
        Returns a list of users permitted to modify this collector. DOES NOT
        use wildcards.
      operationId: getCollectorWriters
      parameters:
        -
          name: key
          in: path
          description: >-
            The id or name of the collector for which the authorized list of
            users are to be obtained.
          required: true
          type: string
      responses:
        200:
          description: >-
            Success, returns The users having write permission to the collector
            metadata.
          schema:
            type: array
            items:
              $ref: "#/definitions/UsersResponse"
              description: >-
                The users having write permission to the collector metadata.
        404:
          $ref: "#/responses/404"
        default:
          $ref: "#/responses/genericError"
    post:
      security:
        - jwt: []
      summary: Add collector writer
      tags: [ collectors ]
      description: >-
         Add one or more users to a collector's list of authorized writers.
      operationId: postCollectorWriters
      parameters:
        -
          name: key
          in: path
          description: >-
            The id or name of the collector for which the authorized list of
            users are to be obtained.
          required: true
          type: string
        -
          name: queryBody
          description: Request body.
          in: body
          required: true
          schema:
            type: array
            items:
              type: string
            description: >
              User name or id
      responses:
        201:
          description: >-
            One or more of the valid users were added to the list of authorized
            writers.
          schema:
            type: array
            items:
              $ref: "#/definitions/CollectorWriterResponse"
              description: >-
                The users who have write permission to the collector metadata.
        400:
          $ref: "#/responses/400"
        403:
          $ref: "#/responses/403"
        404:
            $ref: "#/responses/404"
        default:
          $ref: "#/responses/genericError"

  # ---------------------------------------------------------------------------

  /collectors/{key}/writers/{userNameOrId}:
    x-swagger-router-controller: collectors
    get:
      security:
        - jwt: []
      tags: [ collectors ]
      summary: Get collector writers
      description: >-
        Determine whether a user is an authorized writer for a Collector.
        If user is unauthorized, there is no writer by this name for this
        collector.
      operationId: getCollectorWriter
      parameters:
      -
        name: key
        in: path
        description: The id or name of the collector
        required: true
        type: string
      - name: userNameOrId
        in: "path"
        description: The id or name of the user
        required: true
        type: string
      responses:
        200:
          description: Success, return authorized user
          schema:
            $ref: "#/definitions/UsersResponse"
        404:
          description: userNameOrId does not identify a User
    delete:
      security:
        - jwt: []
      summary: Delete collector writer
      tags: [ collectors ]
      description: >-
        Remove a user from a collector’s list of authorized writers.
      operationId: deleteCollectorWriter
      parameters:
        -
          name: key
          in: path
          description: >-
            The id or name of the collector
          required: true
          type: string
        -
          name: userNameOrId
          in: path
          description: >-
            The username or the Id of the user
          required: true
          type: string
      responses:
        204:
          description: >-
            The user’s write permission has been revoked for the collector.
        400:
          $ref: "#/responses/400"
        403:
          $ref: "#/responses/403"
        404:
          $ref: "#/responses/404"
        default:
          $ref: "#/responses/genericError"

  # ---------------------------------------------------------------------------
  /events:
    x-swagger-router-controller: events
    get:
      security:
        - jwt: []
      summary: Find events
      tags: [ events ]
      operationId: findEvents
      description: >-
        All events are retrieved using this route and using the paramaters as filters you can focus on rooms, bots, or users.
      parameters:
        -
          name: roomId
          description: Get events from specific room
          in: query
          required: false
          type: integer
        -
          name: botId
          description: Get events from specific bot
          in: query
          required: false
          type: string
        -
          name: type
          description: Get events that are a specific type
          in: query
          required: false
          type: string
        -
          name: actionType
          description: Get events that are a specific actionType
          in: query
          required: false
          type: string
        -
          name: sort
          description: >
            Specify the sort order using a field name, e.g. '...?sort=createdAt'. Prepend the
            field name with a minus sign to specify descending order, e.g.
            '...?sort=-name'.
          in: query
          required: false
          type: string
        -
          name: botDataId
          description: Get events from specific botData
          in: query
          required: false
          type: string
        -
          name: botActionId
          description: Get events from specific botAction
          in: query
          required: false
          type: string
        -
          name: userId
          description: Get events from specific user
          in: query
          required: false
          type: string
        -
          $ref: "#/parameters/limitParam"
        -
          $ref: "#/parameters/offsetParam"
      responses:
        200:
          description: >-
            Success, returns all Events
          schema:
            type: array
            items:
              $ref: "#/definitions/EventResponse"
        400:
          $ref: "#/responses/400"
        401:
          $ref: "#/responses/401"
        404:
          $ref: "#/responses/404"
        default:
          $ref: "#/responses/genericError"

    post:
      security:
        - jwt: []
      summary: Create event
      tags: [ events ]
      description: >-
        Create a new event that can describe any action or information needed to be specifically logged,
        typically used to activity in rooms.
      operationId: postEvents
      parameters:
        -
          name: queryBody
          in: body
          required: true
          schema:
            type: object
            description: Create event properties
            properties:
              log:
                type: string
                description: Human readable log line to describe the context.
              context:
                type: object
                description: Any object, typically JSON, used to describe to some information that needed to be logged.
              actionType:
                type: 'string'
                description: 'This is the type of the event'
              roomId:
                type: integer
                description: Room that this event relates to.
              botId:
                type: string
                description: Bot that this event relates to.
              botDataId:
                type: string
                description: Bot Data that this event relates to.
              botActionId:
                type: string
                description: Bot Action that this event relates to.
              userId:
                type: string
                description: User that this event relates to.
              owner:
                type: string
                description: >
                  The name of the user to assign as the owner. Defaults to the user that created it
            required:
              - log
      responses:
        201:
          description: >-
            Created event
          schema:
            $ref: "#/definitions/EventResponse"
        400:
          $ref: "#/responses/400"
        401:
          $ref: "#/responses/401"
        403:
          $ref: "#/responses/403"
        default:
          $ref: "#/responses/genericError"

  # ---------------------------------------------------------------------------
  /events/bulk:
    x-swagger-router-controller: events
    post:
      security:
        - jwt: []
      summary: Create events in bulk.
      tags: [ events ]
      description: >-
        Create multiple events at once.
      operationId: bulkPostEvent
      parameters:
        -
          name: queryBody
          description: Request body
          in: body
          schema:
            type: array
            items:
              type: object
              description: Create event properties
              properties:
                log:
                  type: string
                  description: Human readable log line to describe the context.
                context:
                  type: object
                  description: Any object, typically JSON, used to describe to some infomration that needed to be logged.
                actionType:
                  type: 'string'
                  description: 'This is the type of the event'
                roomId:
                  type: integer
                  description: Room that this event relates to.
                botId:
                  type: string
                  description: Bot that this event relates to.
                botDataId:
                  type: string
                  description: Bot Data that this event relates to.
                botActionId:
                  type: string
                  description: Bot Action that this event relates to.
                userId:
                  type: string
                  description: User that this event relates to.
                owner:
                  type: string
                  description: >
                    The name of the user to assign as the owner. Defaults to the user that created it
              required:
                - log
      responses:
        200:
          description: >-
            Created
          schema:
            $ref: "#/definitions/BulkCreateResponse"
        400:
          $ref: "#/responses/400"
        403:
          $ref: "#/responses/403"
        404:
          $ref: "#/responses/404"
        default:
          $ref: "#/responses/genericError"

  # ---------------------------------------------------------------------------
  /events/bulk/{key}/status:
    x-swagger-router-controller: events
    get:
      security:
        - jwt: []
      summary: Get event bulk job status
      tags: [ events ]
      description: >-
        Retrieve the status of the job identified by id in the request.
      operationId: getEventBulkStatus
      parameters:
        -
          name: key
          in: path
          description: >-
            The id the job
          required: true
          type: integer
      responses:
        200:
          description: >-
            Success.
          schema:
            $ref: "#/definitions/GetBulkUpsertStatusResponse"
        400:
          $ref: "#/responses/400"
        404:
          $ref: "#/responses/404"
        default:
          $ref: "#/responses/genericError"

  # ---------------------------------------------------------------------------
  /events/{key}:
    x-swagger-router-controller: events
    get:
      security:
        - jwt: []
      summary: Get event
      tags: [ events ]
      description: >-
        This route is used to retrieve a single event.
      operationId: getEvent
      parameters:
        -
          name: key
          in: path
          description: >-
            The id the event to retrieve
          required: true
          type: string
        -
          $ref: "#/parameters/limitParam"
        -
          $ref: "#/parameters/offsetParam"
      responses:
        200:
          description: >-
            Success, returns specified event
          schema:
            $ref: "#/definitions/EventResponse"
        400:
          $ref: "#/responses/400"
        401:
          $ref: "#/responses/401"
        404:
          $ref: "#/responses/404"
        default:
          $ref: "#/responses/genericError"

  # ---------------------------------------------------------------------------
  /generators:
    x-swagger-router-controller: generators
    get:
      security:
        - jwt: []
      summary: Find generators
      tags: [ generators ]
      description: >-
        Get a generator or all generators. You may query using field filters
        with asterisk (*) wildcards. You may also optionally specify sort,
        limit, offset, and a list of fields to include in the response. The
        global default limit will apply if no limit param is specified.
      externalDocs:
        description: >-
          GET /generators
        url: http://focus.salesforce.com/docs/api/generators
      operationId: findGenerators
      parameters:
        -
          $ref: "#/parameters/GeneratorFieldsParam"
        -
          name: sort
          in: query
          description: >-
            Specify the sort order using a field name, e.g. '...?sort=name'. Prepend the
            field name with a minus sign to specify descending order, e.g.
            '...?sort=-name'.
          required: false
          type: array
          collectionFormat: csv
          items:
            type: string
            enum:
              - isActive
              - aspects
              - subjectQuery
              - createdAt
              - description
              - intervalSecs
              - name
              - updatedAt
              - -isActive
              - -aspects
              - -subjectQuery
              - -createdAt
              - -description
              - -intervalSecs
              - -name
              - -updatedAt
        -
          $ref: "#/parameters/limitParam"
        -
          $ref: "#/parameters/offsetParam"
        -
          name: description
          in: query
          type: string
          maxLength: 4096
          description: >-
            Filter by the generator description; asterisk (*) wildcards ok.
        -
          name: createdBy
          in: query
          type: string
          description: >-
            Filter by the generator id; asterisk (*) wildcards ok.
        -
          name: isActive
          in: query
          type: boolean
          description: >-
            Filter by whether or not the generator is active.
        -
          name: intervalSecs
          in: query
          type: integer
          description: >-
            Interval (seconds) between each collection.
        -
          name: name
          in: query
          type: string
          description: >-
            Filter by the generator name; asterisk (*) wildcards ok.
        -
          name: subjectQuery
          in: query
          type: string
          minLength: 7
          maxLength: 4096
          description: >-
            Filter by the query to append to GET subjects. Only "absolutePath", "name", "tags" are allowed in subjectQuery.
        -
          name: aspects
          in: query
          description: >-
            Filter by the names of the aspects.
          type: array
          items:
            type: string
        -
          name: tags
          in: query
          items:
            type: string
            maxLength: 60
            pattern: ^[0-9A-Za-z_-]{1,60}$
          description: >-
             Comma-separated list of tags to include/exclude. Tag names are
             case-insensitive. For example, ?tags=FOO,BAR will only return
             aspects with tags FOO and BAR. Prefix each of the tag name with
             a negative sign to indicate that a aspect with that tag should
             be excluded. For example, ?tags=-BAZ,FOO will return only the
             aspects with tag name not equal to BAZ or FOO. A mix of tag
             names with and without minus signs, for example ?tags=BAZ,-FOO
             are not allowed. Generators without tags are not included in the
             include result set.
          type: array
          required: false
      responses:
        200:
          description: >-
            Success, returns a list of generators
          schema:
            type: array
            items:
              $ref: "#/definitions/GeneratorResponse"
        400:
          $ref: "#/responses/400"
        default:
          $ref: "#/responses/genericError"
    post:
      security:
        - jwt: []
      summary: Create generator
      tags: [ generators ]
      description: >-
        Create a new generator and makes the creator the writer of the generator.
      operationId: postGenerator
      parameters:
        -
          name: queryBody
          description: Request body.
          in: body
          required: true
          schema:
            type: object
            description: A generator configration object.
            properties:
              description:
                type: string
                maxLength: 4096
                description: >-
                  A description of the generator.
              helpEmail:
                type: string
                description: >-
                  The email address where a user can go to get more help about the Generator.
                maxLength: 254
              helpUrl:
                type: string
                maxLength: 2082
                description: >-
                  The url where a user can go to get more help about the Generator.
              intervalSecs:
                type: integer
                minimum: 1
                default: 60
                description: >-
                  Interval (seconds) between each collection.
              name:
                type: string
                description: A unique and descriptive name for your Generator.
              subjectQuery:
                type: string
                minLength: 7
                maxLength: 4096
                description: The query to append to GET subjects. Only "absolutePath", "name", "tags" are allowed in subjectQuery.
              possibleCollectors:
                 description: List of collectors this Sample Generator should try to use.
                 type: array
                 items:
                   type: string
              collectorGroup:
                 description: Name of set of collectors this Sample Generator should try to use.
                 type: string
              aspects:
                description: List of one or more Aspects you want to collect Samples for.
                type: array
                items:
                  type: string
              tags:
                type: array
                items:
                  type: string
                  maxLength: 60
                  pattern: ^[0-9A-Za-z_][0-9A-Za-z_\\-]{1,59}$
                description: >
                  Array of tag names. Tag name: Max 60 characters; case
                  insensitive; allows alpha-numeric characters, underscore (_)
                  and dash (-). Tag names cannot start with a dash (-).
              connection:
                type: object
                description: Information about the connection.
              context:
                type: object
                description: >-
                  Specify the values for any context variables as defined by the Sample Generator Template you are using.
              generatorTemplate:
                type: object
                description: Details of Generator Template.
                properties:
                  name:
                    type: string
                    description: The Generator Template's name.
                  version:
                    type: string
                    description: >-
                      A Generator Template version number (MAJOR.MINOR.PATCH)
                      or a valid x-range, tilde range or caret range. Any of X,
                      x, or * may be used to "stand in" for one of the numeric
                      major, minor or patch values. A tilde range allows
                      patch-level changes if a minor version is specified on
                      the comparator, or allows minor-level changes if not.
                      A caret range allows changes that do not modify the
                      left-most non-zero major, minor or patch number.
                      See https://github.com/npm/node-semver for more details
                      on semver matching.
              owner:
                type: string
                description: >
                  The name of the user to assign as the owner. Defaults to the user that created it
            required:
              - name
              - aspects
              - generatorTemplate
      responses:
        201:
          description: >-
            Created.
          schema:
            $ref: "#/definitions/GeneratorResponse"
        400:
          $ref: "#/responses/400"
        403:
          $ref: "#/responses/403"
        default:
          $ref: "#/responses/genericError"

  # ---------------------------------------------------------------------------
  /generators/{key}:
    x-swagger-router-controller: generators
    get:
      security:
        - jwt: []
      summary: Get generator
      tags: [ generators ]
      description: >-
        Retrieve the specified generator.
      operationId: getGenerator
      parameters:
        -
          name: key
          in: path
          description: The id or key of the generator to retrieve.
          required: true
          type: string
        -
          $ref: "#/parameters/GeneratorFieldsParam"
      responses:
        200:
          description: Success, returns the specified generator.
          schema:
            $ref: "#/definitions/GeneratorResponse"
        400:
          $ref: "#/responses/400"
        404:
          $ref: "#/responses/404"
        default:
          $ref: "#/responses/genericError"
    patch:
      security:
        - jwt: []
      summary: Update generator (partial)
      tags: [ generators ]
      description: >-
        Update the specified generator. Requires user to have write permision. If a field is not included in the query body, that field will not be updated.
      operationId: patchGenerator
      parameters:
        -
          name: key
          in: path
          description: The id or key of the generator to update.
          required: true
          type: string
        -
          name: queryBody
          in: body
          description: Request body.
          required: true
          schema:
            type: object
            description: A generator configration object.
            properties:
              description:
                type: string
                maxLength: 4096
                description: >-
                  A description of the generator.
              helpEmail:
                type: string
                description: >-
                  The email address where a user can go to get more help about the generator.
                maxLength: 254
              helpUrl:
                type: string
                maxLength: 2082
                description: >-
                  The url where a user can go to get more help about the generator.
              intervalSecs:
                type: integer
                minimum: 1
                default: 60
                description: >-
                  Interval (seconds) between each collection.
              name:
                type: string
                readOnly: true
                description: The generator's name.
              subjectQuery:
                type: string
                readOnly: true
                minLength: 7
                maxLength: 4096
                description: The query to append to GET subjects. Only "absolutePath", "name", "tags" are allowed in subjectQuery.
              aspects:
                description: Names of the aspects.
                type: array
                items:
                  type: string
              tags:
                type: array
                items:
                  type: string
                  maxLength: 60
                  pattern: ^[0-9A-Za-z_][0-9A-Za-z_\\-]{1,59}$
                description: >
                  Array of tag names. Tag name: Max 60 characters; case
                  insensitive; allows alpha-numeric characters, underscore (_)
                  and dash (-). Tag names cannot start with a dash (-).
              connection:
                type: object
                description: Information about the connection.
              context:
                type: object
                description: >-
                  Variables accessible inside the transform function.
              possibleCollectors:
                description: Collectors to append to the list of collectors this Sample Generator should try to use.
                type: array
                items:
                  type: string
              collectorGroup:
                 description: Name of set of collectors this Sample Generator should try to use.
                 type: string
              isActive:
                type: boolean
                description: >-
                  Default false. When set to true, the generator will be
                  assigned to a running collector and regularly send in samples.
              generatorTemplate:
                type: object
                description: Details of Generator Template.
                properties:
                  name:
                    type: string
                    description: The Generator Template's name.
                  version:
                    type: string
                    description: >-
                      A Generator Template version number (MAJOR.MINOR.PATCH)
                      or a valid x-range, tilde range or caret range. Any of X,
                      x, or * may be used to "stand in" for one of the numeric
                      major, minor or patch values. A tilde range allows
                      patch-level changes if a minor version is specified on
                      the comparator, or allows minor-level changes if not.
                      A caret range allows changes that do not modify the
                      left-most non-zero major, minor or patch number.
                      See https://github.com/npm/node-semver for more details
                      on semver matching.
              owner:
                type: string
                description: >
                  The name of the user to assign as the owner. Defaults to the user that created it
      responses:
        200:
          description: Success, returns the updated generator.
          schema:
            $ref: "#/definitions/GeneratorResponse"
        400:
          $ref: "#/responses/400"
        403:
          $ref: "#/responses/403"
        404:
          $ref: "#/responses/404"
        default:
          $ref: "#/responses/genericError"
    put:
      security:
        - jwt: []
      summary: Update generator (full)
      tags: [ generators ]
      description: >-
        Update the specified generator. Requires user to have write permision.
        If a field is not included in the query body, that field will be set to null or its default value.

      operationId: putGenerator
      parameters:
        -
          name: key
          in: path
          description: The id or key of the generator to update.
          required: true
          type: string
        -
          name: queryBody
          in: body
          description: Request body.
          required: true
          schema:
            type: object
            description: A generator configration object.
            properties:
              description:
                type: string
                maxLength: 4096
                description: >-
                  A description of the generator.
              helpEmail:
                type: string
                description: >-
                  The email address where a user can go to get more help about the generator.
                maxLength: 254
              helpUrl:
                type: string
                maxLength: 2082
                description: >-
                  The url where a user can go to get more help about the generator.
              intervalSecs:
                type: integer
                minimum: 1
                default: 60
                description: >-
                  Interval (seconds) between each collection.
              name:
                type: string
                readOnly: true
                description: The generator's name.
              subjectQuery:
                type: string
                readOnly: true
                minLength: 7
                maxLength: 4096
                description: The query to append to GET subjects. Only "absolutePath", "name", "tags" are allowed in subjectQuery.
              aspects:
                description: Names of the aspects.
                type: array
                items:
                  type: string
              tags:
                type: array
                items:
                  type: string
                  maxLength: 60
                  pattern: ^[0-9A-Za-z_][0-9A-Za-z_\\-]{1,59}$
                description: >
                  Array of tag names. Tag name: Max 60 characters; case
                  insensitive; allows alpha-numeric characters, underscore (_)
                  and dash (-). Tag names cannot start with a dash (-).
              connection:
                type: object
                description: Information about the connection.
              context:
                type: object
                description: >-
                  Variables accessible inside the transform function.
              possibleCollectors:
                description: List of collectors this Sample Generator should try to use.
                type: array
                items:
                  type: string
              collectorGroup:
                 description: Name of set of collectors this Sample Generator should try to use.
                 type: string
              isActive:
                type: boolean
                description: >-
                  Default false. When set to true, the generator will be
                  assigned to a running collector and regularly send in samples.
              generatorTemplate:
                type: object
                description: Details of Generator Template.
                properties:
                  name:
                    type: string
                    description: The Generator Template's name.
                  version:
                    type: string
                    description: >-
                      A Generator Template version number (MAJOR.MINOR.PATCH)
                      or a valid x-range, tilde range or caret range. Any of X,
                      x, or * may be used to "stand in" for one of the numeric
                      major, minor or patch values. A tilde range allows
                      patch-level changes if a minor version is specified on
                      the comparator, or allows minor-level changes if not.
                      A caret range allows changes that do not modify the
                      left-most non-zero major, minor or patch number.
                      See https://github.com/npm/node-semver for more details
                      on semver matching.
              owner:
                type: string
                description: >
                  The name of the user to assign as the owner. Defaults to the user that created it
            required:
              - name
              - aspects
              - generatorTemplate
      responses:
        200:
          description: Success, returns the updated generator.
          schema:
            $ref: "#/definitions/GeneratorResponse"
        401:
          $ref: "#/responses/401"
        403:
          $ref: "#/responses/403"
        404:
          $ref: "#/responses/404"
        default:
          $ref: "#/responses/genericError"

  # ---------------------------------------------------------------------------
  /generators/{key}/writers:
    x-swagger-router-controller: generators
    get:
      security:
        - jwt: []
      summary: Get generator writers
      tags: [ generators ]
      description: >-
        Get the list of all authorized writers for an generator.
      operationId: getGeneratorWriters
      parameters:
        -
          name: key
          in: path
          description: >-
            The id or name of the generator for which the authorized list of users
            are to be obtained.
          required: true
          type: string
      responses:
        200:
          description: >-
            Success, returns the users having write permission to the generator.
          schema:
            type: array
            items:
              $ref: "#/definitions/UsersResponse"
              description: >-
                The users having write permission to the generator
        400:
          $ref: "#/responses/400"
        404:
          $ref: "#/responses/404"
        default:
          $ref: "#/responses/genericError"
    post:
      security:
        - jwt: []
      summary: Add generator writer
      tags: [ generators ]
      description: >-
        Add one or more users to an generator’s list of authorized writers.
      operationId: postGeneratorWriters
      parameters:
        -
          name: key
          in: path
          description: >-
            The id or name of the generator for which the authorized list of users
            are to be obtained.
          required: true
          type: string
        -
          name: queryBody
          description: Request body.
          in: body
          required: true
          schema:
            type: array
            items:
              type: string
            description: >-
              User name or id
      responses:
        201:
          description: >-
            One or more of the valid users were added to the list of authorized writers.
          schema:
            type: array
            items:
              $ref: "#/definitions/GeneratorWriterResponse"
              description: >-
                The users having write permission to the generator
        400:
          $ref: "#/responses/400"
        403:
          $ref: "#/responses/403"
        404:
            $ref: "#/responses/404"
        default:
          $ref: "#/responses/genericError"

  # ---------------------------------------------------------------------------
  /generators/{key}/writers/{userNameOrId}:
    x-swagger-router-controller: generators
    get:
      security:
        - jwt: []
      summary: Get generator writer
      tags: [ generators ]
      description: >-
        Determine whether a user is an authorized writer for an generator. Returns the user if authorized, else
        throws 404 if either the writer or generator is not found.

      operationId: getGeneratorWriter
      parameters:
        -
          name: key
          in: path
          description: >-
            The id or name of the generator for which the authorized list of users
            are to be obtained.
          required: true
          type: string
        -
          name: userNameOrId
          in: path
          description: >-
            The username or the Id of the user
          required: true
          type: string
      responses:
        200:
          description: >-
            Success, return authorized user.
          schema:
            $ref: "#/definitions/UsersResponse"
        400:
          $ref: "#/responses/400"
        404:
          $ref: "#/responses/404"
        default:
          $ref: "#/responses/genericError"

    delete:
      security:
        - jwt: []
      summary: Delete generator writer
      tags: [ generators ]
      description: >-
        Remove a user from an generator’s list of authorized writers.
      operationId: deleteGeneratorWriter
      parameters:
        -
          name: key
          in: path
          description: >-
            The id or name of the generator
          required: true
          type: string
        -
          name: userNameOrId
          in: path
          description: >-
            The username or the Id of the user
          required: true
          type: string
      responses:
        204:
          description: >-
            The user’s write permission has been revoked for the generator.
        400:
          $ref: "#/responses/400"
        403:
          $ref: "#/responses/403"
        404:
          $ref: "#/responses/404"
        default:
          $ref: "#/responses/genericError"

  # ---------------------------------------------------------------------------
  /generatorTemplates:
    x-swagger-router-controller: generatorTemplates
    get:
      security:
        - jwt: []
      summary: Find generatorTemplates
      tags: [ generatorTemplates ]
      description: >-
        Get a generatorTemplate or all generatorTemplates. You may query using
        field filters with asterisk (*) wildcards. You may also optionally
        specify sort, limit, offset, and a list of fields to include in the
        response. The global default limit will apply if no limit param is
        specified.
      externalDocs:
        description: >-
          GET /generatorTemplates
        url: http://focus.salesforce.com/docs/api/generatorTemplates
      operationId: findGeneratorTemplates
      parameters:
        -
          $ref: "#/parameters/GeneratorTemplateFieldsParam"
        -
          name: sort
          in: query
          description: >-
            Specify the sort order using a field name, e.g. '...?sort=name'.
            Prepend the field name with a minus sign to specify descending order,
            e.g. '...?sort=-name'.
          required: false
          type: array
          collectionFormat: csv
          items:
            type: string
            enum:
              - description
              - name
              - version
              - createdAt
              - updatedAt
              - -description
              - -name
              - -version
              - -createdAt
              - -updatedAt
        -
          $ref: "#/parameters/limitParam"
        -
          $ref: "#/parameters/offsetParam"
        -
          name: name
          in: query
          type: string
          description: >-
            Filter by the generatorTemplate name; asterisk (*) wildcards ok.
        -
          name: version
          in: query
          type: string
          description: >-
            Filter by the generatorTemplate version; asterisk (*) wildcards ok.
        -
          name: tags
          in: query
          items:
            type: string
            maxLength: 60
            pattern: ^[0-9A-Za-z_-]{1,60}$
          description: >-
             Comma-separated list of tags to include/exclude. Tag names are
             case-insensitive. For example, ?tags=FOO,BAR will only return
             aspects with tags FOO and BAR. Prefix each of the tag name with
             a negative sign to indicate that a aspect with that tag should
             be excluded. For example, ?tags=-BAZ,FOO will return only the
             aspects with tag name not equal to BAZ or FOO. A mix of tag
             names with and without minus signs, for example ?tags=BAZ,-FOO
             are not allowed. GeneratorTemplates without tags are not included in the
             include result set.
          type: array
          required: false
        -
          name: isPublished
          in: query
          type: boolean
          description: >-
            Filter by generatorTemplate isPublished (true|false)
      responses:
        200:
          description: >-
            Success, returns a list of generatorTemplates
          schema:
            type: array
            items:
              $ref: "#/definitions/GeneratorTemplateResponse"
        400:
          $ref: "#/responses/400"
        default:
          $ref: "#/responses/genericError"
    post:
      security:
        - jwt: []
      summary: Create generatorTemplate
      tags: [ generatorTemplates ]
      description: >-
        Create a new generatorTemplate and makes the creator the writer of the
        generatorTemplate.
      operationId: postGeneratorTemplate
      parameters:
        -
          name: queryBody
          description: Request body.
          in: body
          required: true
          schema:
            type: object
            description: A generatorTemplate configuration object.
            properties:
              description:
                type: string
                maxLength: 4096
                description: >-
                  A description of the generatorTemplate.
              helpEmail:
                type: string
                description: >-
                  The email address where a user can go to get more help about
                  the generatorTemplate.
                maxLength: 254
              helpUrl:
                type: string
                maxLength: 2082
                description: >-
                  The url where a user can go to get more help about the
                  generatorTemplate.
              name:
                type: string
                readOnly: true
                description: >-
                  The generatorTemplate's name.
              version:
                type: string
                description: >-
                  The version, in semantic versioning format ( MAJOR.MINOR.PATCH )
              tags:
                type: array
                items:
                  type: string
                  maxLength: 60
                  pattern: ^[0-9A-Za-z_][0-9A-Za-z_\\-]{1,59}$
                description: >
                  Array of tag names. Tag name: Max 60 characters; case
                  insensitive; allows alpha-numeric characters, underscore (_)
                  and dash (-). Tag names cannot start with a dash (-).
              author:
                type: object
                description: >-
                  The author of this generatorTemplate.
              repository:
                type: object
                description: >-
                  The repository where this generatorTemplate is located.
              connection:
                type: object
                description: >-
                  Information about the connection.
              contextDefinition:
                type: object
                description: >-
                  Variables available to connection.url, connection.toUrl, and
                  the transform function.
              transform:
                type: object
                description: >-
                  The body of a javascript function which transforms some data into
                  an array of samples
              isPublished:
                type: boolean
                description: >-
                  Default false. When set to true, the generatorTemplate is
                  available to all users.
                default: false
              owner:
                type: string
                description: >
                  The name of the user to assign as the owner. Defaults to the user that created it
            required:
              - name
              - version
              - author
              - connection
              - transform
      responses:
        201:
          description: >-
            Created.
          schema:
            $ref: "#/definitions/GeneratorTemplateResponse"
        400:
          $ref: "#/responses/400"
        403:
          $ref: "#/responses/403"
        default:
          $ref: "#/responses/genericError"

  # ---------------------------------------------------------------------------
  /generatorTemplates/{key}:
    x-swagger-router-controller: generatorTemplates
    get:
      security:
        - jwt: []
      summary: Get generatorTemplate
      tags: [ generatorTemplates ]
      description: >-
        Retrieve the specified generatorTemplate.
      operationId: getGeneratorTemplate
      parameters:
        -
          name: key
          in: path
          description: The id or key of the generatorTemplate to retrieve.
          required: true
          type: string
        -
          $ref: "#/parameters/GeneratorTemplateFieldsParam"
      responses:
        200:
          description: Success, returns the specified generatorTemplate.
          schema:
            $ref: "#/definitions/GeneratorTemplateResponse"
        400:
          $ref: "#/responses/400"
        404:
          $ref: "#/responses/404"
        default:
          $ref: "#/responses/genericError"
    patch:
      security:
        - jwt: []
      summary: Update generatorTemplate (partial)
      tags: [ generatorTemplates ]
      description: >-
        Update the specified generatorTemplate. Requires user to have write
        permission. If a field is not included in the query body, that field
        will not be updated.
      operationId: patchGeneratorTemplate
      parameters:
        -
          name: key
          in: path
          description: The id or key of the generatorTemplate to update.
          required: true
          type: string
        -
          name: queryBody
          in: body
          description: Request body.
          required: true
          schema:
            type: object
            description: A generatorTemplate configuration object.
            properties:
              isPublished:
                type: boolean
                description: >-
                  Default false. When set to true, the generatorTemplate is
                  available to all users.
                default: false
              owner:
                type: string
                description: >
                  The name of the user to assign as the owner. Defaults to the user that created it
      responses:
        200:
          description: Success, returns the updated generatorTemplate.
          schema:
            $ref: "#/definitions/GeneratorTemplateResponse"
        400:
          $ref: "#/responses/400"
        403:
          $ref: "#/responses/403"
        404:
          $ref: "#/responses/404"
        default:
          $ref: "#/responses/genericError"

  # ---------------------------------------------------------------------------
  /generatorTemplates/{key}/writers:
    x-swagger-router-controller: generatorTemplates
    get:
      security:
        - jwt: []
      summary: Get generatorTemplate writers
      tags: [ generatorTemplates ]
      description: >-
        Get the list of all authorized writers for a generatorTemplate.
      operationId: getGeneratorTemplateWriters
      parameters:
        -
          name: key
          in: path
          description: >-
            The id or name of the generatorTemplate for which the authorized list
            of users are to be obtained.
          required: true
          type: string
      responses:
        200:
          description: >-
            Success, returns the users having write permission to the
            generatorTemplate.
          schema:
            type: array
            items:
              $ref: "#/definitions/UsersResponse"
              description: >-
                The users having write permission to the generatorTemplate
        400:
          $ref: "#/responses/400"
        404:
          $ref: "#/responses/404"
        default:
          $ref: "#/responses/genericError"
    post:
      security:
        - jwt: []
      summary: Add generatorTemplate writer
      tags: [ generatorTemplates ]
      description: >-
        Add one or more users to a generatorTemplate’s list of authorized
        writers.
      operationId: postGeneratorTemplateWriters
      parameters:
        -
          name: key
          in: path
          description: >-
            The id or name of the generatorTemplate for which the authorized list
            of users are to be obtained.
          required: true
          type: string
        -
          name: queryBody
          description: Request body.
          in: body
          required: true
          schema:
            type: array
            items:
              type: string
            description: >-
              User name or id
      responses:
        201:
          description: >-
            One or more of the valid users were added to the list of authorized
            writers.
          schema:
            type: array
            items:
              $ref: "#/definitions/GeneratorTemplateWriterResponse"
              description: >-
                The users having write permission to the generatorTemplate
        400:
          $ref: "#/responses/400"
        403:
          $ref: "#/responses/403"
        404:
            $ref: "#/responses/404"
        default:
          $ref: "#/responses/genericError"

  # ---------------------------------------------------------------------------
  /generatorTemplates/{key}/writers/{userNameOrId}:
    x-swagger-router-controller: generatorTemplates
    get:
      security:
        - jwt: []
      summary: Get generatorTemplate writer
      tags: [ generatorTemplates ]
      description: >-
        Determine whether a user is an authorized writer for a generatorTemplate.
        Returns the user if authorized, else throws 404 if either the writer or
        generatorTemplate is not found.
      operationId: getGeneratorTemplateWriter
      parameters:
        -
          name: key
          in: path
          description: >-
            The id or name of the generatorTemplate for which the authorized list
            of users are to be obtained.
          required: true
          type: string
        -
          name: userNameOrId
          in: path
          description: >-
            The username or the Id of the user
          required: true
          type: string
      responses:
        200:
          description: >-
            Success, returns requested user.
          schema:
            type: array
            items:
              $ref: "#/definitions/UsersResponse"
              description: >-
                The users having write permission to the generatorTemplate
        400:
          $ref: "#/responses/400"
        404:
          $ref: "#/responses/404"
        default:
          $ref: "#/responses/genericError"

    delete:
      security:
        - jwt: []
      summary: Delete generatorTemplate writer
      tags: [ generatorTemplates ]
      description: >-
        Remove a user from a generatorTemplate’s list of authorized writers.
      operationId: deleteGeneratorTemplateWriter
      parameters:
        -
          name: key
          in: path
          description: >-
            The id or name of the generatorTemplate
          required: true
          type: string
        -
          name: userNameOrId
          in: path
          description: >-
            The username or the Id of the user
          required: true
          type: string
      responses:
        204:
          description: >-
            The user’s write permission has been revoked for the generatorTemplate.
        400:
          $ref: "#/responses/400"
        403:
          $ref: "#/responses/403"
        404:
          $ref: "#/responses/404"
        default:
          $ref: "#/responses/genericError"

  # ---------------------------------------------------------------------------
  /generatorTemplates/{name}/{version}:
    x-swagger-router-controller: generatorTemplates
    get:
      security:
      - jwt: []
      summary: Get generatorTemplate
      tags: [ generatorTemplates ]
      description: >-
        Retrieve the specified generatorTemplate by name and version.
      operationId: getGeneratorTemplateByNameAndVersion
      parameters:
      -
        name: name
        in: path
        description: >-
          The name of the generatorTemplate to be retrieved.
        required: true
        type: string
      -
        name: version
        in: path
        description: >-
          The version of the generatorTemplate to be retrieved.
        required: true
        type: string
      responses:
        200:
          description: >-
            Success, returns a single generatorTemplate
          schema:
            type: object
            items:
              $ref: "#/definitions/GeneratorTemplateResponse"
        400:
          $ref: "#/responses/400"
        default:
          $ref: "#/responses/genericError"

  # ---------------------------------------------------------------------------
  /globalconfig:
    x-swagger-router-controller: globalconfig
    get:
      security:
        - jwt: []
      summary: Find global config items
      tags: [ globalconfig ]
      description: >-
        Get all global config items. You may optionally specify limit and offset.
        The global default limit will apply if no limit param is specified.
      externalDocs:
        description: >-
          GET /globalconfig
        url: http://focus.salesforce.com/docs/api/globalconfig
      operationId: findGlobalConfig
      parameters:
        -
          $ref: "#/parameters/limitParam"
        -
          $ref: "#/parameters/offsetParam"
      responses:
        200:
          description: >-
            Success, returns a list of global config items.
          schema:
            type: array
            items:
              $ref: "#/definitions/GlobalConfigResponse"
        400:
          $ref: "#/responses/400"
        401:
          $ref: "#/responses/401"
        default:
          $ref: "#/responses/genericError"
    post:
      security:
        - jwt: []
      summary: Create global config item
      tags: [ globalconfig ]
      description: >-
        Create a new global config item. Requires user to have an admin profile.
      operationId: postGlobalConfig
      parameters:
        -
          name: queryBody
          description: Request body.
          in: body
          required: true
          schema:
            type: object
            description: A global configration item (key/value pair).
            properties:
              key:
                type: string
                maxLength: 60
              value:
                type: string
            required:
              - key
      responses:
        201:
          description: >-
            Created.
          schema:
            $ref: "#/definitions/GlobalConfigResponse"
        400:
          $ref: "#/responses/400"
        401:
          $ref: "#/responses/401"
        403:
          $ref: "#/responses/403"
        default:
          $ref: "#/responses/genericError"

  # ---------------------------------------------------------------------------
  /globalconfig/{key}:
    x-swagger-router-controller: globalconfig
    delete:
      security:
        - jwt: []
      summary: Delete global config item
      tags: [ globalconfig ]
      description: >-
        Delete the specified global config item. Requires user to have an admin profile.
      operationId: deleteGlobalConfig
      parameters:
        -
          name: key
          in: path
          required: true
          type: string
      responses:
        200:
          description: >-
            Success, returns the deleted global config item.
          schema:
            $ref: "#/definitions/GlobalConfigResponse"
        400:
          $ref: "#/responses/400"
        401:
          $ref: "#/responses/401"
        404:
          $ref: "#/responses/404"
        default:
          $ref: "#/responses/genericError"
    get:
      security:
        - jwt: []
      summary: Get global config item
      tags: [ globalconfig ]
      description: >-
        Retrieve the specified global config item.
      operationId: getGlobalConfig
      parameters:
        -
          name: key
          in: path
          description: The id or key of the global config item to retrieve.
          required: true
          type: string
      responses:
        200:
          description: Success, returns the specified global config item.
          schema:
            $ref: "#/definitions/GlobalConfigResponse"
        400:
          $ref: "#/responses/400"
        401:
          $ref: "#/responses/401"
        404:
          $ref: "#/responses/404"
        default:
          $ref: "#/responses/genericError"
    patch:
      security:
        - jwt: []
      summary: Update global config item
      tags: [ globalconfig ]
      description: >-
        Update the specified global config item. Requires user to have an admin profile. If a field is not included in the query body, that field will not be updated.
      operationId: patchGlobalConfig
      parameters:
        -
          name: key
          in: path
          description: The id or key of the global config item to update.
          required: true
          type: string
        -
          name: queryBody
          in: body
          description: Request body.
          required: true
          schema:
            type: object
            description: >-
                  A global config item.
            properties:
              value:
                type: string
      responses:
        200:
          description: Success, returns the updated global config item.
          schema:
            $ref: "#/definitions/GlobalConfigResponse"
        400:
          $ref: "#/responses/400"
        401:
          $ref: "#/responses/401"
        403:
          $ref: "#/responses/403"
        404:
          $ref: "#/responses/404"
        default:
          $ref: "#/responses/genericError"

  # ---------------------------------------------------------------------------
  /lenses:
    x-swagger-router-controller: lenses
    get:
      security:
        - jwt: []
      summary: Find lenses
      tags: [ lenses ]
      description: >-
        Find a lens or lenses. You may query using field filters with asterisk
        (*) wildcards. You may also optionally specify sort, limit, offset, and
        a list of fields to include in the response. The global default limit
        will apply if no limit param is specified.
      externalDocs:
        description: >-
          GET /lenses
        url: http://focus.salesforce.com/docs/api/lenses
      operationId: findLenses
      parameters:
        -
          $ref: "#/parameters/LensesFieldsParam"
        - name: sort
          in: query
          description: >
            Specify the sort order using a field name, e.g. '...?sort=name'. Prepend the
            field name with a minus sign to specify descending order, e.g.
            '...?sort=-name'.
          required: false
          type: array
          collectionFormat: csv
          items:
            type: string
            enum:
              - description
              - helpEmail
              - helpUrl
              - id
              - isCustom
              - isPublished
              - name
              - sourceDescription
              - sourceName
              - sourceVersion
              - installedBy
              - createdAt
              - updatedAt
              - -description
              - -helpEmail
              - -helpUrl
              - -id
              - -isCustom
              - -isPublished
              - -name
              - -sourceDescription
              - -sourceName
              - -sourceVersion
              - -installedBy
              - -createdAt
              - -updatedAt
        -
          $ref: "#/parameters/limitParam"
        -
          $ref: "#/parameters/offsetParam"
        -
          name: description
          in: query
          required: false
          type: string
          description: >-
            A description of the lens.
        -
          name: helpEmail
          in: query
          required: false
          type: string
          description: >-
            The email address where a user can go to get more help about the
            lens. A lens may choose to display this information to the user e.g.
            if the user clicks a “help” icon attached to the lens.
        -
          name: helpUrl
          in: query
          required: false
          type: string
          description: >-
            The url where a user can go to get more help about the lens. A lens
            may choose to display this information to the user e.g. if the user
            clicks a “help” icon attached to the lens.
        -
          name: isCustom
          type: boolean
          in: query
          required: false
          description: >-
            True for any lens which is installed by an administrator (rather
            than pre-installed in Focus).
        -
          name: isPublished
          type: boolean
          in: query
          required: false
          description: >-
            True for any lens which is available to users.
        -
          name: name
          type: string
          in: query
          required: false
          description: The name of the lens.
        -
          name: sourceDescription
          in: query
          required: false
          type: string
          description: >-
            The original lens publisher's description of the lens.
        -
          name: sourceName
          type: string
          in: query
          required: false
          description: The original lens publisher's name of the lens.
        -
          name: sourceVersion
          type: string
          in: query
          required: false
          description: The original lens publisher's version of the lens.
        -
          name: version
          type: string
          in: query
          required: false
          description: The version of the lens.
      responses:
        200:
          description: >-
            Success, returns a list of lenses.
          schema:
            type: array
            items:
              $ref: "#/definitions/LensesResponse"
        400:
          $ref: "#/responses/400"
        401:
          $ref: "#/responses/401"
        default:
          $ref: "#/responses/genericError"
    post:
      security:
        - jwt: []
      summary: Install lens
      tags: [ lenses ]
      description: Install a new lens.
      operationId: postLens
      consumes:
        - multipart/form-data
      parameters:
        -
          name: description
          in: formData
          description: >-
            A description of the lens. Leave empty if you want to use the
            description provided by the lens publisher (i.e. sourceDescription).
          type: string
        -
          name: isPublished
          in: formData
          description: >-
            Default false. When set to true, the lens is available to all users.
          type: boolean
          default: false
        -
          name: library
          description: >-
            An archive (zip) of metadata and resources required for a browser to
            render the lens.
          in: formData
          type: file
          format: binary
          required: true
        -
          name: name
          in: formData
          description: >-
            A unique name for the lens. Max 60 characters; case insensitive;
            allows alpha-numeric characters, underscore (_) and dash (-). Leave
            empty if you want to use the name provided by the lens publisher
            (i.e. sourceName).
          type: string
          pattern: ^[0-9A-Za-z_\\-]{0,60}$
        -
          name: version
          in: formData
          description: >-
            A version for the lens. Leave empty if you want to use the
            version provided by the lens publisher (i.e. sourceVersion).
          type: string
        -
          name: owner
          in: formData
          description: >-
            The name of the user to assign as the owner. Defaults to the user that created it
          type: string
      responses:
        201:
          description: Returns created lens
          schema:
            $ref: "#/definitions/LensesResponse"
        400:
          $ref: "#/responses/400"
        401:
          $ref: "#/responses/401"
        403:
          $ref: "#/responses/403"
        default:
          $ref: "#/responses/genericError"

  # ---------------------------------------------------------------------------
  /lenses/{key}:
    x-swagger-router-controller: lenses
    delete:
      security:
        - jwt: []
      summary: Uninstall lens
      tags: [ lenses ]
      description: >-
        Uninstall the specified lens. You will not be allowed to uninstall the
        lens if it is used by any perspectives.
      operationId: deleteLens
      parameters:
        -
          name: key
          in: path
          description: >-
            The id or name of the lens to delete.
          required: true
          type: string
      responses:
        200:
          description: >-
            Success, returns the deleted lens.
          schema:
            $ref: "#/definitions/LensesResponse"
        400:
          $ref: "#/responses/400"
        401:
          $ref: "#/responses/401"
        403:
          $ref: "#/responses/403"
        404:
          $ref: "#/responses/404"
        default:
          $ref: "#/responses/genericError"
    get:
      security:
        - jwt: []
      summary: Get lens
      tags: [ lenses ]
      description: >-
        Retrieve the specified lens by its id or name. You may also optionally
        specify a list of fields to include in the response.
      operationId: getLens
      parameters:
        -
          name: key
          in: path
          description: >-
            The id or name of the lens to retrieve.
          required: true
          type: string
        -
          $ref: "#/parameters/LensesFieldsParam"
      responses:
        200:
          description: >-
            Success, returns the specified lens.
          schema:
            $ref: "#/definitions/LensesResponse"
        400:
          $ref: "#/responses/400"
        401:
          $ref: "#/responses/401"
        404:
          $ref: "#/responses/404"
        default:
          $ref: "#/responses/genericError"
    patch:
      security:
        - jwt: []
      summary: Update lens (partial)
      tags: [ lenses ]
      description: >-
        Update selected metadata fields for the specified lens. Note that if you are updating the lens library, you must use PUT (which accepts multipart/form-data).
      operationId: patchLens
      parameters:
        -
          name: key
          in: path
          description: >-
            The id or name of the lens to update.
          required: true
          type: string
        -
          name: queryBody
          in: body
          description: Request body
          required: true
          schema:
            type: object
            description: The lens to update.
            properties:
              description:
                description: >-
                  A description of the lens. Leave empty if you want to use the
                  description provided by the lens publisher (i.e. sourceDescription).
                type: string
              isPublished:
                description: >-
                  Default false. When set to true, the lens is available to all users.
                type: boolean
                default: false
              name:
                description: >-
                  A unique name for the lens. Max 60 characters; case insensitive;
                  allows alpha-numeric characters, underscore (_) and dash (-). Leave
                  empty if you want to use the name provided by the lens publisher
                  (i.e. sourceName).
                type: string
                pattern: ^[0-9A-Za-z_\\-]{0,60}$
              version:
                description: >-
                  A version for the lens. Leave empty if you want to use the
                  version provided by the lens publisher (i.e. sourceVersion).
                type: string
              owner:
                type: string
                description: >
                  The name of the user to assign as the owner. Defaults to the user that created it
      responses:
        200:
          description: >-
            Success, returns the updated lens.
          schema:
            $ref: "#/definitions/LensesResponse"
        400:
          $ref: "#/responses/400"
        401:
          $ref: "#/responses/401"
        403:
          $ref: "#/responses/403"
        404:
          $ref: "#/responses/404"
        default:
          $ref: "#/responses/genericError"
    put:
      security:
        - jwt: []
      summary: Update lens (full)
      tags: [ lenses ]
      description: >-
        Install a new version of the specified lens.
      consumes:
        - multipart/form-data
      operationId: putLens
      parameters:
        -
          name: key
          in: path
          description: >-
            The id or name of the lens to update.
          required: true
          type: string
        -
          name: library
          description: >-
            An archive (zip) of metadata and resources required for a browser to
            render the lens.
          in: formData
          type: file
          required: true
        -
          name: description
          in: formData
          description: >-
            A description of the lens. Leave empty if you want to use the
            description provided by the lens publisher (i.e. sourceDescription).
          type: string
        -
          name: isPublished
          in: formData
          description: >-
            Default false. When set to true, the lens is available to all users.
          type: boolean
          default: false
        -
          name: name
          in: formData
          description: >-
            A unique name for the lens. Max 60 characters; case insensitive;
            allows alpha-numeric characters, underscore (_) and dash (-). Leave
            empty if you want to use the name provided by the lens publisher
            (i.e. sourceName).
          type: string
          pattern: ^[0-9A-Za-z_\\-]{0,60}$
        -
          name: version
          in: formData
          description: >-
            A version for the lens. Leave empty if you want to use the
            version provided by the lens publisher (i.e. sourceVersion).
          type: string
        -
          name: owner
          in: formData
          description: >-
            The name of the user to assign as the owner. Defaults to the user that created it
          type: string
      responses:
        200:
          description: >-
            Success, returns the updated lens.
          schema:
            $ref: "#/definitions/LensesResponse"
        400:
          $ref: "#/responses/400"
        401:
          $ref: "#/responses/401"
        403:
          $ref: "#/responses/403"
        404:
          $ref: "#/responses/404"
        default:
          $ref: "#/responses/genericError"

  # ---------------------------------------------------------------------------
  /lenses/{key}/writers:
    x-swagger-router-controller: lenses
    delete:
      security:
        - jwt: []
      summary: Delete lens writers
      tags: [ lenses ]
      description: >-
        Remove all users from a lens' list of authorized writers.
      operationId: deleteLensWriters
      parameters:
        -
          name: key
          in: path
          description: >-
             The id or name of the lens.
          required: true
          type: string
      responses:
        204:
          description: >-
            The lens is no longer write-protected.
        400:
          $ref: "#/responses/400"
        401:
          $ref: "#/responses/401"
        403:
          $ref: "#/responses/403"
        404:
          $ref: "#/responses/404"
        default:
          $ref: "#/responses/genericError"
    get:
      security:
        - jwt: []
      summary: Get lens writers
      tags: [ lenses ]
      description: >-
        Get the list of all authorized writers for a lens.
      operationId: getLensWriters
      parameters:
        -
          name: key
          in: path
          description: >-
            The id or name of the lens for which the authorized list of users
            are to be obtained.
          required: true
          type: string
      responses:
        200:
          description: >-
            Success, returns The users having write permission to the lens.
          schema:
            type: array
            items:
              $ref: "#/definitions/UsersResponse"
              description: >-
                The users having write permission to the lens
        400:
          $ref: "#/responses/400"
        401:
          $ref: "#/responses/401"
        404:
          $ref: "#/responses/404"
        default:
          $ref: "#/responses/genericError"
    post:
      security:
        - jwt: []
      summary: Add lens writer
      tags: [ lenses ]
      description: >-
        Add one or more users to a lens' list of authorized writers.
      operationId: postLensWriters
      parameters:
        -
          name: key
          in: path
          description: >-
            The id or name of the lens for which the authorized list of users
            are to be obtained.
          required: true
          type: string
        -
          name: queryBody
          description: Request body.
          in: body
          required: true
          schema:
            type: array
            items:
              type: string
            description: >
              User name
      responses:
        201:
          description: >-
            One or more of the valid users were added to the list of authorized writers.
          schema:
            type: array
            items:
              $ref: "#/definitions/LensWriterResponse"
              description: >-
                The users having write permission to the lens
        400:
          $ref: "#/responses/400"
        401:
          $ref: "#/responses/401"
        403:
          $ref: "#/responses/403"
        404:
          $ref: "#/responses/404"
        default:
          $ref: "#/responses/genericError"

  # ---------------------------------------------------------------------------
  /lenses/{key}/writers/{userNameOrId}:
    x-swagger-router-controller: lenses
    delete:
      security:
        - jwt: []
      summary: Delete lens writer
      tags: [ lenses ]
      description: >-
        Remove a user from a lens’ list of authorized writers.
      operationId: deleteLensWriter
      parameters:
        -
          name: key
          in: path
          description: >-
            The id or name of the lens
          required: true
          type: string
        -
          name: userNameOrId
          in: path
          description: >-
            The username or the Id of the user
          required: true
          type: string
      responses:
        204:
          description: >-
            The user’s write permission has been revoked for the lens.
        400:
          $ref: "#/responses/400"
        401:
          $ref: "#/responses/401"
        403:
          $ref: "#/responses/403"
        404:
          $ref: "#/responses/404"
        default:
          $ref: "#/responses/genericError"
    get:
      security:
        - jwt: []
      summary: Get lens writer
      tags: [ lenses ]
      description: >-
        Determine whether a user is an authorized writer for lens.
      operationId: getLensWriter
      parameters:
        -
          name: key
          in: path
          description: >-
            The id or name of the aspect for which the authorized list of users
            are to be obtained.
          required: true
          type: string
        -
          name: userNameOrId
          in: path
          description: >-
            The username or the Id of the user
          required: true
          type: string
      responses:
        200:
          description: >-
            Success, return authorized user
          schema:
            $ref: "#/definitions/UsersResponse"
        400:
          $ref: "#/responses/400"
        401:
          $ref: "#/responses/401"
        404:
          $ref: "#/responses/404"
        default:
          $ref: "#/responses/genericError"

  # ---------------------------------------------------------------------------
  /logout:
    x-swagger-router-controller: logout
    get:
      security:
        - jwt: []
      summary: Logout
      tags: [ logout ]
      description: >-
        Logout authenticated user.
      operationId: logoutUser
      responses:
        200:
          description: >-
            User logged out.
          schema:
            type: object
            description: Logout message
            properties:
              Success:
                type: boolean
                readOnly: true
              message:
                type: string
                readOnly: true
                maxLength: 2082
                description: >
                  Logout message.
        401:
          description: >-
            Authentication Error
          schema:
            type: object
            description: Logout message
            properties:
              Success:
                type: boolean
                readOnly: true
              message:
                type: string
                readOnly: true
                maxLength: 2082
                description: >
                  Logout message.
        400:
          $ref: "#/responses/400"
        403:
          $ref: "#/responses/403"
        default:
          $ref: "#/responses/genericError"

  # ---------------------------------------------------------------------------
  /perspectives:
    x-swagger-router-controller: perspectives
    get:
      security:
        - jwt: []
      summary: Find perspectives
      tags: [ perspectives ]
      description: >-
        Find a perspective or perspectives. You may query using field filters
        with asterisk (*) wildcards. You may also optionally specify sort,
        limit, offset, and a list of fields to include in the response. The
        global default limit will apply if no limit param is specified.
      externalDocs:
        description: >-
          GET /perspectives
        url: http://focus.salesforce.com/docs/api/perspectives
      operationId: findPerspectives
      parameters:
        -
          $ref: "#/parameters/PerspectivesFieldsParam"
        - name: sort
          in: query
          description: >
            Specify the sort order using a field name, e.g. "...?sort=name". Prepend the
            field name with a minus sign to specify descending order, e.g.
            '...?sort=-name'.
          required: false
          type: array
          collectionFormat: csv
          items:
            type: string
            enum:
              - id
              - name
              - rootSubject
              - aspectFilter
              - aspectTagFilter
              - subjectTagFilter
              - statusFilter
              - lensId
              - createdBy
              - createdAt
              - updatedAt
              - -id
              - -name
              - -rootSubject
              - -aspectTagFilter
              - -subjectTagFilter
              - -statusFilter
              - -lensId
              - -createdBy
              - -createdAt
              - -updatedAt
        -
          $ref: "#/parameters/limitParam"
        -
          $ref: "#/parameters/offsetParam"
        -
          name: name
          in: query
          description: >-
            Filter by name; asterisk (*) wildcards ok.
          required: false
          type: string
        -
          name: rootSubject
          in: query
          description: >-
            Filter by root subject; asterisk (*) wildcards ok.
          required: false
          type: string
      responses:
        200:
          description: >-
            Success, returns a list of perspectives.
          schema:
            type: array
            items:
              $ref: "#/definitions/PerspectivesResponse"
        400:
          $ref: "#/responses/400"
        401:
          $ref: "#/responses/401"
        default:
          $ref: "#/responses/genericError"
    post:
      security:
        - jwt: []
      summary: Create perspective
      tags: [ perspectives ]
      description: >-
        Create a new perspective.
      operationId: postPerspective
      parameters:
        -
          name: queryBody
          description: Request body
          in: body
          schema:
            type: object
            description: >
              A named combination of a set of subjects and their samples rendered by a
              particular lens.
            properties:
              name:
                type: string
                pattern: ^[0-9A-Za-z_\\-]{1,60}$
                maxLength: 60
                description: >
                  The name of the perspective
              rootSubject:
                type: string
                maxLength: 4096
                description: >
                  The absolute path of the root subject.
              aspectFilter:
                type: array
                items:
                  type: string
                  maxLength: 60
                  pattern: ^[0-9A-Za-z_\\-]{1,60}$
                description: >
                  Array of aspect names to filter; Aspect name: Max 60 characters; case insensitive; allows alpha-numeric characters,
                  underscore (_) and dash (-).
              aspectTagFilter:
                type: array
                items:
                  type: string
                  maxLength: 60
                  pattern: ^[0-9A-Za-z_\\-]{1,60}$
                description: >
                  Array of aspect tag names to filter; Tag name: Max 60 characters; case insensitive; allows alpha-numeric characters,
                  underscore (_) and dash (-).
              subjectTagFilter:
                type: array
                items:
                  type: string
                  maxLength: 60
                  pattern: ^[0-9A-Za-z_\\-]{1,60}$
                description: >
                  Array of subject tag names to filter; Tag name: Max 60 characters; case insensitive; allows alpha-numeric characters,
                  underscore (_) and dash (-).
              aspectFilterType:
                type: string
                enum:
                  - INCLUDE
                  - EXCLUDE
              aspectTagFilterType:
                type: string
                enum:
                  - INCLUDE
                  - EXCLUDE
              subjectTagFilterType:
                type: string
                enum:
                  - INCLUDE
                  - EXCLUDE
              statusFilter:
                type: array
                items:
                  type: string
                  enum:
                    - Critical
                    - Invalid
                    - Timeout
                    - Warning
                    - Info
                    - OK
                    - "-Critical"
                    - "-Invalid"
                    - "-Timeout"
                    - "-Warning"
                    - "-Info"
                    - "-OK"
                description: >
                  Array of sample status to filter; Status values can only be one of these:
                  Critical, Invalid, Timeout, Warning, Info, OK, -Critical, -Invalid, -Timeout, -Warning, -Info, -OK.
              lensId:
                type: string
                description: >
                  The id of Lens.
              owner:
                type: string
                description: >
                  The name of the user to assign as the owner. Defaults to the user that created it
            required:
              - name
              - lensId
              - rootSubject
      responses:
        201:
          description: >-
            Created.
          schema:
            $ref: "#/definitions/PerspectivesResponse"
        400:
          $ref: "#/responses/400"
        401:
          $ref: "#/responses/401"
        403:
          $ref: "#/responses/403"
        default:
          $ref: "#/responses/genericError"

  # ---------------------------------------------------------------------------
  /perspectives/{key}:
    x-swagger-router-controller: perspectives
    delete:
      security:
        - jwt: []
      summary: Delete perspective
      tags: [ perspectives ]
      description: >-
        Delete the specified perspective.
      operationId: deletePerspective
      parameters:
        -
          name: key
          in: path
          description: >-
            The id or name of the perspective to delete.
          required: true
          type: string
      responses:
        200:
          description: >-
            Success, returns the deleted perspective.
          schema:
            $ref: "#/definitions/PerspectivesResponse"
        400:
          $ref: "#/responses/400"
        401:
          $ref: "#/responses/401"
        403:
          $ref: "#/responses/403"
        404:
          $ref: "#/responses/404"
        default:
          $ref: "#/responses/genericError"
    get:
      security:
        - jwt: []
      summary: Get perspective
      tags: [ perspectives ]
      description: >-
        Retrieve the specified perspective by its id or name. You may also
        optionally specify a list of fields to include in the response.
      operationId: getPerspective
      parameters:
        -
          name: key
          in: path
          description: >-
            The id or name of the perspective to retrieve.
          required: true
          type: string
        -
          $ref: "#/parameters/PerspectivesFieldsParam"
      responses:
        200:
          description: >-
            Success, returns the specified perspective.
          schema:
            $ref: "#/definitions/PerspectivesResponse"
        400:
          $ref: "#/responses/400"
        401:
          $ref: "#/responses/401"
        404:
          $ref: "#/responses/404"
        default:
          $ref: "#/responses/genericError"
    patch:
      security:
        - jwt: []
      summary: Update perspective (partial)
      tags: [ perspectives ]
      description: >-
        Update the specified perspective. If a field is not included in the
        query body, that field will not be updated.
      operationId: patchPerspective
      parameters:
        -
          name: key
          in: path
          description: >-
            The id or name of the perspective to update.
          required: true
          type: string
        -
          name: queryBody
          description: Request body
          in: body
          required: true
          schema:
            type: object
            description: >
              A named combination of a set of subjects and their samples rendered by a particular lens.
            properties:
              name:
                type: string
                pattern: ^[0-9A-Za-z_\\-]{1,60}$
                maxLength: 60
                description: >
                  The name of the perspective
              rootSubject:
                type: string
                maxLength: 4096
                description: >
                  The absolute path of the root subject.
              aspectFilter:
                type: array
                items:
                  type: string
                  maxLength: 60
                  pattern: ^[0-9A-Za-z_\\-]{1,60}$
                description: >
                  Array of aspect names to filter; Aspect name: Max 60 characters; case insensitive; allows alpha-numeric characters,
                  underscore (_) and dash (-).
              aspectTagFilter:
                type: array
                items:
                  type: string
                  maxLength: 60
                  pattern: ^[0-9A-Za-z_\\-]{1,60}$
                description: >
                  Array of aspect tag names to filter; Tag name: Max 60 characters; case insensitive; allows alpha-numeric characters,
                  underscore (_) and dash (-).
              subjectTagFilter:
                type: array
                items:
                  type: string
                  maxLength: 60
                  pattern: ^[0-9A-Za-z_\\-]{1,60}$
                description: >
                  Array of subject tag names to filter; Tag name: Max 60 characters; case insensitive; allows alpha-numeric characters,
                  underscore (_) and dash (-).
              aspectFilterType:
                type: string
                enum:
                  - INCLUDE
                  - EXCLUDE
              aspectTagFilterType:
                type: string
                enum:
                  - INCLUDE
                  - EXCLUDE
              subjectTagFilterType:
                type: string
                enum:
                  - INCLUDE
                  - EXCLUDE
              statusFilter:
                type: array
                items:
                  type: string
                  enum:
                    - Critical
                    - Invalid
                    - Timeout
                    - Warning
                    - Info
                    - OK
                    - "-Critical"
                    - "-Invalid"
                    - "-Timeout"
                    - "-Warning"
                    - "-Info"
                    - "-OK"
                description: >
                  Array of sample status to filter; Status values can only be one of these:
                  Critical, Invalid, Timeout, Warning, Info, OK, -Critical, -Invalid, -Timeout, -Warning, -Info, -OK.
              lensId:
                type: string
                description: >
                  The id of Lens.
              owner:
                type: string
                description: >
                  The name of the user to assign as the owner. Defaults to the user that created it
      responses:
        200:
          description: >-
            Success, returns the updated perspective.
          schema:
            $ref: "#/definitions/PerspectivesResponse"
        400:
          $ref: "#/responses/400"
        401:
          $ref: "#/responses/401"
        403:
          $ref: "#/responses/403"
        404:
          $ref: "#/responses/404"
        default:
          $ref: "#/responses/genericError"
    put:
      security:
        - jwt: []
      summary: Update perspective (full)
      tags: [ perspectives ]
      description: >-
        Update the specified perspective. If a field is not included in the
        query body, that field will be set to null or its default value.
      operationId: putPerspective
      parameters:
        -
          name: key
          in: path
          description: >-
            The id or name of the perspective to update.
          required: true
          type: string
        -
          name: queryBody
          in: body
          required: true
          schema:
            type: object
            description: >
              A named combination of a set of subjects and their samples rendered by a
              particular lens.
            properties:
              name:
                type: string
                pattern: ^[0-9A-Za-z_\\-]{1,60}$
                maxLength: 60
                description: >
                  The name of the perspective.
              rootSubject:
                type: string
                maxLength: 4096
                description: >
                  The absolute path of the root subject.
              aspectFilter:
                type: array
                items:
                  type: string
                  maxLength: 60
                  pattern: ^[0-9A-Za-z_\\-]{1,60}$
                description: >
                  Array of aspect names to filter; Aspect name: Max 60 characters; case insensitive; allows alpha-numeric characters,
                  underscore (_) and dash (-).
              aspectTagFilter:
                type: array
                items:
                  type: string
                  maxLength: 60
                  pattern: ^[0-9A-Za-z_\\-]{1,60}$
                description: >
                  Array of aspect tag names to filter; Tag name: Max 60 characters; case insensitive; allows alpha-numeric characters,
                  underscore (_) and dash (-).
              subjectTagFilter:
                type: array
                items:
                  type: string
                  maxLength: 60
                  pattern: ^[0-9A-Za-z_\\-]{1,60}$
                description: >
                  Array of subject tag names to filter; Tag name: Max 60 characters; case insensitive; allows alpha-numeric characters,
                  underscore (_) and dash (-).
              statusFilter:
                type: array
                items:
                  type: string
                  enum:
                    - Critical
                    - Invalid
                    - Timeout
                    - Warning
                    - Info
                    - OK
                    - "-Critical"
                    - "-Invalid"
                    - "-Timeout"
                    - "-Warning"
                    - "-Info"
                    - "-OK"
                description: >
                  Array of sample status to filter; Status values can only be one of these:
                  Critical, Invalid, Timeout, Warning, Info, OK, -Critical, -Invalid, -Timeout, -Warning, -Info, -OK.
              lensId:
                type: string
                description: >
                  The id of Lens.
              aspectFilterType:
                type: string
                enum:
                  - INCLUDE
                  - EXCLUDE
              aspectTagFilterType:
                type: string
                enum:
                  - INCLUDE
                  - EXCLUDE
              subjectTagFilterType:
                type: string
                enum:
                  - INCLUDE
                  - EXCLUDE
              statusFilterType:
                type: string
                enum:
                  - INCLUDE
                  - EXCLUDE
              owner:
                type: string
                description: >
                  The name of the user to assign as the owner. Defaults to the user that created it
            required:
              - name
              - lensId
              - rootSubject
      responses:
        200:
          description: >-
            Success, returns the updated perspective
          schema:
            $ref: "#/definitions/PerspectivesResponse"
        400:
          $ref: "#/responses/400"
        401:
          $ref: "#/responses/401"
        403:
          $ref: "#/responses/403"
        404:
          $ref: "#/responses/404"
        default:
          $ref: "#/responses/genericError"

  # ---------------------------------------------------------------------------
  /perspectives/{key}/writers:
    x-swagger-router-controller: perspectives
    delete:
      security:
        - jwt: []
      summary: Delete perspective writers
      tags: [ perspectives ]
      description: >-
        Remove all users from a perspective’s list of authorized writers.
      operationId: deletePerspectiveWriters
      parameters:
        -
          name: key
          in: path
          description: >-
             The id or name of the perspective.
          required: true
          type: string
      responses:
        204:
          description: >-
            The perspective is no longer write-protected.
        400:
          $ref: "#/responses/400"
        401:
          $ref: "#/responses/401"
        403:
          $ref: "#/responses/403"
        404:
          $ref: "#/responses/404"
        default:
          $ref: "#/responses/genericError"
    get:
      security:
        - jwt: []
      summary: Get perspective writers
      tags: [ perspectives ]
      description: >-
        Get the list of all authorized writers for a perspective.
      operationId: getPerspectiveWriters
      parameters:
        -
          name: key
          in: path
          description: >-
            The id or name of the perspective for which the authorized list of users
            are to be obtained.
          required: true
          type: string
      responses:
        200:
          description: >-
            Success, returns The users having write permission to the perspective.
          schema:
            type: array
            items:
              $ref: "#/definitions/UsersResponse"
              description: >-
                The users having write permission to the perspective
        400:
          $ref: "#/responses/400"
        401:
          $ref: "#/responses/401"
        404:
          $ref: "#/responses/404"
        default:
          $ref: "#/responses/genericError"
    post:
      security:
        - jwt: []
      summary: Add perspective writer
      tags: [ perspectives ]
      description: >-
        Add one or more users to a perspective's list of authorized writers.
      operationId: postPerspectiveWriters
      parameters:
        -
          name: key
          in: path
          description: >-
            The id or name of the perspective for which the authorized list of users
            are to be obtained.
          required: true
          type: string
        -
          name: queryBody
          description: Request body.
          in: body
          required: true
          schema:
            type: array
            items:
              type: string
            description: >
              User name
      responses:
        201:
          description: >-
            One or more of the valid users were added to the list of authorized writers.
          schema:
            type: array
            items:
              $ref: "#/definitions/PerspectiveWriterResponse"
              description: >-
                The users having write permission to the perspective
        400:
          $ref: "#/responses/400"
        401:
          $ref: "#/responses/401"
        403:
          $ref: "#/responses/403"
        404:
            $ref: "#/responses/404"
        default:
          $ref: "#/responses/genericError"

  # ---------------------------------------------------------------------------
  /perspectives/{key}/writers/{userNameOrId}:
    x-swagger-router-controller: perspectives
    delete:
      security:
        - jwt: []
      summary: Delete perspective writer
      tags: [ perspectives ]
      description: >-
        Remove a user from a perspective's list of authorized writers.
      operationId: deletePerspectiveWriter
      parameters:
        -
          name: key
          in: path
          description: >-
            The id or name of the perspective
          required: true
          type: string
        -
          name: userNameOrId
          in: path
          description: >-
            The username or the Id of the user
          required: true
          type: string
      responses:
        204:
          description: >-
            The user’s write permission has been revoked for the perspective.
        400:
          $ref: "#/responses/400"
        401:
          $ref: "#/responses/401"
        403:
          $ref: "#/responses/403"
        404:
          $ref: "#/responses/404"
        default:
          $ref: "#/responses/genericError"
    get:
      security:
        - jwt: []
      summary: Get perspective writer
      tags: [ perspectives ]
      description: >-
        Determine whether a user is an authorized writer for perspective.
      operationId: getPerspectiveWriter
      parameters:
        -
          name: key
          in: path
          description: >-
            The id or name of the perspective for which the authorized list of users
            are to be obtained.
          required: true
          type: string
        -
          name: userNameOrId
          in: path
          description: >-
            The username or the Id of the user
          required: true
          type: string
      responses:
        200:
          description: >-
            Success, return authorized user
          schema:
            $ref: "#/definitions/UsersResponse"
        400:
          $ref: "#/responses/400"
        401:
          $ref: "#/responses/401"
        404:
          $ref: "#/responses/404"
        default:
          $ref: "#/responses/genericError"

  # ---------------------------------------------------------------------------
  /profiles:
    x-swagger-router-controller: profiles
    get:
      security:
        - jwt: []
      summary: Find profiles
      tags: [ profiles ]
      description: >-
        Find a profile or profiles. You may query using field filters with
        asterisk (*) wildcards. You may also optionally specify sort, limit,
        offset, and a list of fields to include in the response. The global
        default limit will apply if no limit param is specified.
      externalDocs:
        description: >-
          GET /profiles
        url: http://focus.salesforce.com/docs/api/profiles
      operationId: findProfiles
      parameters:
        -
          $ref: "#/parameters/ProfilesFieldsParam"
        - name: sort
          in: query
          description: >
            Specify the sort order using a field name, e.g. '...?sort=name'. Prepend the
            field name with a minus sign to specify descending order, e.g.
            '...?sort=-name'.
          required: false
          type: array
          collectionFormat: csv
          items:
            type: string
            enum:
              - id
              - name
              - aspectAccess
              - botAccess
              - eventAccess
              - lensAccess
              - perspectiveAccess
              - profileAccess
              - roomAccess
              - roomTypeAccess
              - sampleAccess
              - subjectAccess
              - userAccess
              - createdBy
              - createdAt
              - updatedAt
              - -id
              - -name
              - -aspectAccess
              - -botAccess
              - -eventAccess
              - -lensAccess
              - -perspectiveAccess
              - -profileAccess
              - -roomAccess
              - -roomTypeAccess
              - -sampleAccess
              - -subjectAccess
              - -userAccess
              - -createdBy
              - -createdAt
              - -updatedAt
        -
          $ref: "#/parameters/limitParam"
        -
          $ref: "#/parameters/offsetParam"
      responses:
        200:
          description: >-
            Success, returns a list of profiles.
          schema:
            type: array
            items:
              $ref: "#/definitions/ProfilesResponse"
        400:
          $ref: "#/responses/400"
        401:
          $ref: "#/responses/401"
        default:
          $ref: "#/responses/genericError"
    post:
      security:
        - jwt: []
      summary: Create profile
      tags: [ profiles ]
      description: >-
        Create a new profile.
      operationId: postProfile
      parameters:
        -
          name: queryBody
          in: body
          schema:
            type: object
            description: >
              A named set of read/write privileges.
            properties:
              name:
                type: string
                pattern: ^[0-9A-Za-z_\\-]{1,60}$
                maxLength: 60
                description: >
                  The name of the profile.
              aspectAccess:
                type: string
                maxLength: 2
                enum:
                  - r
                  - rw
                default: r
                description: >
                  The permission to read and/or write aspects.
              botAccess:
                type: string
                maxLength: 2
                enum:
                  - r
                  - rw
                default: r
                description: >
                  The permission to read and/or write bots.
              eventAccess:
                type: string
                maxLength: 2
                enum:
                  - r
                  - rw
                default: r
                description: >
                  The permission to read and/or write events.
              lensAccess:
                type: string
                maxLength: 2
                enum:
                  - r
                  - rw
                default: r
                description: >
                  The permission to read and/or write lenses.
              perspectiveAccess:
                type: string
                maxLength: 2
                enum:
                  - r
                  - rw
                default: r
                description: >
                  The permission to read and/or write perspectives.
              profileAccess:
                type: string
                maxLength: 2
                enum:
                  - r
                  - rw
                default: r
                description: >
                  The permission to read and/or write profiles.
              roomAccess:
                type: string
                maxLength: 2
                enum:
                  - r
                  - rw
                default: rw
                description: >
                  The permission to read and/or write rooms.
              roomTypeAccess:
                type: string
                maxLength: 2
                enum:
                  - r
                  - rw
                default: r
                description: >
                  The permission to read and/or write roomTypes.
              sampleAccess:
                type: string
                maxLength: 2
                enum:
                  - r
                  - rw
                default: r
                description: >
                  The permission to read and/or write samples.
              subjectAccess:
                type: string
                maxLength: 2
                enum:
                  - r
                  - rw
                default: r
                description: >
                  The permission to read and/or write subjects.
              userAccess:
                type: string
                maxLength: 2
                enum:
                  - r
                  - rw
                default: r
                description: >
                  The permission to read and/or write users.
            required:
              - name
      responses:
        201:
          description: >-
            Created.
          schema:
            $ref: "#/definitions/ProfilesResponse"
        400:
          $ref: "#/responses/400"
        401:
          $ref: "#/responses/401"
        403:
          $ref: "#/responses/403"
        default:
          $ref: "#/responses/genericError"

  # ---------------------------------------------------------------------------
  /profiles/{key}:
    x-swagger-router-controller: profiles
    delete:
      security:
        - jwt: []
      summary: Delete profile
      tags: [ profiles ]
      description: >-
        Delete the specified profile. You will not be allowed to delete the
        profile if there are any users assigned to it.
      operationId: deleteProfile
      parameters:
        -
          name: key
          in: path
          description: >-
            The id or name of the profile to delete.
          required: true
          type: string
      responses:
        200:
          description: >-
            Success, returns the deleted profile.
          schema:
            $ref: "#/definitions/ProfilesResponse"
        400:
          $ref: "#/responses/400"
        401:
          $ref: "#/responses/401"
        404:
          $ref: "#/responses/404"
        default:
          $ref: "#/responses/genericError"
    get:
      security:
        - jwt: []
      summary: Get profile
      tags: [ profiles ]
      description: >-
        Retrieve the specified profile by its id or name. You may also
        optionally specify a list of fields to include in the response.
      operationId: getProfile
      parameters:
        -
          name: key
          in: path
          description: >-
            The id or name of the profile to retrieve.
          required: true
          type: string
        -
          $ref: "#/parameters/ProfilesFieldsParam"
      responses:
        200:
          description: >-
            Success, returns the specified profile.
          schema:
            $ref: "#/definitions/ProfilesResponse"
        400:
          $ref: "#/responses/400"
        401:
          $ref: "#/responses/401"
        404:
          $ref: "#/responses/404"
        default:
          $ref: "#/responses/genericError"
    patch:
      security:
        - jwt: []
      summary: Update profile (partial)
      tags: [ profiles ]
      description: >-
        Update the specified profile. If a field is not included in the query
        body, that field will not be updated.
      operationId: patchProfile
      parameters:
        -
          name: key
          in: path
          description: >-
            The id or name of the profile to update.
          required: true
          type: string
        -
          name: queryBody
          in: body
          required: true
          schema:
            type: object
            description: >
              A named set of read/write privileges.
            properties:
              name:
                type: string
                pattern: ^[0-9A-Za-z_\\-]{1,60}$
                maxLength: 60
                description: >
                  The name of the profile.
              aspectAccess:
                type: string
                maxLength: 2
                enum:
                  - r
                  - rw
                default: r
                description: >
                  The permission to read and/or write aspects.
              botAccess:
                type: string
                maxLength: 2
                enum:
                  - r
                  - rw
                default: r
                description: >
                  The permission to read and/or write bots.
              eventAccess:
                type: string
                maxLength: 2
                enum:
                  - r
                  - rw
                default: r
                description: >
                  The permission to read and/or write events.
              lensAccess:
                type: string
                maxLength: 2
                enum:
                  - r
                  - rw
                default: r
                description: >
                  The permission to read and/or write lenses.
              perspectiveAccess:
                type: string
                maxLength: 2
                enum:
                  - r
                  - rw
                default: r
                description: >
                  The permission to read and/or write perspectives.
              profileAccess:
                type: string
                maxLength: 2
                enum:
                  - r
                  - rw
                default: r
                description: >
                  The permission to read and/or write profiles.
              roomAccess:
                type: string
                maxLength: 2
                enum:
                  - r
                  - rw
                default: rw
                description: >
                  The permission to read and/or write rooms.
              roomTypeAccess:
                type: string
                maxLength: 2
                enum:
                  - r
                  - rw
                default: r
                description: >
                  The permission to read and/or write roomTypes.
              sampleAccess:
                type: string
                maxLength: 2
                enum:
                  - r
                  - rw
                default: r
                description: >
                  The permission to read and/or write samples.
              subjectAccess:
                type: string
                maxLength: 2
                enum:
                  - r
                  - rw
                default: r
                description: >
                  The permission to read and/or write subjects.
              userAccess:
                type: string
                maxLength: 2
                enum:
                  - r
                  - rw
                default: r
                description: >
                  The permission to read and/or write users.
      responses:
        200:
          description: >-
            Success, returns the updated profile.
          schema:
            $ref: "#/definitions/ProfilesResponse"
        400:
          $ref: "#/responses/400"
        401:
          $ref: "#/responses/401"
        403:
          $ref: "#/responses/403"
        404:
          $ref: "#/responses/404"
        default:
          $ref: "#/responses/genericError"
    put:
      security:
        - jwt: []
      summary: Update profile (full)
      tags: [ profiles ]
      description: >-
        Update the specified profile. If a field is not included in the query
        body, that field will be set to null or its default value.
      operationId: putProfile
      parameters:
        -
          name: key
          in: path
          description: >-
            The id or name of the profile to update.
          required: true
          type: string
        -
          name: queryBody
          in: body
          required: true
          schema:
            type: object
            description: >
              A named set of read/write privileges.
            properties:
              name:
                type: string
                pattern: ^[0-9A-Za-z_\\-]{1,60}$
                maxLength: 60
                description: >
                  The name of the profile.
              aspectAccess:
                type: string
                maxLength: 2
                enum:
                  - r
                  - rw
                default: r
                description: >
                  The permission to read and/or write aspects.
              botAccess:
                type: string
                maxLength: 2
                enum:
                  - r
                  - rw
                default: r
                description: >
                  The permission to read and/or write bots.
              eventAccess:
                type: string
                maxLength: 2
                enum:
                  - r
                  - rw
                default: r
                description: >
                  The permission to read and/or write events.
              lensAccess:
                type: string
                maxLength: 2
                enum:
                  - r
                  - rw
                default: r
                description: >
                  The permission to read and/or write lenses.
              perspectiveAccess:
                type: string
                maxLength: 2
                enum:
                  - r
                  - rw
                default: r
                description: >
                  The permission to read and/or write perspectives.
              profileAccess:
                type: string
                maxLength: 2
                enum:
                  - r
                  - rw
                default: r
                description: >
                  The permission to read and/or write profiles.
              roomAccess:
                type: string
                maxLength: 2
                enum:
                  - r
                  - rw
                default: rw
                description: >
                  The permission to read and/or write rooms.
              roomTypeAccess:
                type: string
                maxLength: 2
                enum:
                  - r
                  - rw
                default: r
                description: >
                  The permission to read and/or write roomTypes.
              sampleAccess:
                type: string
                maxLength: 2
                enum:
                  - r
                  - rw
                default: r
                description: >
                  The permission to read and/or write samples.
              subjectAccess:
                type: string
                maxLength: 2
                enum:
                  - r
                  - rw
                default: r
                description: >
                  The permission to read and/or write subjects.
              userAccess:
                type: string
                maxLength: 2
                enum:
                  - r
                  - rw
                default: r
                description: >
                  The permission to read and/or write users.
            required:
              - name
      responses:
        200:
          description: >-
            Success, returns the updated profile.
          schema:
            $ref: "#/definitions/ProfilesResponse"
        400:
          $ref: "#/responses/400"
        401:
          $ref: "#/responses/401"
        403:
          $ref: "#/responses/403"
        404:
          $ref: "#/responses/404"
        default:
          $ref: "#/responses/genericError"

  # ---------------------------------------------------------------------------
  /register:
    x-swagger-router-controller: register
    post:
      summary: Register user
      tags: [ register ]
      description: >-
        Register a user with email and password.
      operationId: registerUser
      parameters:
        -
          name: queryBody
          description: Request body.
          in: body
          required: true
          schema:
            type: object
            description: >
              A user who interacts with the Refocus system.
            properties:
              email:
                type: string
                maxLength: 254
                description: >
                  The user's email address.
              password:
                type: string
                format: password
                description: >
                  The user's password.
              username:
                type: string
                maxLength: 254
                description: >
                  User name provided by the user
            required:
              - email
              - password
              - username

      responses:
        201:
          description: >-
            User created.
          schema:
            $ref: "#/definitions/UsersResponse"
        400:
          $ref: "#/responses/400"
        403:
          $ref: "#/responses/403"
        default:
          $ref: "#/responses/genericError"

  # ---------------------------------------------------------------------------
  /rooms:
    x-swagger-router-controller: rooms
    get:
      security:
        - jwt: []
      tags: [ rooms ]
      operationId: findRooms
      parameters:
        -
          name: name
          description: Filter rooms by name
          in: query
          required: false
          type: string
        -
          name: active
          description: Filter rooms by active flag
          in: query
          required: false
          type: boolean
        -
          name: type
          description: Filter room by roomType
          in: query
          required: false
          type: string
        -
          name: origin
          description: Filter rooms by origin
          in: query
          required: false
          type: string
          enum:
            - auto_create
            - GUS
            - other
            - refocus
            - slack
            - web
        -
          name: sort
          description: >
            Specify the sort order using a field name, e.g. '...?sort=name'. Prepend the
            field name with a minus sign to specify descending order, e.g.
            '...?sort=-name'.
          in: query
          required: false
          type: string
        -
          $ref: "#/parameters/limitParam"
        -
          $ref: "#/parameters/offsetParam"
      responses:
        200:
          description: >-
            Success, returns all rooms
          schema:
            type: array
            items:
              $ref: "#/definitions/RoomResponse"
        400:
          $ref: "#/responses/400"
        401:
          $ref: "#/responses/401"
        404:
          $ref: "#/responses/404"
        default:
          $ref: "#/responses/genericError"

    post:
      security:
        - jwt: []
      summary: Create room
      tags: [ rooms ]
      description: Create a new room with a name
      operationId: postRooms
      parameters:
        -
          name: queryBody
          in: body
          required: true
          schema:
            type: object
            description: Create room properties
            properties:
              name:
                type: string
                maxLength: 254
                description: Name of the room
                pattern: ^[0-9A-Za-z_\\-]{0,60}$
              active:
                type: boolean
                description: If the room is active
              type:
                type: string
                maxLength: 254
<<<<<<< HEAD
                description: RoomType of the room
              origin:
                type: string
                default: other
                description: Origin of the room
=======
                description: Name of the room
              owner:
                type: string
                description: >
                  The name of the user to assign as the owner. Defaults to the user that created it
>>>>>>> 6ca2d206
            required:
              - name
              - type
      responses:
        201:
          description: >-
            Created room
          schema:
            $ref: "#/definitions/RoomResponse"
        400:
          $ref: "#/responses/400"
        401:
          $ref: "#/responses/401"
        403:
          $ref: "#/responses/403"
        default:
          $ref: "#/responses/genericError"

  # ---------------------------------------------------------------------------
  /rooms/{key}:
    x-swagger-router-controller: rooms
    delete:
      security:
        - jwt: []
      summary: Delete room
      tags: [ rooms ]
      description: >-
        Delete a specific room
      operationId: deleteRooms
      parameters:
        -
          name: key
          in: path
          description: >-
            The id or name of the room to retrieve
          required: true
          type: string
      responses:
        200:
          description: >-
            Success, Deleted RoomType
          schema:
            $ref: "#/definitions/RoomResponse"
        400:
          $ref: "#/responses/400"
        401:
          $ref: "#/responses/401"
        404:
          $ref: "#/responses/404"
        default:
          $ref: "#/responses/genericError"

    get:
      security:
        - jwt: []
      summary: Get room
      tags: [ rooms ]
      operationId: getRoom
      parameters:
        -
          name: key
          in: path
          description: >-
            The id or name of the room to retrieve
          required: true
          type: string
        -
          name: active
          description: Get rooms depending on its active tag
          in: query
          required: false
          type: boolean
        -
          $ref: "#/parameters/limitParam"
        -
          $ref: "#/parameters/offsetParam"
      responses:
        200:
          description: >-
            Success, returns specified room
          schema:
            $ref: "#/definitions/RoomResponse"
        400:
          $ref: "#/responses/400"
        401:
          $ref: "#/responses/401"
        404:
          $ref: "#/responses/404"
        default:
          $ref: "#/responses/genericError"

    patch:
      security:
        - jwt: []
      summary: Update room (partial)
      tags: [ rooms ]
      description: Update room fields
      operationId: patchRoom
      parameters:
        -
          name: key
          in: path
          description: >-
            The id or name of the room to retrieve
          required: true
          type: string
        -
          name: queryBody
          in: body
          required: true
          schema:
            type: object
            description: Update specified room fields
            properties:
              name:
                type: string
                maxLength: 254
                description: Name of the room
                pattern: ^[0-9A-Za-z_\\-]{0,60}$
              active:
                type: boolean
                description: If the room is active
              type:
                type: string
                maxLength: 254
                description: Id of roomType
              owner:
                type: string
                description: >
                  The name of the user to assign as the owner. Defaults to the user that created it
      responses:
        200:
          description: >-
            Updated field
          schema:
            $ref: "#/definitions/RoomResponse"
        400:
          $ref: "#/responses/400"
        401:
          $ref: "#/responses/401"
        403:
          $ref: "#/responses/403"
        default:
          $ref: "#/responses/genericError"

  # ---------------------------------------------------------------------------
  /rooms/{key}/writers:
    x-swagger-router-controller: rooms
    delete:
      security:
        - jwt: []
      summary: Delete room writers
      tags: [ rooms ]
      description: >-
        Remove all users from a room's list of authorized writers.
      operationId: deleteRoomWriters
      parameters:
        -
          name: key
          in: path
          description: >-
             The id or name of the room.
          required: true
          type: string
      responses:
        204:
          description: >-
            The room is no longer write-protected.
        400:
          $ref: "#/responses/400"
        401:
          $ref: "#/responses/401"
        403:
          $ref: "#/responses/403"
        404:
          $ref: "#/responses/404"
        default:
          $ref: "#/responses/genericError"
    get:
      security:
        - jwt: []
      summary: Get room writers
      tags: [ rooms ]
      description: >-
        Get the list of all authorized writers for a room.
      operationId: getRoomWriters
      parameters:
        -
          name: key
          in: path
          description: >-
            The id or name of the room for which the authorized list of users
            are to be obtained.
          required: true
          type: string
      responses:
        200:
          description: >-
            Success, returns the users having write permission to the room.
          schema:
            type: array
            items:
              $ref: "#/definitions/UsersResponse"
              description: >-
                The users having write permission to the room
        400:
          $ref: "#/responses/400"
        401:
          $ref: "#/responses/401"
        404:
          $ref: "#/responses/404"
        default:
          $ref: "#/responses/genericError"
    post:
      security:
        - jwt: []
      summary: Add room writer
      tags: [ rooms ]
      description: >-
        Add one or more users to a room's list of authorized writers.
      operationId: postRoomWriters
      parameters:
        -
          name: key
          in: path
          description: >-
            The id or name of the room for which the authorized list of users
            are to be obtained.
          required: true
          type: string
        -
          name: queryBody
          description: Request body.
          in: body
          required: true
          schema:
            type: array
            items:
              type: string
            description: >
              User name
      responses:
        201:
          description: >-
            One or more of the valid users were added to the list of authorized writers.
          schema:
            type: array
            items:
              $ref: "#/definitions/RoomWriterResponse"
              description: >-
                The users having write permission to the room
        400:
          $ref: "#/responses/400"
        401:
          $ref: "#/responses/401"
        403:
          $ref: "#/responses/403"
        404:
          $ref: "#/responses/403"
        default:
          $ref: "#/responses/genericError"

  # ---------------------------------------------------------------------------
  /rooms/{key}/writers/{userNameOrId}:
    x-swagger-router-controller: rooms
    delete:
      security:
        - jwt: []
      summary: Delete rooms writer
      tags: [ rooms ]
      description: >-
        Remove a user from a room's list of authorized writers.
      operationId: deleteRoomWriter
      parameters:
        -
          name: key
          in: path
          description: >-
            The id or name of the rooms
          required: true
          type: string
        -
          name: userNameOrId
          in: path
          description: >-
            The username or the Id of the user
          required: true
          type: string
      responses:
        204:
          description: >-
            The user’s write permission has been revoked for the room.
        400:
          $ref: "#/responses/400"
        401:
          $ref: "#/responses/401"
        403:
          $ref: "#/responses/403"
        404:
          $ref: "#/responses/404"
        default:
          $ref: "#/responses/genericError"
    get:
      security:
        - jwt: []
      summary: Get room writer
      tags: [ rooms ]
      description: >-
        Determine whether a user is an authorized writer for room.
      operationId: getRoomWriter
      parameters:
        -
          name: key
          in: path
          description: >-
            The id or name of the room for which the authorized list of users
            are to be obtained.
          required: true
          type: string
        -
          name: userNameOrId
          in: path
          description: >-
            The username or the Id of the user
          required: true
          type: string
      responses:
        200:
          description: >-
            Success, return authorized user
          schema:
            $ref: "#/definitions/UsersResponse"
        400:
          $ref: "#/responses/400"
        401:
          $ref: "#/responses/401"
        404:
          $ref: "#/responses/404"
        default:
          $ref: "#/responses/genericError"

  # ---------------------------------------------------------------------------
  /rooms/{roomId}/data:
    x-swagger-router-controller: botData
    get:
      security:
        - jwt: []
      summary: Get room bot data
      tags: [ rooms ]
      operationId: findBotData
      parameters:
        -
          name: roomId
          in: path
          description: >-
            The id of the room to retrieve bot data from
          required: true
          type: integer
        -
          $ref: "#/parameters/limitParam"
        -
          $ref: "#/parameters/offsetParam"
      responses:
        200:
          description: >-
            Success, returns specified bot data
          schema:
            type: array
            items:
              $ref: "#/definitions/BotDataResponse"
        400:
          $ref: "#/responses/400"
        401:
          $ref: "#/responses/401"
        404:
          $ref: "#/responses/404"
        default:
          $ref: "#/responses/genericError"

  # ---------------------------------------------------------------------------
  /rooms/{roomId}/bots/{botId}/data:
    x-swagger-router-controller: botData
    get:
      security:
        - jwt: []
      summary: Get room bot data
      tags: [ rooms ]
      operationId: findBotData
      parameters:
        -
          name: roomId
          in: path
          description: >-
            The id of the room to retrieve bot data from
          required: true
          type: integer
        -
          name: botId
          in: path
          description: >-
            The id of the bot which people want to reference
          required: true
          type: string
        -
          $ref: "#/parameters/limitParam"
        -
          $ref: "#/parameters/offsetParam"
      responses:
        200:
          description: >-
            Success, returns specified bot data
          schema:
            type: array
            items:
              $ref: "#/definitions/BotDataResponse"
        400:
          $ref: "#/responses/400"
        401:
          $ref: "#/responses/401"
        404:
          $ref: "#/responses/404"
        default:
          $ref: "#/responses/genericError"

  # ---------------------------------------------------------------------------
  /roomTypes:
    x-swagger-router-controller: roomTypes
    get:
      security:
        - jwt: []
      tags: [ roomTypes ]
      operationId: findRoomTypes
      parameters:
        -
          name: name
          description: Filter roomTypes by name
          in: query
          required: false
          type: string
        -
          name: isEnabled
          description: Filter roomTypes by active flag
          in: query
          required: false
          type: boolean
        -
          name: type
          description: Filter roomType by roomTypeType
          in: query
          required: false
          type: string
        -
          $ref: "#/parameters/limitParam"
        -
          $ref: "#/parameters/offsetParam"
      responses:
        200:
          description: >-
            Success, returns all roomTypes
          schema:
            type: array
            items:
              $ref: "#/definitions/RoomTypeResponse"
        400:
          $ref: "#/responses/400"
        401:
          $ref: "#/responses/401"
        404:
          $ref: "#/responses/404"
        default:
          $ref: "#/responses/genericError"

    post:
      security:
        - jwt: []
      summary: Create roomType
      tags: [ roomTypes ]
      description: Create a new roomType with a name
      operationId: postRoomTypes
      parameters:
        -
          name: queryBody
          in: body
          required: true
          schema:
            type: object
            description: Create roomType properties
            properties:
              name:
                type: string
                maxLength: 254
                description: Name of the roomType
                pattern: ^[0-9A-Za-z_\\-]{0,60}$
              isEnabled:
                type: boolean
                description: If the roomType is active
              settings:
                type: object
                description: Default settings for roomType
              rules:
                type: array
                description: Default rules for roomType
                items:
                  type: object
              bots:
                type: array
                description: Default bots for roomType
                items:
                  type: string
              owner:
                type: string
                description: >
                  The name of the user to assign as the owner. Defaults to the user that created it
            required:
              - name
      responses:
        201:
          description: >-
            Created roomType
          schema:
            $ref: "#/definitions/RoomTypeResponse"
        400:
          $ref: "#/responses/400"
        401:
          $ref: "#/responses/401"
        403:
          $ref: "#/responses/403"
        default:
          $ref: "#/responses/genericError"

  # ---------------------------------------------------------------------------
  /roomTypes/{key}:
    x-swagger-router-controller: roomTypes
    delete:
      security:
        - jwt: []
      summary: Delete roomType
      tags: [ roomTypes ]
      description: >-
        Delete a specific roomType
      operationId: deleteRoomTypes
      parameters:
        -
          name: key
          in: path
          description: >-
            The id or name of the roomType to delete.
          required: true
          type: string
      responses:
        200:
          description: >-
            Success, Deleted RoomType
          schema:
            $ref: "#/definitions/RoomTypeResponse"
        400:
          $ref: "#/responses/400"
        401:
          $ref: "#/responses/401"
        404:
          $ref: "#/responses/404"
        default:
          $ref: "#/responses/genericError"

    get:
      security:
        - jwt: []
      summary: Get roomType
      tags: [ roomTypes ]
      operationId: getRoomType
      parameters:
        -
          name: key
          in: path
          description: >-
            The id or name of the roomType to retrieve
          required: true
          type: string
        -
          name: active
          description: Get roomTypes depending on its active tag
          in: query
          required: false
          type: boolean
        -
          $ref: "#/parameters/limitParam"
        -
          $ref: "#/parameters/offsetParam"
      responses:
        200:
          description: >-
            Success, returns specified roomType
          schema:
            $ref: "#/definitions/RoomTypeResponse"
        400:
          $ref: "#/responses/400"
        401:
          $ref: "#/responses/401"
        404:
          $ref: "#/responses/404"
        default:
          $ref: "#/responses/genericError"

    patch:
      security:
        - jwt: []
      summary: Update roomType (partial)
      tags: [ roomTypes ]
      description: Update roomType fields
      operationId: patchRoomType
      parameters:
        -
          name: key
          in: path
          description: >-
            The id or name of the roomType to retrieve
          required: true
          type: string
        -
          name: queryBody
          in: body
          required: true
          schema:
            type: object
            description: Update specified roomType fields
            properties:
              name:
                type: string
                maxLength: 254
                description: Name of the roomType
                pattern: ^[0-9A-Za-z_\\-]{0,60}$
              isEnabled:
                type: boolean
                description: If the roomType is active
              settings:
                type: object
                description: Default settings for roomType
              rules:
                type: array
                description: Default rules for roomType
                items:
                  type: object
              bots:
                type: array
                description: Default bots for roomType
                items:
                  type: string
              owner:
                type: string
                description: >
                  The name of the user to assign as the owner. Defaults to the user that created it
      responses:
        200:
          description: >-
            Updated field
          schema:
            $ref: "#/definitions/RoomTypeResponse"
        400:
          $ref: "#/responses/400"
        401:
          $ref: "#/responses/401"
        403:
          $ref: "#/responses/403"
        default:
          $ref: "#/responses/genericError"

  # ---------------------------------------------------------------------------
  /roomTypes/{key}/writers:
    x-swagger-router-controller: roomTypes
    delete:
      security:
        - jwt: []
      summary: Delete roomType writers
      tags: [ roomTypes ]
      description: >-
        Remove all users from a roomType's list of authorized writers.
      operationId: deleteRoomTypeWriters
      parameters:
        -
          name: key
          in: path
          description: >-
             The id or name of the RoomType.
          required: true
          type: string
      responses:
        204:
          description: >-
            The RoomType is no longer write-protected.
        400:
          $ref: "#/responses/400"
        401:
          $ref: "#/responses/401"
        403:
          $ref: "#/responses/403"
        404:
          $ref: "#/responses/404"
        default:
          $ref: "#/responses/genericError"
    get:
      security:
        - jwt: []
      summary: Get RoomType writers
      tags: [ roomTypes ]
      description: >-
        Get the list of all authorized writers for a RoomType.
      operationId: getRoomTypeWriters
      parameters:
        -
          name: key
          in: path
          description: >-
            The id or name of the RoomType for which the authorized list of users
            are to be obtained.
          required: true
          type: string
      responses:
        200:
          description: >-
            Success, returns the users having write permission to the RoomType.
          schema:
            type: array
            items:
              $ref: "#/definitions/UsersResponse"
              description: >-
                The users having write permission to the RoomType
        400:
          $ref: "#/responses/400"
        401:
          $ref: "#/responses/401"
        404:
          $ref: "#/responses/404"
        default:
          $ref: "#/responses/genericError"
    post:
      security:
        - jwt: []
      summary: Add RoomType writer
      tags: [ roomTypes ]
      description: >-
        Add one or more users to a RoomType's list of authorized writers.
      operationId: postRoomTypeWriters
      parameters:
        -
          name: key
          in: path
          description: >-
            The id or name of the RoomType for which the authorized list of users
            are to be obtained.
          required: true
          type: string
        -
          name: queryBody
          description: Request body.
          in: body
          required: true
          schema:
            type: array
            items:
              type: string
            description: >
              User name
      responses:
        201:
          description: >-
            One or more of the valid users were added to the list of authorized writers.
          schema:
            type: array
            items:
              $ref: "#/definitions/RoomTypeWriterResponse"
              description: >-
                The users having write permission to the room
        400:
          $ref: "#/responses/400"
        401:
          $ref: "#/responses/401"
        403:
          $ref: "#/responses/403"
        404:
          $ref: "#/responses/403"
        default:
          $ref: "#/responses/genericError"

  # ---------------------------------------------------------------------------
  /roomTypes/{key}/writers/{userNameOrId}:
    x-swagger-router-controller: roomTypes
    delete:
      security:
        - jwt: []
      summary: Delete RoomTypes writer
      tags: [ roomTypes ]
      description: >-
        Remove a user from a RoomType's list of authorized writers.
      operationId: deleteRoomTypeWriter
      parameters:
        -
          name: key
          in: path
          description: >-
            The id or name of the RoomType
          required: true
          type: string
        -
          name: userNameOrId
          in: path
          description: >-
            The username or the Id of the user
          required: true
          type: string
      responses:
        204:
          description: >-
            The user’s write permission has been revoked for the RoomType.
        400:
          $ref: "#/responses/400"
        401:
          $ref: "#/responses/401"
        403:
          $ref: "#/responses/403"
        404:
          $ref: "#/responses/404"
        default:
          $ref: "#/responses/genericError"
    get:
      security:
        - jwt: []
      summary: Get RoomType writer
      tags: [ roomTypes ]
      description: >-
        Determine whether a user is an authorized writer for RoomType.
      operationId: getRoomTypeWriter
      parameters:
        -
          name: key
          in: path
          description: >-
            The id or name of the RoomType for which the authorized list of users
            are to be obtained.
          required: true
          type: string
        -
          name: userNameOrId
          in: path
          description: >-
            The username or the Id of the user
          required: true
          type: string
      responses:
        200:
          description: >-
            Success, return authorized user
          schema:
            $ref: "#/definitions/UsersResponse"
        400:
          $ref: "#/responses/400"
        401:
          $ref: "#/responses/401"
        404:
          $ref: "#/responses/404"
        default:
          $ref: "#/responses/genericError"

  # ---------------------------------------------------------------------------
  /samples:
    x-swagger-router-controller: samples
    get:
      security:
        - jwt: []
      summary: Find samples
      tags: [ samples ]
      description: >-
        Find a sample or samples. You may query using field filters with
        asterisk (*) wildcards. You may also optionally specify sort, limit,
        offset, and a list of fields to include in the response. The global
        default limit will apply if no limit param is specified.
      externalDocs:
        description: >-
          GET /samples
        url: http://focus.salesforce.com/docs/api/samples
      operationId: findSamples
      parameters:
        -
          $ref: "#/parameters/SamplesFieldsParam"
        - name: sort
          in: query
          description: >
            Specify the sort order using a field name, e.g. '...?sort=name'. Prepend the
            field name with a minus sign to specify descending order, e.g.
            '...?sort=-name'.
          required: false
          type: array
          collectionFormat: csv
          items:
            type: string
            enum:
              - messageBody
              - messageCode
              - status
              - value
              - createdAt
              - updatedAt
              - -messageBody
              - -messageCode
              - -status
              - -value
              - -createdAt
              - -updatedAt
              # TODO aspect name
              # TODO subject absolutePath
        -
          $ref: "#/parameters/limitParam"
        -
          $ref: "#/parameters/offsetParam"
        -
          name: name
          in: query
          description: >-
            Filter by sample name; asterisk (*) wildcards ok.
          required: false
          type: string
        -
          name: messageCode
          in: query
          description: >-
            Filter by sample messageCode; asterisk (*) wildcards ok.
          required: false
          type: string
        -
          name: status
          in: query
          description: >-
            Filter by sample status (Critical|Invalid|Timeout|Warning|Info|OK).
          required: false
          type: string
        -
          name: previousStatus
          in: query
          description: >-
            Filter by sample previousStatus (Critical|Invalid|Timeout|Warning|Info|OK).
          required: false
          type: string
        -
          name: value
          in: query
          description: >-
            Filter by sample value (BOOLEAN|NUMERIC|PERCENT).
          required: false
          type: string
      responses:
        200:
          description: >-
            Success, returns a list of samples.
          schema:
            type: array
            items:
              $ref: "#/definitions/SamplesResponse"
        400:
          $ref: "#/responses/400"
        401:
          $ref: "#/responses/401"
        default:
          $ref: "#/responses/genericError"
    post:
      security:
        - jwt: []
      summary: Create sample
      tags: [ samples ]
      description: >-
        Create a new sample.
      operationId: postSample
      parameters:
        -
          name: queryBody
          description: Request body
          in: body
          schema:
            type: object
            description: >
              An observation of a particular aspect for a particular subject at a
              particular point in time.
            properties:
              messageBody:
                type: string
                description: >
                  Optional message about the sample value. Informational only--not used to
                  determine the status of the sample. It's up to the lens whether/how to
                  display this, will typically be displayed only on hover or click.
                maxLength: 4096
              messageCode:
                type: string
                maxLength: 5
                description: >
                  Optional 5-charater code about the sample value. Informational only--not
                  used to determine the status of the sample. It's up to the lens
                  whether/how to display this, will typically be displayed without having
                  to hover or click.
              value:
                type: string
                maxLength: 255
                description: >
                  Stored as a string but will be treated as whatever the aspect’s
                  valueType was specified as, i.e. [BOOLEAN|NUMERIC|PERCENT]. If timeout
                  occurs, value is set to null.
              relatedLinks:
                type: array
                items:
                  $ref: "#/definitions/RelatedLinkRequest"
                description: >
                  RelatedLinks associated with this model.
              aspectId:
                type: string
                description: >
                  TODO
              subjectId:
                type: string
                description: >
                  TODO
              owner:
                type: string
                description: >
                  The name of the user to assign as the owner. Defaults to the user that created it
            required:
              - aspectId
              - subjectId
      responses:
        201:
          description: >-
            Created.
          schema:
            $ref: "#/definitions/SamplesResponse"
        400:
          $ref: "#/responses/400"
        403:
          $ref: "#/responses/403"
        404:
          $ref: "#/responses/404"
        default:
          $ref: "#/responses/genericError"

  # ---------------------------------------------------------------------------
  /samples/{key}:
    x-swagger-router-controller: samples
    delete:
      security:
        - jwt: []
      summary: Delete sample
      tags: [ samples ]
      description: >-
        Delete the specified sample.
      operationId: deleteSample
      parameters:
        -
          name: key
          in: path
          description: >-
            The name of the sample to delete.
          required: true
          type: string
      responses:
        200:
          description: >-
            Success
          schema:
            $ref: "#/definitions/SamplesResponse"
        400:
          $ref: "#/responses/400"
        404:
          $ref: "#/responses/404"
        default:
          $ref: "#/responses/genericError"
    get:
      security:
        - jwt: []
      summary: Get sample
      tags: [ samples ]
      description: >-
        Retrieve the specified sample by its name. You may also optionally
        specify a list of fields to include in the response.
      operationId: getSample
      parameters:
        -
          name: key
          in: path
          description: >-
            The name of the sample to retrieve
          required: true
          type: string
        -
          $ref: "#/parameters/SamplesFieldsParam"
      responses:
        200:
          description: >-
            Success.
          schema:
            $ref: "#/definitions/SamplesResponse"
        400:
          $ref: "#/responses/400"
        404:
          $ref: "#/responses/404"
        default:
          $ref: "#/responses/genericError"
    patch:
      security:
        - jwt: []
      summary: Update sample (partial)
      tags: [ samples ]
      description: >-
        Update the specified sample. If a field is not included in the query
        body, that field will not be updated.
      operationId: patchSample
      parameters:
        -
          name: key
          in: path
          description: >-
            The name of the sample to update.
          required: true
          type: string
        -
          name: queryBody
          in: body
          required: true
          schema:
            type: object
            description: >
              An observation of a particular aspect for a particular subject at a
              particular point in time.
            properties:
              messageBody:
                type: string
                description: >
                  Optional message about the sample value. Informational only--not used to
                  determine the status of the sample. It's up to the lens whether/how to
                  display this, will typically be displayed only on hover or click.
                maxLength: 4096
              messageCode:
                type: string
                maxLength: 5
                description: >
                  Optional 5-charater code about the sample value. Informational only--not
                  used to determine the status of the sample. It's up to the lens
                  whether/how to display this, will typically be displayed without having
                  to hover or click.
              value:
                type: string
                maxLength: 255
                description: >
                  Stored as a string but will be treated as whatever the aspect’s
                  valueType was specified as, i.e. [BOOLEAN|NUMERIC|PERCENT]. If timeout
                  occurs, value is set to null.
              relatedLinks:
                type: array
                items:
                  $ref: "#/definitions/RelatedLinkRequest"
                description: >
                  RelatedLinks associated with this model.
              owner:
                type: string
                description: >
                  The name of the user to assign as the owner. Defaults to the user that created it
      responses:
        200:
          description: >-
            Success.
          schema:
            $ref: "#/definitions/SamplesResponse"
        400:
          $ref: "#/responses/400"
        403:
          $ref: "#/responses/403"
        404:
          $ref: "#/responses/404"
        default:
          $ref: "#/responses/genericError"
    put:
      security:
        - jwt: []
      summary: Update sample (full)
      tags: [ samples ]
      description: >-
        Update the specified sample. If a field is not included in the query
        body, that field will be set to null or its default value.
      operationId: putSample
      parameters:
        -
          name: key
          in: path
          description: >-
            The name of the sample to update.
          required: true
          type: string
        -
          name: queryBody
          in: body
          required: true
          schema:
            type: object
            description: >
              An observation of a particular aspect for a particular subject at a
              particular point in time.
            properties:
              messageBody:
                type: string
                description: >
                  Optional message about the sample value. Informational only--not used to
                  determine the status of the sample. It's up to the lens whether/how to
                  display this, will typically be displayed only on hover or click.
                maxLength: 4096
              messageCode:
                type: string
                maxLength: 5
                description: >
                  Optional 5-charater code about the sample value. Informational only--not
                  used to determine the status of the sample. It's up to the lens
                  whether/how to display this, will typically be displayed without having
                  to hover or click.
              value:
                type: string
                maxLength: 255
                description: >
                  Stored as a string but will be treated as whatever the aspect’s
                  valueType was specified as, i.e. [BOOLEAN|NUMERIC|PERCENT]. If timeout
                  occurs, value is set to null.
              relatedLinks:
                type: array
                items:
                  $ref: "#/definitions/RelatedLinkRequest"
                description: >
                  RelatedLinks associated with this model.
              owner:
                type: string
                description: >
                  The name of the user to assign as the owner. Defaults to the user that created it
      responses:
        200:
          description: >-
            Success.
          schema:
            $ref: "#/definitions/SamplesResponse"
        400:
          $ref: "#/responses/400"
        403:
          $ref: "#/responses/403"
        404:
          $ref: "#/responses/404"
        default:
          $ref: "#/responses/genericError"

  # ---------------------------------------------------------------------------
  /samples/upsert:
    x-swagger-router-controller: samples
    post:
      security:
        - jwt: []
      summary: Create or update sample
      tags: [ samples ]
      description: >-
        Create or update a sample by name.
      operationId: upsertSample
      parameters:
        -
          name: queryBody
          description: Request body
          in: body
          schema:
            type: object
            description: >
              An observation of a particular aspect for a particular subject at a
              particular point in time.
            properties:
              messageBody:
                type: string
                description: >
                  Optional message about the sample value. Informational only--not used to
                  determine the status of the sample. It's up to the lens whether/how to
                  display this, will typically be displayed only on hover or click.
                maxLength: 4096
              messageCode:
                type: string
                maxLength: 5
                description: >
                  Optional 5-charater code about the sample value. Informational only--not
                  used to determine the status of the sample. It's up to the lens
                  whether/how to display this, will typically be displayed without having
                  to hover or click.
              name:
                type: string
                description: >
                  TODO
              value:
                type: string
                maxLength: 255
                description: >
                  Stored as a string but will be treated as whatever the aspect’s
                  valueType was specified as, i.e. [BOOLEAN|NUMERIC|PERCENT]. If timeout
                  occurs, value is set to null.
              relatedLinks:
                type: array
                items:
                  $ref: "#/definitions/RelatedLinkRequest"
                description: >
                  RelatedLinks associated with this model.
              owner:
                type: string
                description: >
                  The name of the user to assign as the owner. Defaults to the user that created it
            required:
              - name
      responses:
        200:
          description: >-
            Success, returns created or updated sample.
          schema:
            $ref: "#/definitions/SamplesResponse"
        400:
          $ref: "#/responses/400"
        403:
          $ref: "#/responses/403"
        404:
          $ref: "#/responses/404"
        default:
          $ref: "#/responses/genericError"

  # ---------------------------------------------------------------------------
  /samples/upsert/bulk:
    x-swagger-router-controller: samples
    post:
      security:
        - jwt: []
      summary: Create or update samples
      tags: [ samples ]
      description: >-
        Create or update multiple samples.
      operationId: bulkUpsertSample
      produces:
        - text/plain; charset=utf-8
      parameters:
        -
          name: queryBody
          description: Request body
          in: body
          schema:
            type: array
            items:
              type: object
              description: >
                An observation of a particular aspect for a particular subject at a
                particular point in time.
              properties:
                messageBody:
                  type: string
                  description: >
                    Optional message about the sample value. Informational only--not used to
                    determine the status of the sample. It's up to the lens whether/how to
                    display this, will typically be displayed only on hover or click.
                  maxLength: 4096
                messageCode:
                  type: string
                  maxLength: 5
                  description: >
                    Optional 5-charater code about the sample value. Informational only--not
                    used to determine the status of the sample. It's up to the lens
                    whether/how to display this, will typically be displayed without having
                    to hover or click.
                name:
                  type: string
                  description: >
                    TODO
                value:
                  type: string
                  maxLength: 255
                  description: >
                    Stored as a string but will be treated as whatever the aspect’s
                    valueType was specified as, i.e. [BOOLEAN|NUMERIC|PERCENT]. If timeout
                    occurs, value is set to null.
                owner:
                  type: string
                  description: >
                    The name of the user to assign as the owner. Defaults to the user that created it
              required:
              - name
      responses:
        200:
          description: >-
            Success, returns OK
          schema:
            $ref: "#/definitions/BulkUpsertResponse"
        400:
          $ref: "#/responses/400"
        403:
          $ref: "#/responses/403"
        404:
          $ref: "#/responses/404"
        default:
          $ref: "#/responses/genericError"

  # ---------------------------------------------------------------------------
  /samples/upsert/bulk/{key}/status:
    x-swagger-router-controller: samples
    get:
      security:
        - jwt: []
      summary: Get sample upsert job status
      tags: [ samples ]
      description: >-
        Retrieve the status of the job identified by id in the request.
      operationId: getSampleBulkUpsertStatus
      parameters:
        -
          name: key
          in: path
          description: >-
            The id the job
          required: true
          type: integer
      responses:
        200:
          description: >-
            Success.
          schema:
            $ref: "#/definitions/GetBulkUpsertStatusResponse"
        400:
          $ref: "#/responses/400"
        404:
          $ref: "#/responses/404"
        default:
          $ref: "#/responses/genericError"

  # ---------------------------------------------------------------------------
  /samples/{key}/relatedLinks:
    x-swagger-router-controller: samples
    delete:
      security:
        - jwt: []
      summary: Delete sample related links
      tags: [ samples ]
      description: >-
        Delete all the related links of the specified sample.
      operationId: deleteSampleRelatedLinks
      parameters:
        -
          name: key
          in: path
          description: >-
            The name of the sample for which related links needs to be
            deleted.
          required: true
          type: string
      responses:
        200:
          description: >-
            Success, returns the updated sample.
          schema:
            $ref: "#/definitions/SamplesResponse"
        400:
          $ref: "#/responses/400"
        403:
          $ref: "#/responses/403"
        404:
          $ref: "#/responses/404"
        default:
          $ref: "#/responses/genericError"

  # ---------------------------------------------------------------------------
  /samples/{key}/relatedLinks/{relName}:
    x-swagger-router-controller: samples
    delete:
      security:
        - jwt: []
      summary: Delete sample related link
      tags: [ samples ]
      description: >-
        Delete the specified related link of the specified sample.
      operationId: deleteSampleRelatedLinks
      parameters:
        -
          name: key
          in: path
          description: >-
            The name of the sample for which related link needs to be
            deleted.
          required: true
          type: string
        -
          name: relName
          in: path
          description: >-
            The name of the related link to delete.
          required: true
          type: string
      responses:
        200:
          description: >-
            Success, returns the updated sample.
          schema:
            $ref: "#/definitions/SamplesResponse"
        400:
          $ref: "#/responses/400"
        403:
          $ref: "#/responses/403"
        404:
          $ref: "#/responses/404"
        default:
          $ref: "#/responses/genericError"

  # ---------------------------------------------------------------------------
  /ssoconfig:
    x-swagger-router-controller: ssoconfig
    get:
      security:
        - jwt: []
      summary: Get SSO config
      tags: [ ssoconfig ]
      description: >-
        Retrieves SSO Config.
      operationId: getSSOConfig
      responses:
        200:
          description: >-
            Success, returns SSO config
          schema:
            $ref: "#/definitions/SSOConfigResponse"
        400:
          $ref: "#/responses/400"
        404:
          $ref: "#/responses/404"
        default:
          $ref: "#/responses/genericError"
    post:
      security:
        - jwt: []
      summary: Create SSO config
      tags: [ ssoconfig ]
      description: >-
        Create SSO config. POST will throw SSOConfigCreateConstraintError if
        SSOConfig already exists.
      operationId: postSSOConfig
      parameters:
        -
          name: queryBody
          in: body
          schema:
            type: object
            description: >
              Configuration parameters to enable SSO in Refocus.
            properties:
              samlEntryPoint:
                type: string
                maxLength: 2082
                description: >
                  Identity Provider endpoint.
              samlIssuer:
                type: string
                maxLength: 2082
                description: >
                  Issuer string to supply to Identity Provider.
            required:
              - samlEntryPoint
              - samlIssuer
      responses:
        201:
          description: >-
            Returns created SSO Config
          schema:
            $ref: "#/definitions/SSOConfigResponse"
        400:
          $ref: "#/responses/400"
        403:
          $ref: "#/responses/403"
        default:
          $ref: "#/responses/genericError"
    delete:
      security:
        - jwt: []
      summary: Delete SSO config
      tags: [ ssoconfig ]
      description: >-
        Delete SSO Config.
      operationId: deleteSSOConfig
      responses:
        200:
          description: >-
            Returns deleted SSO config
          schema:
            $ref: "#/definitions/SSOConfigResponse"
        400:
          $ref: "#/responses/400"
        404:
          $ref: "#/responses/404"
        default:
          $ref: "#/responses/genericError"
    patch:
      security:
        - jwt: []
      summary: Update SSO config (partial)
      tags: [ ssoconfig ]
      description: >-
        Update the specified SSO Config. If a field is not included in the query
        body, that field will not be updated.
      operationId: patchSSOConfig
      parameters:
        -
          name: queryBody
          in: body
          required: true
          schema:
            type: object
            description: >
              Configuration parameters to enable SSO in Refocus.
            properties:
              samlEntryPoint:
                type: string
                maxLength: 2082
                description: >
                  Identity Provider endpoint.
              samlIssuer:
                type: string
                maxLength: 2082
                description: >
                  Issuer string to supply to Identity Provider.
            required:
              - samlEntryPoint
              - samlIssuer
      responses:
        200:
          description: >-
            Success, returns updated SSO Config.
          schema:
            $ref: "#/definitions/SSOConfigResponse"
        400:
          $ref: "#/responses/400"
        403:
          $ref: "#/responses/403"
        404:
          $ref: "#/responses/404"
        default:
          $ref: "#/responses/genericError"
    put:
      security:
        - jwt: []
      summary: Update SSO config (full)
      tags: [ ssoconfig ]
      description: >-
        Update the specified SSO Config. If a field is not included in the query
        body, that field will be set to null or its default value.
      operationId: putSSOConfig
      parameters:
        -
          name: queryBody
          in: body
          required: true
          schema:
            type: object
            description: >
              Configuration parameters to enable SSO in Refocus.
            properties:
              samlEntryPoint:
                type: string
                maxLength: 2082
                description: >
                  Identity Provider endpoint.
              samlIssuer:
                type: string
                maxLength: 2082
                description: >
                  Issuer string to supply to Identity Provider.
            required:
              - samlEntryPoint
              - samlIssuer
      responses:
        200:
          description: >-
            Success, returns updated SSO Config.
          schema:
            $ref: "#/definitions/SSOConfigResponse"
        400:
          $ref: "#/responses/400"
        403:
          $ref: "#/responses/403"
        404:
          $ref: "#/responses/404"
        default:
          $ref: "#/responses/genericError"

  # ---------------------------------------------------------------------------
  /subjects:
    x-swagger-router-controller: subjects
    get:
      security:
        - jwt: []
      summary: Find subjects
      tags: [ subjects ]
      description: >-
        Find a subject or subjects. You may query using field filters with
        asterisk (*) wildcards. You may also optionally specify sort, limit,
        offset, and a list of fields to include in the response. The global
        default limit will apply if no limit param is specified.
      externalDocs:
        description: >-
          GET /subjects
        url: http://focus.salesforce.com/docs/api/subjects
      operationId: findSubjects
      parameters:
        -
          $ref: "#/parameters/SubjectsFieldsParam"
        - name: sort
          in: query
          description: >
            Specify the sort order using a field name, e.g. '...?sort=name'. Prepend the
            field name with a minus sign to specify descending order, e.g.
            '...?sort=-name'.
          required: false
          type: array
          collectionFormat: csv
          items:
            type: string
            enum:
              - absolutePath
              - description
              - helpEmail
              - helpUrl
              - id
              - isPublished
              - name
              - sortBy
              - parentAbsolutePath
              - parentId
              #- childCount
              - createdBy
              - createdAt
              - updatedAt
              - -absolutePath
              - -description
              - -helpEmail
              - -helpUrl
              - -id
              - -isPublished
              - -name
              - -sortBy
              - -parentAbsolutePath
              - -parentId
              #- -childCount
              - -createdBy
              - -createdAt
              - -updatedAt
        -
          $ref: "#/parameters/limitParam"
        -
          $ref: "#/parameters/offsetParam"
        -
          name: absolutePath
          in: query
          description: >-
            Filter by absolutePath; asterisk (*) wildcards ok.
          required: false
          type: string
        -
          name: description
          in: query
          description: >-
            Filter by description; asterisk (*) wildcards ok.
          required: false
          type: string
        -
          name: helpEmail
          in: query
          description: >-
            Filter by helpEmail; asterisk (*) wildcards ok.
          required: false
          type: string
        -
          name: helpUrl
          in: query
          description: >-
            Filter by helpUrl; asterisk (*) wildcards ok.
          required: false
          type: string
        -
          name: imageUrl
          in: query
          description: >-
            Filter by imageUrl; asterisk (*) wildcards ok.
          required: false
          type: string
        -
          name: isPublished
          in: query
          description: >-
            Filter by isPublished (true|false).
          required: false
          type: boolean
        -
          name: name
          in: query
          description: >-
            Filter by name; asterisk (*) wildcards ok.
          required: false
          type: string
        -
          name: sortBy
          in: query
          description: >-
            The sortBy string can be used to define the sort order of subjects
            which a lens developer can choose to honor when rendering the data.
            The attribute is defaulted to an empty string when the user does not
            provide any string value. Max 254 characters; case insensitive;
            allows alpha-numeric characters, + underscore (_) and dash (-).
            Filter by sortBy; asterisk (*) wildcards ok.
          required: false
          type: string
        -
          name: parentAbsolutePath
          in: query
          description: >-
            Filter by parentAbsolutePath; asterisk (*) wildcards ok.
          required: false
          type: string
          maxLength: 4096
        -
          name: tags
          in: query
          items:
            type: string
            maxLength: 60
            pattern: ^[0-9A-Za-z_-]{1,60}$
          description: >-
             Comma-separated list of tags to include/exclude. Tag names are
             case-insensitive. For example, ?tags=FOO,BAR will only return
             subjects with tags FOO or BAR. Prefix each of the tag name with
             a negative sign to indicate that a subject with that tag should
             be excluded. For example, ?tags=-BAZ,-FOO will return only the
             subjects with tag name not equal to BAZ or FOO. Subjects without
             tags are not included in the result set.
          type: array
          required: false
      responses:
        200:
          description: >-
            Success, a list of subjects.
          schema:
            type: array
            items:
              $ref: "#/definitions/SubjectsResponse"
        400:
          $ref: "#/responses/400"
        default:
          $ref: "#/responses/genericError"
    post:
      security:
        - jwt: []
      summary: Create subject
      tags: [ subjects ]
      description: >-
        Create a new subject. If you are creating a new subject as the child of another subject AND any of its ancestors has isPublished=false, then you must create your new subject with isPublished=false.
      operationId: postSubject
      parameters:
        -
          name: queryBody
          in: body
          schema:
            type: object
            description: >
              A resource under observation.
            properties:
              description:
                type: string
                maxLength: 4096
                description: >
                  A description of the subject. A lens may choose to display this
                  information to the user.
              helpEmail:
                type: string
                description: >
                  The email address where a user can go to get more help about the
                  subject. A lens may choose to display this information to the user e.g.
                  if the user clicks a “help” icon attached to the subject.
                maxLength: 254
              helpUrl:
                type: string
                maxLength: 2082
                description: >
                  The url where a user can go to get more help about the subject. A lens
                  may choose to display this information to the user e.g. if the user
                  clicks a “help” icon attached to the subject.
              imageUrl:
                type: string
                maxLength: 2082
                description: >
                  Optional icon to represent the subject.
              isPublished:
                type: boolean
                default: false
                description: >
                  Default false. When set to true, the subject is readable by other users;
                  when set to false, the subject is only readable by its owner. You can only unpublish a subject if it has no subject children of its own or if all its descendants are unpublished.
              name:
                type: string
                pattern: ^[0-9A-Za-z_\\-]{1,60}$
                maxLength: 60
                description: >
                  Max 60 characters; case insensitive; allows alpha-numeric characters,
                  underscore (_) and dash (-).
              sortBy:
                type: string
                pattern: ^[0-9A-Za-z_\\-]{0,254}$
                maxLength: 254
                description: >
                  The sortBy string can be used to define the sort order of subjects
                  which a lens developer can choose to honor when rendering the data.
                  The attribute is defaulted to an empty string when the user does not
                  provide any string value. Max 254 characters; case insensitive;
                  allows alpha-numeric characters, + underscore (_) and dash (-).
                  Filter by sortBy; asterisk (*) wildcards ok.
                  Max 254 characters; case insensitive; allows alpha-numeric characters,
                  underscore (_) and dash (-).
              parentId:
                type: string
                pattern: ^[0-9A-Fa-f]{8}-[0-9A-Fa-f]{4}-[0-9A-Fa-f]{4}-[0-9A-Fa-f]{4}-[0-9A-Fa-f]{12}$
                description: >
                  The id of the subject's parent.
              tags:
                type: array
                items:
                  type: string
                  maxLength: 60
                  pattern: ^[0-9A-Za-z_][0-9A-Za-z_\\-]{1,59}$
                description: >
                  Array of tag names. Tag name: Max 60 characters; case insensitive; allows alpha-numeric characters,
                  underscore (_) and dash (-). Tag names cannot start with a dash (-).
              relatedLinks:
                type: array
                items:
                  $ref: "#/definitions/RelatedLinkRequest"
                description: >
                  RelatedLinks associated with this model.
              geolocation:
                type: array
                items:
                  type: number
                description: >
                  If the subject has a physical location, specify its longitude and latitude in this two-element array, e.g. [-122.431297, 37.773972]. The first element in the array represents longitude; the second element represents latitude.
              owner:
                type: string
                description: >
                  The name of the user to assign as the owner. Defaults to the user that created it
            required:
              - name
      responses:
        201:
          description: >-
            Created.
          schema:
            $ref: "#/definitions/SubjectsResponse"
        400:
          $ref: "#/responses/400"
        403:
          $ref: "#/responses/403"
        default:
          $ref: "#/responses/genericError"

  # ---------------------------------------------------------------------------
  /subjects/{key}:
    x-swagger-router-controller: subjects
    delete:
      security:
        - jwt: []
      summary: Delete subject
      tags: [ subjects ]
      description: >-
        Delete the specified subject. You will not be allowed to delete a
        subject if it has any children subjects under it. Beware! Deleting a
        subject also deletes all the samples associated with this subject.
      operationId: deleteSubject
      parameters:
        -
          name: key
          in: path
          description: >-
            The id or absolute path of the subject to delete.
          required: true
          type: string
      responses:
        200:
          description: >-
            Success, returns deleted subject.
          schema:
            $ref: "#/definitions/SubjectsResponse"
        400:
          $ref: "#/responses/400"
        403:
          $ref: "#/responses/403"
        404:
          $ref: "#/responses/404"
        default:
          $ref: "#/responses/genericError"
    get:
      security:
        - jwt: []
      summary: Get subject
      tags: [ subjects ]
      description: >-
        Retrieve the specified subject by its id or name. You may also
        optionally specify a list of fields to include in the response.
      operationId: getSubject
      parameters:
        -
          name: key
          in: path
          description: >-
            The id or absolute path of the subject to retrieve.
          required: true
          type: string
        -
          $ref: "#/parameters/SubjectsFieldsParam"
      responses:
        200:
          description: >-
            Success, returns specified subject.
          schema:
            $ref: "#/definitions/SubjectsResponse"
        400:
          $ref: "#/responses/400"
        404:
          $ref: "#/responses/404"
        default:
          $ref: "#/responses/genericError"
    patch:
      security:
        - jwt: []
      summary: Update subject (partial)
      tags: [ subjects ]
      description: >-
        Update the specified subject. If a field is not included in the query
        body, that field will not be updated. You can only unpublish a subject if it has no subject children of its own or if all its descendants are unpublished. Beware! Updating a subject's name/parentId/parentAbsolutePath deletes all the samples associated with this subject.
      operationId: patchSubject
      parameters:
        -
          name: key
          in: path
          description: >-
            The id or absolute path of the subject to update.
          required: true
          type: string
        -
          name: queryBody
          in: body
          required: true
          schema:
            type: object
            description: >
              A resource under observation.
            properties:
              description:
                type: string
                maxLength: 4096
                description: >
                  A description of the subject. A lens may choose to display this
                  information to the user.
              helpEmail:
                type: string
                description: >
                  The email address where a user can go to get more help about the
                  subject. A lens may choose to display this information to the user e.g.
                  if the user clicks a “help” icon attached to the subject.
                maxLength: 254
              helpUrl:
                type: string
                maxLength: 2082
                description: >
                  The url where a user can go to get more help about the subject. A lens
                  may choose to display this information to the user e.g. if the user
                  clicks a “help” icon attached to the subject.
              imageUrl:
                type: string
                maxLength: 2082
                description: >
                  Optional icon to represent the subject.
              isPublished:
                type: boolean
                default: false
                description: >
                  Default false. When set to true, the subject is readable by other users;
                  when set to false, the subject is only readable by its owner. You can only unpublish a subject if it has no subject children of its own or if all its descendants are unpublished.
              name:
                type: string
                pattern: ^[0-9A-Za-z_\\-]{1,60}$
                maxLength: 60
                description: >
                  Max 60 characters; case insensitive; allows alpha-numeric characters,
                  underscore (_) and dash (-).
              sortBy:
                type: string
                pattern: ^[0-9A-Za-z_\\-]{0,254}$
                maxLength: 254
                description: >
                  The sortBy string can be used to define the sort order of subjects
                  which a lens developer can choose to honor when rendering the data.
                  The attribute is defaulted to an empty string when the user does not
                  provide any string value. Max 254 characters; case insensitive;
                  allows alpha-numeric characters, + underscore (_) and dash (-).
                  Filter by sortBy; asterisk (*) wildcards ok.
                  Max 254 characters; case insensitive; allows alpha-numeric characters,
                  underscore (_) and dash (-).
              parentAbsolutePath:
                type: string
                maxLength: 4096
                description: >
                  The absolutePath of the subject's parent.
              parentId:
                type: string
                pattern: ^[0-9A-Fa-f]{8}-[0-9A-Fa-f]{4}-[0-9A-Fa-f]{4}-[0-9A-Fa-f]{4}-[0-9A-Fa-f]{12}$
                description: >
                  The id of the subject's parent.
              tags:
                type: array
                items:
                  type: string
                  maxLength: 60
                  pattern: ^[0-9A-Za-z_][0-9A-Za-z_\\-]{1,59}$
                description: >
                  Array of tag names. Tag name: Max 60 characters; case insensitive; allows alpha-numeric characters,
                  underscore (_) and dash (-). Tag names cannot start with a dash (-).
              relatedLinks:
                type: array
                items:
                  $ref: "#/definitions/RelatedLinkRequest"
                description: >
                  RelatedLinks associated with this model.
              geolocation:
                type: array
                items:
                  type: number
                description: >
                  If the subject has a physical location, specify its longitude and latitude in this two-element array, e.g. [-122.431297, 37.773972]. The first element in the array represents longitude; the second element represents latitude.
              owner:
                type: string
                description: >
                  The name of the user to assign as the owner. Defaults to the user that created it

      responses:
        200:
          description: >-
            Success, returns updated subject.
          schema:
            $ref: "#/definitions/SubjectsResponse"
        400:
          $ref: "#/responses/400"
        403:
          $ref: "#/responses/403"
        404:
          $ref: "#/responses/404"
        default:
          $ref: "#/responses/genericError"
    put:
      security:
        - jwt: []
      summary: Update subject (full)
      tags: [ subjects ]
      description: >-
        Update the specified subject. If a field is not included in the query
        body, that field will be set to null or its default value. You can only unpublish a subject if it has no subject children of its own or if all its descendants are unpublished. Beware! Updating a subject's name/parentId/parentAbsolutePath deletes all the samples associated with this subject.
      operationId: putSubject
      parameters:
        -
          name: key
          in: path
          description: >-
            The id or absolute path of the subject to update.
          required: true
          type: string
        -
          name: queryBody
          in: body
          required: true
          schema:
            type: object
            description: >
              A resource under observation.
            properties:
              description:
                type: string
                maxLength: 4096
                description: >
                  A description of the subject. A lens may choose to display this
                  information to the user.
              helpEmail:
                type: string
                description: >
                  The email address where a user can go to get more help about the subject.
                  A lens may choose to display this information to the user e.g. if the
                  user clicks a “help” icon attached to the subject.
                maxLength: 254
              helpUrl:
                type: string
                maxLength: 2082
                description: >
                  The url where a user can go to get more help about the subject. A lens
                  may choose to display this information to the user e.g. if the user
                  clicks a “help” icon attached to the subject.
              imageUrl:
                type: string
                maxLength: 2082
                description: >
                  Optional icon to represent the subject.
              isPublished:
                type: boolean
                default: false
                description: >
                  Default false. When set to true, the subject is readable by other users;
                  when set to false, the subject is only readable by its owner. You can only unpublish a subject if it has no subject children of its own or if all its descendants are unpublished.
              name:
                type: string
                pattern: ^[0-9A-Za-z_\\-]{1,60}$
                maxLength: 60
                description: >
                  Max 60 characters; case insensitive; allows alpha-numeric characters,
                  underscore (_) and dash (-).
              sortBy:
                type: string
                pattern: ^[0-9A-Za-z_\\-]{0,254}$
                maxLength: 254
                description: >
                  The sortBy string can be used to define the sort order of subjects
                  which a lens developer can choose to honor when rendering the data.
                  The attribute is defaulted to an empty string when the user does not
                  provide any string value. Max 254 characters; case insensitive;
                  allows alpha-numeric characters, + underscore (_) and dash (-).
                  Filter by sortBy; asterisk (*) wildcards ok.
                  Max 254 characters; case insensitive; allows alpha-numeric characters,
                  underscore (_) and dash (-).
              parentId:
                type: string
                pattern: ^[0-9A-Fa-f]{8}-[0-9A-Fa-f]{4}-[0-9A-Fa-f]{4}-[0-9A-Fa-f]{4}-[0-9A-Fa-f]{12}$
                description: >
                  The id of the subject's parent.
              parentAbsolutePath:
                type: string
                maxLength: 4096
                description: >
                  The absolutePath of the subject's parent.
              tags:
                type: array
                default: []
                items:
                  type: string
                  maxLength: 60
                  pattern: ^[0-9A-Za-z_][0-9A-Za-z_\\-]{1,59}$
                description: >
                  Array of tag names. Tag name: Max 60 characters; case insensitive; allows alpha-numeric characters,
                  underscore (_) and dash (-). Tag names cannot start with a dash (-).
              relatedLinks:
                type: array
                default: []
                items:
                  $ref: "#/definitions/RelatedLinkRequest"
                description: >
                  RelatedLinks associated with this model.
              geolocation:
                type: array
                items:
                  type: number
                description: >
                  If the subject has a physical location, specify its longitude and latitude in this two-element array, e.g. [-122.431297, 37.773972]. The first element in the array represents longitude; the second element represents latitude.
              owner:
                type: string
                description: >
                  The name of the user to assign as the owner. Defaults to the user that created it
            required:
              - name
      responses:
        200:
          description: >-
            Success, returns updated subject.
          schema:
            $ref: "#/definitions/SubjectsResponse"
        400:
          $ref: "#/responses/400"
        403:
          $ref: "#/responses/403"
        404:
          $ref: "#/responses/404"
        default:
          $ref: "#/responses/genericError"

  # ---------------------------------------------------------------------------
  /subjects/{key}/child:
    x-swagger-router-controller: subjects
    post:
      security:
        - jwt: []
      summary: Create child subject
      tags: [ subjects ]
      description: >-
        Create a new child subject of the specified subject. If any of your new subject's ancestors has isPublished=false, then you must create your new subject with isPublished=false.
      operationId: postChildSubject
      parameters:
        -
          name: key
          in: path
          description: >-
            The id or absolute path of the subject to which you want to add a
            child.
          required: true
          type: string
        -
          name: queryBody
          description: Request body
          in: body
          schema:
            type: object
            description: >
              A resource under observation.
            properties:
              description:
                type: string
                maxLength: 4096
                description: >
                  A description of the subject. A lens may choose to display this
                  information to the user.
              helpEmail:
                type: string
                description: >
                  The email address where a user can go to get more help about the
                  subject. A lens may choose to display this information to the user e.g.
                  if the user clicks a “help” icon attached to the subject.
                maxLength: 254
              helpUrl:
                type: string
                maxLength: 2082
                description: >
                  The url where a user can go to get more help about the subject. A lens
                  may choose to display this information to the user e.g. if the user
                  clicks a “help” icon attached to the subject.
              imageUrl:
                type: string
                maxLength: 2082
                description: >
                  Optional icon to represent the subject.
              isPublished:
                type: boolean
                default: false
                description: >
                  Default false. When set to true, the subject is readable by other users;
                  when set to false, the subject is only readable by its owner. You can only unpublish a subject if it has no subject children of its own or if all its descendants are unpublished.
              name:
                type: string
                pattern: ^[0-9A-Za-z_\\-]{1,60}$
                maxLength: 60
                description: >
                  Max 60 characters; case insensitive; allows alpha-numeric characters,
                  underscore (_) and dash (-).
              sortBy:
                type: string
                pattern: ^[0-9A-Za-z_\\-]{0,254}$
                maxLength: 254
                description: >
                  The sortBy string can be used to define the sort order of subjects
                  which a lens developer can choose to honor when rendering the data.
                  The attribute is defaulted to an empty string when the user does not
                  provide any string value. Max 254 characters; case insensitive;
                  allows alpha-numeric characters, + underscore (_) and dash (-).
                  Filter by sortBy; asterisk (*) wildcards ok.
                  Max 254 characters; case insensitive; allows alpha-numeric characters,
                  underscore (_) and dash (-).
              tags:
                type: array
                items:
                  type: string
                  maxLength: 60
                  pattern: ^[0-9A-Za-z_][0-9A-Za-z_\\-]{1,59}$
                description: >
                  Array of tag names. Tag name: Max 60 characters; case insensitive; allows alpha-numeric characters,
                  underscore (_) and dash (-). Tag names cannot start with a dash (-).
              relatedLinks:
                type: array
                items:
                  $ref: "#/definitions/RelatedLinkRequest"
                description: >
                  RelatedLinks associated with this model.
            required:
              - name
      responses:
        201:
          description: >-
            Created.
          schema:
            $ref: "#/definitions/SubjectsResponse"
        400:
          $ref: "#/responses/400"
        403:
          $ref: "#/responses/403"
        404:
          $ref: "#/responses/404"
        default:
          $ref: "#/responses/genericError"

  # ---------------------------------------------------------------------------
  /subjects/{key}/hierarchy:
    x-swagger-router-controller: subjects
    delete:
      security:
        - jwt: []
      summary: Delete subject hierarchy
      tags: [ subjects ]
      description: >-
        Delete the specified subject and all its descendents and all associated
        samples.
      operationId: deleteSubjectHierarchy
      parameters:
        -
          name: key
          in: path
          description: >-
            The id or absolute path of the root subject to delete.
          required: true
          type: string
      responses:
        200:
          description: >-
            Success, returns empty object.
          schema: {}
        400:
          $ref: "#/responses/400"
        404:
          $ref: "#/responses/404"
        default:
          $ref: "#/responses/genericError"
    get:
      security:
        - jwt: []
      summary: Get subject hierarchy
      tags: [ subjects ]
      description: >-
        Retrieve the hierarchy for the specified subject using its id or
        absolute path.
      operationId: getSubjectHierarchy
      parameters:
        -
          name: key
          in: path
          description: >-
            The id or absolute path of the root subject to retrieve.
          required: true
          type: string
        -
          name: depth
          in: query
          description: >-
            The number of hierarchy levels to include (0 for all, 1 for
            just children, 2 for children and grandchildren, etc.).
          type: integer
          minimum: 0
        -
          name: aspect
          in: query
          description: >-
           Comma-separated list of aspect names to include/exclude.
           For example, ?aspect=FOO,BAR will only return subjects in the
           hierarchy with samples for those two aspects (and all those
           subjects' ancestors up to the specified root of the requested
           hierarchy). Prefix each of the aspect name with a negative sign to
           indicate that a sample with that aspect should be excluded.
           For example, ?aspect=-BAZ,-FOO will return only the subjects
           (and its hierarchy) that have samples with aspect name not equal
           to BAZ or FOO. Subjects without samples are not included in the
           result set
          type: string
        -
          name: status
          in: query
          description: >-
           Comma-separated list of sample status to include/exclude.
           For example, ?status=OK,CRITICAL will only return subjects in the
           hierarchy with samples that are in those statuses (and all those
           subjects' ancestors up to the specified root of the requested
           hierarchy). Prefix each of the status with a negative sign to
           indicate that a sample with that status should be excluded.
           For example, ?status=-OK,-CRITICAL will return only the subjects
           (and its hierarchy) that have samples not in OK or CRITICAL status.
           Subjects without samples are not included in the result set
          type: string
        -
          name: aspectTags
          in: query
          description: >-
           Comma-separated list of tags names to include/exclude.
           For example, ?aspectTags=TAG1,TAG2 will only return subjects in the
           hierarchy with samples having aspect with tags matching TAG1 and TAG2
           (and all those subjects' ancestors up to the specified root of the
           requested hierarchy). Prefix each of the tag names with a negative
           sign to indicate that a sample having aspect with those tag names
           will be excluded. For example, ?aspectTags=-TAG3,-TAG4 will
           return the subject hierarchy without aspects having tags -
           TAG3 and TAG4. Subjects without samples are not included in
           the result set
          type: string
        -
          name: subjectTags
          in: query
          description: >-
           Comma-separated list of tags names to include/exclude.
           For example, ?subjectTags=TAG1,TAG2 will only return subjects in the
           hierarchy with tags matching TAG1 and TAG2
           (and all those subjects' ancestors up to the specified root of the
           requested hierarchy). Prefix each of the tag names with a negative
           sign to indicate that the subject having tags with those names will
           be excluded. For example, ?subjectTags=-TAG3,-TAG4 will return the
           subject hierarchy without subjects having tags -  TAG3 and TAG4.
           Tags should be passed as an include filter or as an exclude filter
           but not the combination of both.
          type: string
        -
          $ref: "#/parameters/SubjectsFieldsParam"
      responses:
        200:
          description: >-
            Success, returns specified subject heirarchy.
          schema:
            $ref: "#/definitions/SubjectsResponse"
        400:
          $ref: "#/responses/400"
        404:
          $ref: "#/responses/404"
        default:
          $ref: "#/responses/genericError"

  # ---------------------------------------------------------------------------
  /subjects/{key}/tags:
    x-swagger-router-controller: subjects
    delete:
      security:
        - jwt: []
      summary: Delete subject tags
      tags: [ subjects ]
      description: >-
        Delete all the tags associated with the subject.
      operationId: deleteSubjectTags
      parameters:
        -
          name: key
          in: path
          description: >-
            The id or absolute path of the subject for which tags needs to be
            deleted.
          required: true
          type: string
      responses:
        200:
          description: >-
            Success, returns updated subject
          schema:
            $ref: "#/definitions/SubjectsResponse"
        400:
          $ref: "#/responses/400"
        403:
          $ref: "#/responses/403"
        404:
          $ref: "#/responses/404"
        default:
          $ref: "#/responses/genericError"

  # ---------------------------------------------------------------------------
  /subjects/{key}/tags/{tagName}:
    x-swagger-router-controller: subjects
    delete:
      security:
        - jwt: []
      summary: Delete subject tag
      tags: [ subjects ]
      description: >-
        Delete the specified tag of the specified subject.
      operationId: deleteSubjectTags
      parameters:
        -
          name: key
          in: path
          description: >-
            The id or absolute path of the subject for which tag needs to be
            deleted.
          required: true
          type: string
        -
          name: tagName
          in: path
          description: >-
            Name of tag which needs to be deleted.
          required: true
          type: string
      responses:
        200:
          description: >-
            Success, returns updated subject.
          schema:
            $ref: "#/definitions/SubjectsResponse"
        400:
          $ref: "#/responses/400"
        403:
          $ref: "#/responses/403"
        404:
          $ref: "#/responses/404"
        default:
          $ref: "#/responses/genericError"

  # ---------------------------------------------------------------------------
  /subjects/{key}/relatedLinks:
    x-swagger-router-controller: subjects
    delete:
      security:
        - jwt: []
      summary: Delete subject related links
      tags: [ subjects ]
      description: >-
        Delete all the tags associated with the subject.
      operationId: deleteSubjectRelatedLinks
      parameters:
        -
          name: key
          in: path
          description: >-
            The id or absolute path of the subject for which related links needs
            to be deleted.
          required: true
          type: string
      responses:
        200:
          description: >-
            Success, returns updated subject.
          schema:
            $ref: "#/definitions/SubjectsResponse"
        400:
          $ref: "#/responses/400"
        403:
          $ref: "#/responses/403"
        404:
          $ref: "#/responses/404"
        default:
          $ref: "#/responses/genericError"

  # ---------------------------------------------------------------------------
  /subjects/{key}/relatedLinks/{relName}:
    x-swagger-router-controller: subjects
    delete:
      security:
        - jwt: []
      summary: Delete subject related link
      tags: [ subjects ]
      description: >-
        Delete the specified related link of the specified subject.
      operationId: deleteSubjectRelatedLinks
      parameters:
        -
          name: key
          in: path
          description: >-
            The id or absolute path of the subject for which related link needs
            to be deleted.
          required: true
          type: string
        -
          name: relName
          in: path
          description: >-
            Name of the related link which needs to be deleted.
          required: true
          type: string
      responses:
        200:
          description: >-
            Success, returns updated subject.
          schema:
            $ref: "#/definitions/SubjectsResponse"
        400:
          $ref: "#/responses/400"
        403:
          $ref: "#/responses/403"
        404:
          $ref: "#/responses/404"
        default:
          $ref: "#/responses/genericError"

  # ---------------------------------------------------------------------------
  /subjects/{key}/writers:
    x-swagger-router-controller: subjects
    delete:
      security:
        - jwt: []
      summary: Delete subject writers
      tags: [ subjects ]
      description: >-
        Remove all users from a subject’s list of authorized writers.
      operationId: deleteSubjectWriters
      parameters:
        -
          name: key
          in: path
          description: >-
             The id or name of the subject.
          required: true
          type: string
      responses:
        204:
          description: >-
            The subject is no longer write-protected.
        400:
          $ref: "#/responses/400"
        401:
          $ref: "#/responses/401"
        403:
          $ref: "#/responses/403"
        404:
          $ref: "#/responses/404"
        default:
          $ref: "#/responses/genericError"
    get:
      security:
        - jwt: []
      summary: Get subject writers
      tags: [ subjects ]
      description: >-
        Get the list of all authorized writers for a subject.
      operationId: getSubjectWriters
      parameters:
        -
          name: key
          in: path
          description: >-
            The id or name of the subject for which the authorized list of users
            are to be obtained.
          required: true
          type: string
      responses:
        200:
          description: >-
            Success, returns the users having write permission to the subject.
          schema:
            type: array
            items:
              $ref: "#/definitions/UsersResponse"
              description: >-
                The users having write permission to the subject
        400:
          $ref: "#/responses/400"
        401:
          $ref: "#/responses/401"
        404:
          $ref: "#/responses/404"
        default:
          $ref: "#/responses/genericError"
    post:
      security:
        - jwt: []
      summary: Add subject writer
      tags: [ subjects ]
      description: >-
        Add one or more users to a subjects list of authorized writers.
      operationId: postSubjectWriters
      parameters:
        -
          name: key
          in: path
          description: >-
            The id or name of the subject for which the authorized list of users
            are to be obtained.
          required: true
          type: string
        -
          name: queryBody
          description: Request body.
          in: body
          required: true
          schema:
            type: array
            items:
              type: string
            description: >
              User name
      responses:
        201:
          description: >-
            One or more of the valid users were added to the list of authorized writers.
          schema:
            type: array
            items:
              $ref: "#/definitions/SubjectWriterResponse"
              description: >-
                The users having write permission to the subject
        400:
          $ref: "#/responses/400"
        401:
          $ref: "#/responses/401"
        403:
          $ref: "#/responses/403"
        404:
          $ref: "#/responses/403"
        default:
          $ref: "#/responses/genericError"

  # ---------------------------------------------------------------------------
  /subjects/{key}/writers/{userNameOrId}:
    x-swagger-router-controller: subjects
    delete:
      security:
        - jwt: []
      summary: Delete subject writer
      tags: [ subjects ]
      description: >-
        Remove a user from a subjects's list of authorized writers.
      operationId: deleteSubjectWriter
      parameters:
        -
          name: key
          in: path
          description: >-
            The id or name of the subject
          required: true
          type: string
        -
          name: userNameOrId
          in: path
          description: >-
            The username or the Id of the user
          required: true
          type: string
      responses:
        204:
          description: >-
            The user’s write permission has been revoked for the subject.
        400:
          $ref: "#/responses/400"
        401:
          $ref: "#/responses/401"
        403:
          $ref: "#/responses/403"
        404:
          $ref: "#/responses/404"
        default:
          $ref: "#/responses/genericError"
    get:
      security:
        - jwt: []
      summary: Get subject writer
      tags: [ subjects ]
      description: >-
        Determine whether a user is an authorized writer for subject.
      operationId: getSubjectWriter
      parameters:
        -
          name: key
          in: path
          description: >-
            The id or name of the subject for which the authorized list of users
            are to be obtained.
          required: true
          type: string
        -
          name: userNameOrId
          in: path
          description: >-
            The username or the Id of the user
          required: true
          type: string
      responses:
        200:
          description: >-
            Success, return authorized user
          schema:
            $ref: "#/definitions/UsersResponse"
        400:
          $ref: "#/responses/400"
        401:
          $ref: "#/responses/401"
        404:
          $ref: "#/responses/404"
        default:
          $ref: "#/responses/genericError"

  # ---------------------------------------------------------------------------
  /tokens:
    x-swagger-router-controller: tokens
    post:
      security:
        - jwt: []
      summary: Create access token
      tags: [ tokens ]
      description: >-
        Create a new API access token by providing a token in header.
      operationId: postToken
      parameters:
        -
          name: queryBody
          in: body
          required: true
          schema:
            type: object
            description: >
              Name of token.
            properties:
              name:
                type: string
                maxLength: 60
                description: >
                  A name for your new token. Token name must be unique for a
                  user. Best practice is to select a name which reminds you of
                  how you intend to use the token,
                  e.g. "PushSamplesFromSystemXyz".
            required:
              - name
      responses:
        201:
          description: Token created.
          schema:
            $ref: "#/definitions/TokenResponse"
        401:
          description: >-
            Caller did not supply credentials or did not provide the correct
            credentials. If you are using an API key, it may be invalid or your
            Authorization header may be malformed.
          schema:
            $ref: '#/definitions/AuthenticationError'
        403:
          description: >-
            Caller is not authorized to create token. While your authentication
            is valid, the authenticated user or token does not have permission
            to perform this action.
          schema:
            $ref: '#/definitions/ErrorResponse'
        default:
          description: >-
            An unexpected error occurred. Please review the response for error
            details.
          schema:
              $ref: '#/definitions/ErrorResponse'

  # ---------------------------------------------------------------------------
  /tokens/{key}:
    x-swagger-router-controller: tokens
    delete:
      security:
        - jwt: []
      summary: Delete access token
      tags: [ tokens ]
      description: >-
        Delete the specified token by its id.
      operationId: deleteTokenById
      parameters:
        -
          name: key
          in: path
          description: >-
            The id of the token to delete.
          required: true
          type: string
      responses:
        200:
          description: >-
            Success, returns the metadata for the deleted token.
          schema:
            $ref: "#/definitions/TokensResponse"
        400:
          description: >-
            Invalid arguments. Please review the response for error details.
          schema:
            $ref: '#/definitions/BadRequest'
        401:
          description: >-
            Caller did not supply credentials or did not provide the correct
            credentials. If you are using an API key, it may be invalid or your
            Authorization header may be malformed.
          schema:
            $ref: '#/definitions/AuthenticationError'
        403:
          description: >-
            Caller is not authorized to delete token. While your authentication
            is valid, the authenticated user or token does not have permission
            to perform this action.
          schema:
            $ref: '#/definitions/ErrorResponse'
        404:
          description: >-
            The resource you requested does not exist.
          schema:
            $ref: '#/definitions/ResourceNotFoundError'
        default:
          description: >-
            An unexpected error occurred. Please review the response for error
            details.
          schema:
            $ref: '#/definitions/ErrorResponse'
    get:
      security:
        - jwt: []
      summary: Get access token
      tags: [ tokens ]
      description: >-
        Retrieve metadata about the specified token by its id. You may also
        optionally specify a list of fields to include in the response.
      operationId: getTokenByKey
      parameters:
        -
          name: key
          in: path
          description: >-
            The id of the token to retrieve.
          required: true
          type: string
        -
          $ref: "#/parameters/TokensFieldsParam"
      responses:
        200:
          description: Success, returns metadata about the specified token.
          schema:
            $ref: "#/definitions/TokensResponse"
        400:
          description: >-
            Invalid arguments. Please review the response for error details.
          schema:
            $ref: '#/definitions/BadRequest'
        401:
          description: >-
            Caller did not supply credentials or did not provide the correct
            credentials. If you are using an API key, it may be invalid or your
            Authorization header may be malformed.
          schema:
            $ref: '#/definitions/AuthenticationError'
        404:
          description: >-
            The resource you requested does not exist.
          schema:
            $ref: '#/definitions/ResourceNotFoundError'
        default:
          description: >-
            An unexpected error occurred. Please review the response for error
            details.
          schema:
            $ref: '#/definitions/ErrorResponse'

  # ---------------------------------------------------------------------------
  /tokens/{key}/revoke:
    x-swagger-router-controller: tokens
    post:
      security:
        - jwt: []
      summary: Revoke access token
      tags: [ tokens ]
      description: >-
        Revoke access for the specified token.
      operationId: revokeTokenById
      parameters:
        -
          name: key
          in: path
          description: >-
            The id of the token to delete.
          required: true
          type: string
      responses:
        200:
          description: Success, token permission revoked.
          schema:
            $ref: "#/definitions/TokensResponse"
        400:
          description: >-
            Invalid arguments, e.g. trying to revoke a token which had already
            been revoked. Please review the response for error details.
          schema:
            $ref: '#/definitions/BadRequest'
        401:
          description: >-
            Caller did not supply credentials or did not provide the correct
            credentials. If you are using an API key, it may be invalid or your
            Authorization header may be malformed.
          schema:
            $ref: '#/definitions/AuthenticationError'
        404:
          description: >-
            The resource you requested does not exist.
          schema:
            $ref: '#/definitions/ResourceNotFoundError'
        default:
          description: >-
            An unexpected error occurred. Please review the response for error
            details.
          schema:
            $ref: '#/definitions/ErrorResponse'

  # ---------------------------------------------------------------------------
  /tokens/{key}/restore:
    x-swagger-router-controller: tokens
    post:
      security:
        - jwt: []
      summary: Restore revoked access token
      tags: [ tokens ]
      description: >-
        Restore access for the specified token if access had previously been
        revoked.
      operationId: restoreTokenById
      parameters:
        -
          name: key
          in: path
          description: >-
            The id of the token to delete.
          required: true
          type: string
      responses:
        200:
          description: Success, token permission restored.
          schema:
            $ref: "#/definitions/TokensResponse"
        400:
          description: >-
            Invalid arguments, e.g. trying to restore a token which had not
            been revoked. Please review the response for error details.
          schema:
            $ref: '#/definitions/BadRequest'
        401:
          description: >-
            Caller did not supply credentials or did not provide the correct
            credentials. If you are using an API key, it may be invalid or your
            Authorization header may be malformed.
          schema:
            $ref: '#/definitions/AuthenticationError'
        404:
          description: >-
            The resource you requested does not exist.
          schema:
            $ref: '#/definitions/ResourceNotFoundError'
        default:
          description: >-
            An unexpected error occurred. Please review the response for error
            details.
          schema:
            $ref: '#/definitions/ErrorResponse'

  # ---------------------------------------------------------------------------
  /users:
    x-swagger-router-controller: users
    get:
      security:
        - jwt: []
      summary: Find users
      tags: [ users ]
      description: >-
        Find a user or users. You may query using field filters with asterisk
        (*) wildcards. You may also optionally specify sort, limit, offset, and
        a list of fields to include in the response. The global default limit
        will apply if no limit param is specified.
      externalDocs:
        description: >-
          GET /users
        url: http://focus.salesforce.com/docs/api/users
      operationId: findUsers
      parameters:
        -
          $ref: "#/parameters/UsersFieldsParam"
        - name: sort
          in: query
          description: >
            Specify the sort order using a field name, e.g. '...?sort=name'. Prepend the
            field name with a minus sign to specify descending order, e.g.
            '...?sort=-name'.
          required: false
          type: array
          collectionFormat: csv
          items:
            type: string
            enum:
              - email
              - id
              - name
              - fullName
              - createdBy
              - createdAt
              - updatedAt
              - -email
              - -id
              - -name
              - -fullName
              - -createdBy
              - -createdAt
              - -updatedAt
        -
          $ref: "#/parameters/limitParam"
        -
          $ref: "#/parameters/offsetParam"
        -
          name: email
          in: query
          description: >-
            Filter by email; asterisk (*) wildcards ok.
          required: false
          type: string
        -
          name: name
          in: query
          description: >-
            Filter by name; asterisk (*) wildcards ok.
          required: false
          type: string
      responses:
        200:
          description: >-
            Success, a list of users.
          schema:
            type: array
            items:
              $ref: "#/definitions/UsersResponse"
        400:
          $ref: "#/responses/400"
        default:
          $ref: "#/responses/genericError"
    post:
      security:
        - jwt: []
      summary: Create user
      tags: [ users ]
      description: >-
        Create a new user.
      operationId: postUser
      parameters:
        -
          name: queryBody
          in: body
          schema:
            type: object
            description: >
              A person or API client who interacts with the Refocus system.
            properties:
              email:
                type: string
                maxLength: 254
                description: >
                  The user's email address.
              imageUrl:
                type: string
                maxLength: 2082
                description: >
                  Optional thumbnail image.
              name:
                type: string
                maxLength: 256
                description: >
                  First and last name.
              fullName:
                type: string
                maxLength: 256
                description: >
                  The user's full name.
              password:
                type: string
            required:
              - name
      responses:
        201:
          description: >-
            Success, returns created user.
          schema:
            $ref: "#/definitions/UsersResponse"
        400:
          $ref: "#/responses/400"
        403:
          $ref: "#/responses/403"
        default:
          $ref: "#/responses/genericError"

  # ---------------------------------------------------------------------------
  /users/{key}:
    x-swagger-router-controller: users
    delete:
      security:
        - jwt: []
      summary: Delete user
      tags: [ users ]
      description: >-
        Delete the specified user. An admin user may delete any user;
        non-admin users may only delete themselves. Beware! Deleting a user
        also deletes all the perspectives associated with this user.
      operationId: deleteUser
      parameters:
        -
          name: key
          in: path
          description: >-
            The id or name of the user to delete.
          required: true
          type: string
      responses:
        200:
          description: >-
            Success, returns deleted user.
          schema:
            $ref: "#/definitions/UsersResponse"
        400:
          $ref: "#/responses/400"
        404:
          $ref: "#/responses/404"
        default:
          $ref: "#/responses/genericError"
    get:
      security:
        - jwt: []
      summary: Get user
      tags: [ users ]
      description: >-
        Retrieve the specified user by its id or name. You may also optionally
        specify a list of fields to include in the response.
      operationId: getUser
      parameters:
        -
          name: key
          in: path
          description: >-
            The id or name of the user to retrieve.
          required: true
          type: string
        -
          $ref: "#/parameters/UsersFieldsParam"
      responses:
        200:
          description: >-
            Success, returns specified user.
          schema:
            $ref: "#/definitions/UsersResponse"
        400:
          $ref: "#/responses/400"
        404:
          $ref: "#/responses/404"
        default:
          $ref: "#/responses/genericError"
    patch:
      security:
        - jwt: []
      summary: Update user (partial)
      tags: [ users ]
      description: >-
        Update the specified user. If a field is not included in the query body,
        that field will not be updated.
      operationId: patchUser
      parameters:
        -
          name: key
          in: path
          description: >-
            The id or name of the user to update.
          required: true
          type: string
        -
          name: queryBody
          in: body
          required: true
          schema:
            type: object
            description: >
              A person or API client who interacts with the Refocus system.
            properties:
              email:
                type: string
                maxLength: 254
                description: >
                  The user's email address.
              imageUrl:
                type: string
                maxLength: 2082
                description: >
                  Optional thumbnail image.
              name:
                type: string
                maxLength: 256
                description: >
                  First and last name.
              fullName:
                type: string
                maxLength: 256
                description: >
                  The user's full name.
              password:
                type: string
      responses:
        200:
          description: >-
            Success, returns updated user.
          schema:
            $ref: "#/definitions/UsersResponse"
        400:
          $ref: "#/responses/400"
        403:
          $ref: "#/responses/403"
        404:
          $ref: "#/responses/404"
        default:
          $ref: "#/responses/genericError"
    put:
      security:
        - jwt: []
      summary: Update user (full)
      tags: [ users ]
      description: >-
        Update the specified user. If a field is not included in the query body,
        that field will be set to null or its default value.
      operationId: putUser
      parameters:
        -
          name: key
          in: path
          description: >-
            The id or name of the user to update.
          required: true
          type: string
        -
          name: queryBody
          in: body
          required: true
          schema:
            type: object
            description: >
              A person or API client who interacts with the Refocus system.
            properties:
              email:
                type: string
                maxLength: 254
                description: >
                  The user's email address.
              imageUrl:
                type: string
                maxLength: 2082
                description: >
                  Optional thumbnail image.
              name:
                type: string
                maxLength: 256
                description: >
                  First and last name.
              fullName:
                type: string
                maxLength: 256
                description: >
                  The user's full name.
              password:
                type: string
              profileId:
                type: string
            required:
              - name
      responses:
        200:
          description: >-
            Success, returns updated user.
          schema:
            $ref: "#/definitions/UsersResponse"
        400:
          $ref: "#/responses/400"
        403:
          $ref: "#/responses/403"
        404:
          $ref: "#/responses/404"
        default:
          $ref: "#/responses/genericError"

  # ---------------------------------------------------------------------------
  /users/{key}/tokens:
    x-swagger-router-controller: userTokens
    get:
      security:
        - jwt: []
      summary: Get user access token
      tags: [ users ]
      description: >-
        Retrieve metadata about the users' tokens. You may also optionally
        specify a list of fields to include in the response.
      operationId: getUserTokens
      parameters:
        -
          name: key
          in: path
          description: >-
            The id or username of the user whose tokens you to retrieve. User
            IDs are case-sensitive.
          required: true
          type: string
        -
          $ref: "#/parameters/TokensFieldsParam"
      responses:
        200:
          description: >-
            Success, returns a list of tokens.
          schema:
            type: array
            items:
              $ref: "#/definitions/TokensResponse"
        400:
          description: >-
            Invalid arguments. Please review the response for error details.
          schema:
            $ref: '#/definitions/BadRequest'
        401:
          description: >-
            Caller did not supply credentials or did not provide the correct
            credentials. If you are using an API key, it may be invalid or your
            Authorization header may be malformed.
          schema:
            $ref: '#/definitions/AuthenticationError'
        404:
          description: >-
            The resource you requested does not exist.
          schema:
            $ref: '#/definitions/ResourceNotFoundError'
        default:
          description: >-
            An unexpected error occurred. Please review the response for error
            details.
          schema:
            $ref: '#/definitions/ErrorResponse'

  # ---------------------------------------------------------------------------
  /users/{key}/tokens/{tokenName}:
    x-swagger-router-controller: userTokens
    delete:
      security:
        - jwt: []
      summary: Delete user access token
      tags: [ users ]
      description: >-
        Given a user name and token name, delete the specified token.
      operationId: deleteUserToken
      parameters:
        -
          name: key
          in: path
          description: >-
            The id or name of the user. User IDs are case-sensitve.
          required: true
          type: string
        -
          name: tokenName
          in: path
          description: >-
            The name of the token to delete.
          required: true
          type: string
      responses:
        200:
          description: >-
            Success, returns the metadata for the deleted token.
          schema:
            $ref: "#/definitions/TokensResponse"
        400:
          description: >-
            Invalid arguments. Please review the response for error details.
          schema:
            $ref: '#/definitions/BadRequest'
        401:
          description: >-
            Caller did not supply credentials or did not provide the correct
            credentials. If you are using an API key, it may be invalid or your
            Authorization header may be malformed.
          schema:
            $ref: '#/definitions/AuthenticationError'
        403:
          description: >-
            Caller is not authorized to delete token. While your authentication
            is valid, the authenticated user or token does not have permission
            to perform this action.
          schema:
            $ref: '#/definitions/ErrorResponse'
        404:
          description: >-
            The resource you requested does not exist.
          schema:
            $ref: '#/definitions/ResourceNotFoundError'
        default:
          description: >-
            An unexpected error occurred. Please review the response for error
            details.
          schema:
            $ref: '#/definitions/ErrorResponse'
    get:
      security:
        - jwt: []
      summary: Retrieve user access token
      tags: [ tokens ]
      description: >-
        Retrieve metadata about the specified token. You may also optionally
        specify a list of fields to include in the response.
      operationId: getUserToken
      parameters:
        -
          name: key
          in: path
          description: >-
            The id or name of the user. User IDs are case-sensitve.
          required: true
          type: string
        -
          name: tokenName
          in: path
          description: >-
            The name of the token to delete.
          required: true
          type: string
        -
          $ref: "#/parameters/TokensFieldsParam"
      responses:
        200:
          description: Success, returns metadata about the specified token.
          schema:
            $ref: "#/definitions/TokensResponse"
        400:
          description: >-
            Invalid arguments. Please review the response for error details.
          schema:
            $ref: '#/definitions/BadRequest'
        401:
          description: >-
            Caller did not supply credentials or did not provide the correct
            credentials. If you are using an API key, it may be invalid or your
            Authorization header may be malformed.
          schema:
            $ref: '#/definitions/AuthenticationError'
        404:
          description: >-
            The resource you requested does not exist.
          schema:
            $ref: '#/definitions/ResourceNotFoundError'
        default:
          description: >-
            An unexpected error occurred. Please review the response for error
            details.
          schema:
            $ref: '#/definitions/ErrorResponse'

  # ---------------------------------------------------------------------------
  /users/{key}/tokens/{tokenName}/revoke:
    x-swagger-router-controller: userTokens
    post:
      security:
        - jwt: []
      summary: Revoke user access token
      tags: [ users ]
      description: >-
        Revoke access for the specified token.
      operationId: revokeTokenByName
      parameters:
        -
          name: key
          in: path
          description: >-
            The id or name of the user. User IDs are case-sensitve.
          required: true
          type: string
        -
          name: tokenName
          in: path
          description: >-
            The name of the token to delete.
          required: true
          type: string
      responses:
        200:
          description: Success, token permission revoked.
          schema:
            $ref: "#/definitions/TokensResponse"
        400:
          description: >-
            Invalid arguments, e.g. trying to revoke a token which had already
            been revoked. Please review the response for error details.
          schema:
            $ref: '#/definitions/BadRequest'
        401:
          description: >-
            Caller did not supply credentials or did not provide the correct
            credentials. If you are using an API key, it may be invalid or your
            Authorization header may be malformed.
          schema:
            $ref: '#/definitions/AuthenticationError'
        404:
          description: >-
            The resource you requested does not exist.
          schema:
            $ref: '#/definitions/ResourceNotFoundError'
        default:
          description: >-
            An unexpected error occurred. Please review the response for error
            details.
          schema:
            $ref: '#/definitions/ErrorResponse'

  # ---------------------------------------------------------------------------
  /users/{key}/tokens/{tokenName}/restore:
    x-swagger-router-controller: userTokens
    post:
      security:
        - jwt: []
      summary: Restore revoked user access token
      tags: [ users ]
      description: >-
        Restore access for the specified token if access had previously been
        revoked.
      operationId: restoreTokenByName
      parameters:
        -
          name: key
          in: path
          description: >-
            The id or name of the user. User IDs are case-sensitve.
          required: true
          type: string
        -
          name: tokenName
          in: path
          description: >-
            The name of the token to delete.
          required: true
          type: string
      responses:
        200:
          description: Success, token permission restored.
          schema:
            $ref: "#/definitions/TokensResponse"
        400:
          description: >-
            Invalid arguments, e.g. trying to restore a token which had not
            been revoked. Please review the response for error details.
          schema:
            $ref: '#/definitions/BadRequest'
        401:
          description: >-
            Caller did not supply credentials or did not provide the correct
            credentials. If you are using an API key, it may be invalid or your
            Authorization header may be malformed.
          schema:
            $ref: '#/definitions/AuthenticationError'
        404:
          description: >-
            The resource you requested does not exist.
          schema:
            $ref: '#/definitions/ResourceNotFoundError'
        default:
          description: >-
            An unexpected error occurred. Please review the response for error
            details.
          schema:
            $ref: '#/definitions/ErrorResponse'

  # ---------------------------------------------------------------------------
  /subjects/delete/bulk:
    x-swagger-router-controller: subjects
    post:
      security:
        - jwt: []
      summary: Bulk subject delete
      tags: [ subjects ]
      description: >-
        Executes asynchronous bulk subject deletion.
      operationId: deleteSubjects
      produces:
        - text/plain; charset=utf-8
      parameters:
        -
          name: queryBody
          description: Request body.
          in: body
          required: true
          schema:
            type: array
            items:
              type: string
            description: >
              Array of strings where each string is a subject id or absolutePath.
      responses:
        200:
          description: >-
            Success, returns OK
          schema:
            $ref: "#/definitions/BulkSubjectDeleteResponse"
        400:
          $ref: "#/responses/400"
        403:
          $ref: "#/responses/403"
        404:
          $ref: "#/responses/404"
        default:
          $ref: "#/responses/genericError"

  # ---------------------------------------------------------------------------
  /subjects/delete/bulk/{key}/status:
    x-swagger-router-controller: subjects
    get:
      security:
        - jwt: []
      summary: Bulk subject delete job status
      tags: [ subjects ]
      description: >-
        Retrieve the job status (and any errors) for the specified bulk subject delete job.
      operationId: getSubjectBulkDeleteStatus
      parameters:
        -
          name: key
          in: path
          description: >-
            The job id
          required: true
          type: integer
      responses:
        200:
          description: >-
            Success.
          schema:
            $ref: "#/definitions/GetBulkSubjectDeleteStatusResponse"
        400:
          $ref: "#/responses/400"
        404:
          $ref: "#/responses/404"
        default:
          $ref: "#/responses/genericError"

  # ---------------------------------------------------------------------------
  /collectorGroups:
    x-swagger-router-controller: collectorGroups
    post:
      security:
        - jwt: []
      summary: Create a new collector group
      tags: [ collectorGroups ]
      description: >-
        Create a new collector group if all the collectors aren't already assigned to a different group.
      operationId: createCollectorGroup
      parameters:
        - name: queryBody
          description: Request body.
          in: body
          required: true
          schema:
            type: object
            description: Create a collector group.
            properties:
              description:
                type: string
                maxLength: 4096
                description: >-
                  A description of the collector group.
              name:
                type: string
                maxLength: 60
                description: A unique and descriptive name for the collector group.
              collectors:
                description: List of collectors for the group.
                type: array
                items:
                  type: string
              owner:
                type: string
                description: >
                  The name of the user to assign as the owner. Defaults to the user that created it
            required:
              - name
      responses:
        201:
          description: >-
            Created.
          schema:
            $ref: "#/definitions/CollectorGroupsResponse"
        400:
          $ref: "#/responses/400"
        403:
          $ref: "#/responses/403"
        default:
          $ref: "#/responses/genericError"

    get:
      security:
        - jwt: []
      tags: [ collectorGroups ]
      summary: Find collectorGroups
      description: >-
        Find a collectorGroup or collectorGroups. You may query using field filters with
        asterisk (*) wildcards. You may also optionally specify sort, limit,
        offset, and a list of fields to include in the response. The global
        default limit will apply if no limit param is specified.
      operationId: findCollectorGroups
      parameters:
        -
          $ref: "#/parameters/CollectorGroupsFieldsParam"
        - name: sort
          in: query
          description: >
            Specify the sort order using a field name, e.g. '...?sort=name'. Prepend the
            field name with a minus sign to specify descending order, e.g.
            '...?sort=-name'.
          required: false
          type: array
          collectionFormat: csv
          items:
            type: string
            enum:
              - name
              - description
              - -name
              - -description
        -
          $ref: "#/parameters/limitParam"
        -
          $ref: "#/parameters/offsetParam"
        -
          name: name
          in: query
          description: >-
            Filter by name; asterisk (*) wildcards ok.
          required: false
          type: string
        -
          name: description
          in: query
          description: >-
            Filter by description; asterisk (*) wildcards ok.
          required: false
          type: string
      responses:
        200:
          description: Success, returns an array of zero or more Refocus collectorGroups.
          schema:
            type: "array"
            items:
              $ref: "#/definitions/CollectorGroupsResponse"

  /collectorGroups/{key}:
    x-swagger-router-controller: collectorGroups
    get:
      security:
        - jwt: []
      tags: [ collectorGroups ]
      summary: Get collectorGroups
      description: >-
        Retrieve the specified collectorGroup metadata by the collectorGroups's id or name.
        You may also optionally specify a list of fields to include in the response.
      operationId: getCollectorGroup
      parameters:
        -
          name: key
          in: path
          description: The id or name of the collectorGroup to retrieve.
          required: true
          type: string
        -
          $ref: "#/parameters/CollectorGroupsFieldsParam"
      responses:
        200:
          description: Success, returns the specified collectorGroup's metadata.
          schema:
            $ref: "#/definitions/CollectorGroupsResponse"
        400:
          description: "Invalid ID supplied"
        404:
          description: "CollectorGroup not found"

    delete:
      security:
        - jwt: []
      summary: Delete collector group.
      tags: [ collectorGroups ]
      description: >-
        Delete collector group if it isn't in use by a Sample Generator.
      operationId: deleteCollectorGroup
      parameters:
        - name: key
          in: path
          description: >-
            The name of the collector group.
          required: true
          type: string
      responses:
        200:
          description: >-
            Deleted.
          schema:
            $ref: "#/definitions/CollectorGroupsResponse"
        400:
          $ref: "#/responses/400"
        401:
          $ref: "#/responses/401"
        403:
          $ref: "#/responses/403"
        404:
          $ref: "#/responses/404"
        default:
          $ref: "#/responses/genericError"
    patch:
      security:
        - jwt: []
      summary: Update collector group (partial).
      tags: [ collectorGroups ]
      description: >-
        Update the specified fields. If patching the list of collectors, it will replace the current list.
        It will update if all collectors named in the array aren't already assigned to a different group.
      operationId: patchCollectorGroup
      parameters:
        - name: key
          in: path
          description: The name of the collector group.
          required: true
          type: string
        - name: queryBody
          in: body
          description: Request body.
          required: true
          schema:
            type: object
            description: >
              A collector group.
            properties:
              description:
                type: string
                maxLength: 4096
                description: >
                  A description of the collector group.
              name:
                type: string
                maxLength: 60
                description: >
                  A unique and descriptive name for the collector group.
              collectors:
                description: List of collectors for the group.
                type: array
                items:
                  type: string
              owner:
                type: string
                description: >
                  The name of the user to assign as the owner. Defaults to the user that created it
      responses:
        200:
          description: Success, returns the updated collector group.
          schema:
            $ref: "#/definitions/CollectorGroupsResponse"
        400:
          $ref: "#/responses/400"
        401:
          $ref: "#/responses/401"
        403:
          $ref: "#/responses/404"
        404:
          $ref: "#/responses/404"
        default:
          $ref: "#/responses/genericError"
    put:
      security:
        - jwt: []
      summary: Update collector group.
      tags: [ collectorGroups ]
      description: >-
        Update all fields, replacing any existing values, and if a field is not provided, it resets to default
        (e.g. empty array of collectors, empty description).
      operationId: putCollectorGroup
      parameters:
        - name: key
          in: path
          description: The name of the collector group.
          required: true
          type: string
        - name: queryBody
          in: body
          description: Request body.
          required: true
          schema:
            type: object
            description: >
              A collector group.
            properties:
              description:
                type: string
                maxLength: 4096
                description: >
                  A description of the collector group.
              name:
                type: string
                maxLength: 60
                description: >
                  A unique and descriptive name for the collector group.
              collectors:
                description: List of collectors for the group.
                type: array
                items:
                  type: string
              owner:
                type: string
                description: >
                  The name of the user to assign as the owner. Defaults to the user that created it
            required:
              - name

      responses:
        200:
          description: Success, returns the updated collector group.
          schema:
            $ref: "#/definitions/CollectorGroupsResponse"
        400:
          $ref: "#/responses/400"
        401:
          $ref: "#/responses/401"
        403:
          $ref: "#/responses/404"
        404:
          $ref: "#/responses/404"
        default:
          $ref: "#/responses/genericError"

  /collectorGroups/{key}/collectors:
    x-swagger-router-controller: collectorGroups
    post:
      security:
        - jwt: []
      summary: Add a collector to the group
      tags: [ collectorGroups ]
      description: >-
        Add a collector to the group if any collector named in the array isn't already in the list or isn't already
        assigned to a different group.
      operationId: addCollectorsToGroup
      parameters:
        - name: key
          in: path
          description: >-
            The name of the collector group.
          required: true
          type: string
        - name: queryBody
          description: Request body.
          in: body
          required: true
          schema:
            type: array
            items:
              type: string
            minItems: 1
            uniqueItems: true
            description: >-
              List of collector names
      responses:
        200:
          description: >-
            One or more collectors were added to the group.
          schema:
            $ref: "#/definitions/CollectorGroupsResponse"
        400:
          $ref: "#/responses/400"
        401:
          $ref: "#/responses/401"
        403:
          $ref: "#/responses/403"
        404:
          $ref: "#/responses/404"
        default:
          $ref: "#/responses/genericError"
    delete:
      security:
        - jwt: []
      summary: Delete named collector(s) from group.
      tags: [ collectorGroups ]
      description: >-
        Delete named collector(s) from group. Reject if any named collector is not already associated with this group.
      operationId: deleteCollectorsFromGroup
      parameters:
        - name: key
          in: path
          description: >-
            The name of the collector group.
          required: true
          type: string
        - name: queryBody
          description: Request body.
          in: body
          required: true
          schema:
            type: array
            items:
              type: string
            minItems: 1
            uniqueItems: true
            description: >-
              List of collectors
      responses:
        200:
          description: Success, returns the updated collector group.
          schema:
            $ref: "#/definitions/CollectorGroupsResponse"
        400:
          $ref: "#/responses/400"
        401:
          $ref: "#/responses/401"
        403:
          $ref: "#/responses/403"
        404:
          $ref: "#/responses/404"
        default:
          $ref: "#/responses/genericError"

# =============================================================================
definitions:

  AuthenticationError:
    properties:
      errors:
        type: array
        items:
          type: object
    required:
      - errors

  BadRequest:
    properties:
      errors:
        type: array
        items:
          type: object
    required:
      - errors

  ErrorResponse:
    properties:
      errors:
        type: array
        items:
          type: object
    required:
      - errors
  #  required:
  #    - message

  HATEOAS:
    type: object
    description: >
      Hypertext As The Engine Of Application State.
    properties:
      href:
        type: string
        maxLength: 2082
        readOnly: true
        description: >
          URL of the related HATEOAS link you can use for subsequent calls.
      rel:
        type: string
        maxLength: 255
        readOnly: true
        description: >
          Link relation that describes how this link relates to the previous call.
      method:
        type: string
        readOnly: true
        maxLength: 255
        description: >
          The HTTP method required for the related call.
    required:
      - href
      - rel
      - method

  RelatedLinkResponse:
    type: object
    description: >
      RelatedLink that is associated with a model.
    properties:
      name:
        type: string
        maxLength: 60
        readOnly: true
        description: >
          Name of the related link.
      url:
        type: string
        readOnly: true
        maxLength: 4096
        description: >
          The relatedLink url. For example, a related link associated with a
          sample can have a link to the source from which that sample
          information is obtained.

  RelatedLinkRequest:
    type: object
    description: >
      RelatedLink that is associated with a model.
    properties:
      name:
        type: string
        minLength: 1
        maxLength: 60
        pattern: ^[0-9A-Za-z_\\ -]{1,60}$
        description: >
          Name of the related link.
      url:
        type: string
        minLength: 1
        maxLength: 4096
        description: >
          The relatedLink url. For example, a related link associated with a
          sample can have a link to the source from which that sample
          information is obtained.
    required:
      - name
      - url

  ResourceNotFoundError:
    properties:
      errors:
        type: array
        items:
          type: object
    required:
      - errors

    # properties:
    #   message:
    #     type: string
    #   resourceType:
    #     type: string
    #     enum:
    #       - Aspect
    #       - Lens
    #       - Perspective
    #       - Profile
    #       - Sample
    #       - Subject
    #       - User
    #   resourceKey:
    #     type: string
    # required:
    #   - message

  AspectsResponse:
    type: object
    description: >
      A type of observation which can be measured.
    properties:
      description:
        type: string
        readOnly: true
        maxLength: 4096
        description: >
          A description of the aspect. A lens may choose to display this
          information to the user.
      helpEmail:
        type: string
        readOnly: true
        maxLength: 254
        description: >
          The email address where a user can go to get more help about the aspect.
          A lens may choose to display this information to the user e.g. if the
          user clicks a “help” icon attached to the aspect.
      helpUrl:
        type: string
        readOnly: true
        maxLength: 2082
        description: >
          The url where a user can go to get more help about the aspect. A lens
          may choose to display this information to the user e.g. if the user
          clicks a “help” icon attached to the aspect.
      id:
        type: string
        readOnly: true
        description: >
          The aspect id.
      imageUrl:
        type: string
        readOnly: true
        maxLength: 2082
        description: >
          Optional icon to represent the aspect.
      isPublished:
        type: boolean
        default: false
        readOnly: true
        description: >
          This affects the visibility of samples; defaults to false. When set to
          true, all the samples for this aspect are readable by other users; when
          set to false, the samples for this aspect are only readable by the owner
          of the aspect.
      name:
        type: string
        readOnly: true
        maxLength: 60
        pattern: ^[0-9A-Za-z_\\-]{1,60}$
        description: >
          Max 60 characters; case insensitive; allows alpha-numeric characters,
          underscore (_) and dash (-).
      criticalRange:
        type: array
        items:
          type: number
        readOnly: true
        maxLength: 2
        minLength: 2
        example: [1,7]
        description: >
          A two-element array of type decimal. Determines what range of values
          should be assigned to status value 0.
      warningRange:
        type: array
        items:
          type: number
        readOnly: true
        maxLength: 2
        minLength: 2
        example: [1,7]
        description: >
          A two-element array of type decimal. Determines what range of values
          should be assigned to status value 1.
      infoRange:
        type: array
        items:
          type: number
        readOnly: true
        maxLength: 2
        minLength: 2
        example: [1,7]
        description: >
          A two-element array of type decimal. Determines what range of values
          should be assigned to status value 2.
      okRange:
        type: array
        items:
          type: number
        readOnly: true
        maxLength: 2
        minLength: 2
        example: [1,7]
        description: >
          A two-element array of type decimal. Determines what range of values
          should be assigned to status value 3.
      timeout:
        type: string
        readOnly: true
        maxLength: 8
        pattern: ^[0-9]+[smhdSMHD]$
        description: >
          The length of time after which a sample is treated as 'N/A', in the form
          of /^[0-9]+[smhd]$/i. For example, use '5s' for five seconds, '2m' for
          two minutes, '12h' for twelve hours, '1d' for one day.
      valueLabel:
        type: string
        readOnly: true
        maxLength: 10
        description: >
          A short label the lens may display next to the value. Most useful to
          specify a unit of measurement, e.g. 'ms' or '%'.
      valueType:
        type: string
        readOnly: true
        maxLength: 7
        enum:
          - BOOLEAN
          - NUMERIC
          - PERCENT
        default: BOOLEAN
        description: >
          The sample value must be able to be coerced to the specified data type.
          This allows a lens to render sample data in different ways depending on
          their type.
      createdBy:
        type: string
        readOnly: true
        description: >
          Id of the User who created this Aspect.
      createdAt:
        readOnly: true
        type: string
        description: >
          TODO
      updatedAt:
        readOnly: true
        type: string
        description: >
          TODO
      tags:
        type: array
        items:
          type: string
          maxLength: 60
          pattern: ^[0-9A-Za-z_][0-9A-Za-z_\\-]{1,59}$
        description: >
          Array of tag names. Tag name: Max 60 characters; case insensitive; allows alpha-numeric characters,
          underscore (_) and dash (-). Tag names cannot start with a dash (-).
      Samples:
        type: array
        readOnly: true
        description: >
          TODO
        items:
          $ref: "#/definitions/SamplesResponse"
      relatedLinks:
        readOnly: true
        type: array
        items:
          $ref: "#/definitions/RelatedLinkResponse"
        description: >
          RelatedLinks associated with this model.
      apiLinks:
        readOnly: true
        type: array
        items:
          $ref: "#/definitions/HATEOAS"
        description: >
          Hypertext As The Engine Of Application State.

  AuditEventsResponse:
    type: object
    description: >
      An auditable Refocus event.
    properties:
      details:
        type: object
        readOnly: true
        description: >
          A JSON object with additional event details.
      id:
        type: string
        readOnly: true
        description: >
          The auditEvent id.
      loggedAt:
        type: string
        readOnly: true
        description: >
          The timestamp when the event was logged.
      isError:
        type: boolean
        readOnly: true
        default: false
        description: >
          True if this audit event represents an error.
      resourceName:
        type: string
        readOnly: true
        maxLength: 4096
        description: >
          The name of the resource associated with this event.
      resourceType:
        type: string
        readOnly: true
        maxLength: 4096
        description: >
          The type of the resource associated with this event, e.g.
          "Collector", "Subject", etc.
      createdBy:
        type: string
        readOnly: true
        description: >
          Id of the User/Collector who created this auditEvent.
      createdAt:
        readOnly: true
        type: string
        description: >
          Timestamp when the record was saved to Refocus. Due to latency and
          queuing, this value is expected to be greater than the loggedAt
          timestamp.
      apiLinks:
        readOnly: true
        type: array
        items:
          $ref: "#/definitions/HATEOAS"
        description: >
          Hypertext As The Engine Of Application State.

  GlobalConfigResponse:
    type: object
    description: >
      A global configuration item (key/value pair).
    properties:
      key:
        type: string
        readOnly: true
        maxLength: 60
      value:
        type: string
        readOnly: true
      createdBy:
        type: string
        readOnly: true
        description: >
          User who created this Aspect.
      createdAt:
        readOnly: true
        type: string
        description: >
          TODO
      updatedAt:
        readOnly: true
        type: string
        description: >
          TODO
      apiLinks:
        readOnly: true
        type: array
        items:
          $ref: "#/definitions/HATEOAS"
        description: >
          Hypertext As The Engine Of Application State.

  LensesResponse:
    type: object
    description: >
      A user interface component which renders subject/sample data with a
      particular visual representation.
    properties:
      description:
        type: string
        readOnly: true
        maxLength: 4096
        description: >
          A description of the lens.
      helpEmail:
        type: string
        readOnly: true
        description: >
          The email address where a user can go to get more help about the lens.
          A lens may choose to display this information to the user e.g. if the
          user clicks a "help" icon attached to the lens.
        maxLength: 254
      helpUrl:
        type: string
        readOnly: true
        maxLength: 2082
        description: >
          The url where a user can go to get more help about the lens. A lens may
          choose to display this information to the user e.g. if the user clicks a
          "help" icon attached to the lens.
      id:
        type: string
        readOnly: true
        description: >
          The lens id.
      isCustom:
        type: boolean
        readOnly: true
        default: true
        description: >
          True for any lens which is installed by an administrator (rather than
            pre-installed in Refocus).
      isPublished:
        type: boolean
        readOnly: true
        description: >
          True when the lens is available to users.
      name:
        type: string
        maxLength: 60
        readOnly: true
        pattern: ^[0-9A-Za-z_\\-]{0,60}$
        description: >
          The name of lens. Max 60 characters; case insensitive;
          allows alpha-numeric characters, underscore (_) and dash (-).
      sourceDescription:
        type: string
        readOnly: true
        maxLength: 4096
        description: >
          The original lens publisher's description of the lens.
      sourceName:
        type: string
        maxLength: 60
        readOnly: true
        pattern: ^[0-9A-Za-z_\\-]{0,60}$
        description: >
          The original lens publisher's name of the lens.
      sourceVersion:
        type: string
        readOnly: true
        description: >
          The original lens publisher's version of the lens.
      thumbnailUrl:
        type: string
        maxLength: 2082
        readOnly: true
        description: >
          Optional thumbnail image to represent the lens.
      installedBy:
        readOnly: true
        type: string
        description: >
          TODO
      createdBy:
        type: string
        readOnly: true
        description: >
          Id of the User who created this Lens.
      createdAt:
        readOnly: true
        type: string
        description: >
          TODO
      updatedAt:
        readOnly: true
        type: string
        description: >
          TODO
      apiLinks:
        readOnly: true
        type: array
        items:
          $ref: "#/definitions/HATEOAS"
        description: >
          Hypertext As The Engine Of Application State.

  PerspectivesResponse:
    type: object
    description: >
      A named combination of a set of subjects and their samples rendered by a
      particular lens.
    properties:
      id:
        type: string
        readOnly: true
      name:
        type: string
        readOnly: true
        pattern: ^[0-9A-Za-z_\\-]{1,60}$
        maxLength: 60
        description: >
          The name of the perspective.
      rootSubject:
        type: string
        maxLength: 4096
        description: >
          The absolute path of the root subject.
      aspectFilter:
        type: array
        items:
          type: string
          maxLength: 60
          pattern: ^[0-9A-Za-z_\\-]{1,60}$
        description: >
          Array of aspect names to filter; Aspect name: Max 60 characters; case insensitive; allows alpha-numeric characters,
          underscore (_) and dash (-).
      aspectTagFilter:
        type: array
        items:
          type: string
          maxLength: 60
          pattern: ^[0-9A-Za-z_\\-]{1,60}$
        description: >
          Array of aspect tag names to filter; Tag name: Max 60 characters; case insensitive; allows alpha-numeric characters,
          underscore (_) and dash (-).
      subjectTagFilter:
        type: array
        items:
          type: string
          maxLength: 60
          pattern: ^[0-9A-Za-z_\\-]{1,60}$
        description: >
          Array of subject tag names to filter; Tag name: Max 60 characters; case insensitive; allows alpha-numeric characters,
          underscore (_) and dash (-).
      aspectFilterType:
        type: string
        enum:
          - INCLUDE
          - EXCLUDE
      aspectTagFilterType:
        type: string
        enum:
          - INCLUDE
          - EXCLUDE
      subjectTagFilterType:
        type: string
        enum:
          - INCLUDE
          - EXCLUDE
      statusFilter:
        type: array
        items:
          type: string
          enum:
            - Critical
            - Invalid
            - Timeout
            - Warning
            - Info
            - OK
            - "-Critical"
            - "-Invalid"
            - "-Timeout"
            - "-Warning"
            - "-Info"
            - "-OK"
        description: >
          Array of sample status to filter; Status values can only be one of these:
          Critical, Invalid, Timeout, Warning, Info, OK, -Critical, -Invalid, -Timeout, -Warning, -Info, -OK.
      createdBy:
        readOnly: true
        type: string
        description: >
          TODO
      createdAt:
        readOnly: true
        type: string
        description: >
          TODO
      updatedAt:
        readOnly: true
        type: string
        description: >
          TODO
      lensId:
        type: string
        description: >
          The id of Lens.
      apiLinks:
        readOnly: true
        type: array
        items:
          $ref: "#/definitions/HATEOAS"
        description: >
          Hypertext As The Engine Of Application State.

  ProfilesResponse:
    type: object
    description: >
      A named set of read/write privileges.
    properties:
      id:
        type: string
        readOnly: true
      name:
        type: string
        readOnly: true
        pattern: ^[0-9A-Za-z_\\-]{1,60}$
        maxLength: 60
        description: >
          The name of the profile.
      aspectAccess:
        type: string
        readOnly: true
        maxLength: 2
        enum:
          - r
          - rw
        default: r
        description: >
          The permission to read and/or write aspects.
      botAccess:
        type: string
        readOnly: true
        maxLength: 2
        enum:
          - r
          - rw
        default: r
        description: >
          The permission to read and/or write bots.
      eventAccess:
        type: string
        readOnly: true
        maxLength: 2
        enum:
          - r
          - rw
        default: r
        description: >
          The permission to read and/or write events.
      lensAccess:
        type: string
        readOnly: true
        maxLength: 2
        enum:
          - r
          - rw
        default: r
        description: >
          The permission to read and/or write lenses.
      perspectiveAccess:
        type: string
        readOnly: true
        maxLength: 2
        enum:
          - r
          - rw
        default: r
        description: >
          The permission to read and/or write perspectives.
      profileAccess:
        type: string
        readOnly: true
        maxLength: 2
        enum:
          - r
          - rw
        default: r
        description: >
          The permission to read and/or write profiles.
      roomAccess:
        type: string
        readOnly: true
        maxLength: 2
        enum:
          - r
          - rw
        default: rw
        description: >
          The permission to read and/or write rooms.
      roomTypeAccess:
        type: string
        readOnly: true
        maxLength: 2
        enum:
          - r
          - rw
        default: r
        description: >
          The permission to read and/or write roomTypes.
      sampleAccess:
        type: string
        readOnly: true
        maxLength: 2
        enum:
          - r
          - rw
        default: r
        description: >
          The permission to read and/or write samples.
      subjectAccess:
        type: string
        readOnly: true
        maxLength: 2
        enum:
          - r
          - rw
        default: r
        description: >
          The permission to read and/or write subjects.
      userAccess:
        type: string
        readOnly: true
        maxLength: 2
        enum:
          - r
          - rw
        default: r
        description: >
          The permission to read and/or write users.
      users:
        readOnly: true
        type: array
        items:
          $ref: "#/definitions/UsersResponse"
      createdBy:
        readOnly: true
        type: string
        description: >
          TODO
      createdAt:
        readOnly: true
        type: string
        description: >
          TODO
      updatedAt:
        readOnly: true
        type: string
        description: >
          TODO
      apiLinks:
        readOnly: true
        type: array
        items:
          $ref: "#/definitions/HATEOAS"
        description: >
          Hypertext As The Engine Of Application State.

  SamplesResponse:
    type: object
    description: >
      An observation of a particular aspect for a particular subject at a
      particular point in time.
    properties:
      messageBody:
        type: string
        readOnly: true
        description: >
          Optional message about the sample value. Informational only--not used to
          determine the status of the sample. It's up to the lens whether/how to
          display this, will typically be displayed only on hover or click.
        maxLength: 4096
      messageCode:
        type: string
        readOnly: true
        maxLength: 5
        description: >
          Optional 5-charater code about the sample value. Informational only--not
          used to determine the status of the sample. It's up to the lens
          whether/how to display this, will typically be displayed without having
          to hover or click.
      status:
        type: string
        enum:
          - Critical
          - Invalid
          - Timeout
          - Warning
          - Info
          - OK
        readOnly: true
        description: >
          Status.
      previousStatus:
        type: string
        enum:
          - Critical
          - Invalid
          - Timeout
          - Warning
          - Info
          - OK
        readOnly: true
        description: >
          Previous Status.
      value:
        type: string
        readOnly: true
        maxLength: 255
        description: >
          Stored as a string but will be treated as whatever the aspect’s
          valueType was specified as, i.e. [BOOLEAN|NUMERIC|PERCENT]. If timeout
          occurs, value is set to null.
      provider:
        readOnly: true
        $ref: "#/definitions/UsersResponse"
        description: >
          User who provided this sample.
      createdAt:
        readOnly: true
        type: string
        description: >
          TODO
      updatedAt:
        readOnly: true
        type: string
        description: >
          TODO
      statusChangedAt:
        readOnly: true
        type: string
        description: >
          Time at which the status changed from one state to another.
      aspect:
        readOnly: true
        $ref: "#/definitions/AspectsResponse"
        description: >
          The aspect of this sample.
      relatedLinks:
        readOnly: true
        type: array
        items:
          $ref: "#/definitions/RelatedLinkResponse"
        description: >
          RelatedLinks associated with this model.
      apiLinks:
        readOnly: true
        type: array
        items:
          $ref: "#/definitions/HATEOAS"
        description: >
          Hypertext As The Engine Of Application State.

  BulkUpsertResponse:
    type: object
    description: >
      Status of bulk upsert request.
    properties:
      status:
        type: string
        enum:
          - OK
        readOnly: true
        description: >
          Status.
      jobId:
        type: integer
        readOnly: true
        description: >
          Optionally a jobId is returned with the response when the bulk upsert
          request is enqueued as a job for the workers to process it
          asynchronously. The returned jobId can be used to check the status
          of the bulk upsert request.

  GetBulkUpsertStatusResponse:
    type: object
    description: >
      Status of bulk upsert request.
    properties:
      status:
        type: string
        readOnly: true
        maxLength: 254
        description: >
          Status.
      errors:
        type: array
        readOnly: true
        description: >
          An array containing the error information of the samples that
          were not upserted.
        items:
          type: object

  SubjectsResponse:
    type: object
    description: >
      A resource under observation.
    properties:
      absolutePath:
        type: string
        readOnly: true
        maxLength: 4096
        description: >
          The absolute path of the subject. This is automatically set based on the
          name and hierarchy.
      children:
        type: array
        items:
          $ref: "#/definitions/SubjectsResponse"
      description:
        type: string
        readOnly: true
        maxLength: 4096
        description: >
          A description of the subject. A lens may choose to display this
          information to the user.
      helpEmail:
        type: string
        readOnly: true
        maxLength: 254
        description: >
          The email address where a user can go to get more help about the subject.
          A lens may choose to display this information to the user e.g. if the
          user clicks a “help” icon attached to the subject.
      helpUrl:
        type: string
        readOnly: true
        maxLength: 2082
        description: >
          The url where a user can go to get more help about the subject. A lens
          may choose to display this information to the user e.g. if the user
          clicks a “help” icon attached to the subject.
      id:
        type: string
        readOnly: true
      imageUrl:
        type: string
        readOnly: true
        maxLength: 2082
        description: >
          Optional icon to represent the subject.
      isPublished:
        type: boolean
        readOnly: true
        description: >
          Default false. When set to true, the subject is readable by other users;
          when set to false, the subject is only readable by its owner.
      name:
        type: string
        readOnly: true
        pattern: ^[0-9A-Za-z_\\-]{1,60}$
        maxLength: 60
        description: >
          Max 60 characters; case insensitive; allows alpha-numeric characters,
          underscore (_) and dash (-).
      sortBy:
        type: string
        readOnly: true
        pattern: ^[0-9A-Za-z_\\-]{0,254}$
        maxLength: 254
        description: >
          The sortBy string can be used to define the sort order of subjects
          which a lens developer can choose to honor when rendering the data.
          The attribute is defaulted to an empty string when the user does not
          provide any string value. Max 254 characters; case insensitive;
          allows alpha-numeric characters, + underscore (_) and dash (-).
          Filter by sortBy; asterisk (*) wildcards ok.
          Max 254 characters; case insensitive; allows alpha-numeric characters,
          underscore (_) and dash (-).
      parentId:
        type: string
        readOnly: true
        description: >
          The id of the subject's parent, empty if this subject is at the root of
          the hierarchy.
      parentAbsolutePath:
        type: string
        readOnly: true
        maxLength: 4096
        description: >
          The absolute path of the subject's parent, empty if this subject is at
          the root of the hierarchy.
      # childCount:
      #   type: integer
      #   readOnly: true
      #   description: >
      #    The number of direct children subjects under this subject.
      createdBy:
        type: string
        readOnly: true
        description: >
          Id of the User who created this Aspect.
      createdAt:
        type: string
        readOnly: true
        description: >
          TODO
      updatedAt:
        type: string
        readOnly: true
        description: >
          TODO
      tags:
        type: array
        items:
          type: string
          maxLength: 60
          pattern: ^[0-9A-Za-z_][0-9A-Za-z_\\-]{1,59}$
        description: >
          Array of tag names. Tag name: Max 60 characters; case insensitive; allows alpha-numeric characters,
          underscore (_) and dash (-). Tag names cannot start with a dash (-).
      samples:
        type: array
        description: >
          TODO
        items:
          type: object
      relatedLinks:
        readOnly: true
        type: array
        items:
          $ref: "#/definitions/RelatedLinkResponse"
        description: >
          RelatedLinks associated with this model.
      apiLinks:
        readOnly: true
        type: array
        items:
          $ref: "#/definitions/HATEOAS"
        description: >
          Hypertext As The Engine Of Application State.
      hierarchyLevel:
        type: integer
        readOnly: true
        description: >
         The depth of the subject starting from the root. The root always has a
          hierarchy level of 1
  TokensResponse:
    type: object
    description: >
      Metadata about the JSON web token.
    properties:
      id:
        type: string
        readOnly: true
      isRevoked:
        type: string
        readOnly: true
        description: >
          Zero if the token is still active, non-zero if the token has been
          revoked.
      name:
        type: string
        readOnly: true
        maxLength: 60
        description: >
          The name of the token.
      apiLinks:
        readOnly: true
        type: array
        items:
          $ref: "#/definitions/HATEOAS"
        description: >
          Hypertext As The Engine Of Application State.

  UsersResponse:
    type: object
    description: >
      A person or API client who interacts with the Refocus system.
    properties:
      email:
        type: string
        readOnly: true
        maxLength: 254
        description: >
          The user's email address.
      id:
        type: string
        readOnly: true
      imageUrl:
        type: string
        readOnly: true
        maxLength: 2082
        description: >
          Optional thumbnail image.
      name:
        type: string
        readOnly: true
        maxLength: 256
        description: >
          First and last name.
      fullName:
        type: string
        readOnly: true
        maxLength: 256
        description: >
          The user's full name.
      password:
        type: string
        readOnly: true
      createdBy:
        type: string
        readOnly: true
        description: >
          TODO
      createdAt:
        type: string
        readOnly: true
        description: >
          TODO
      updatedAt:
        type: string
        readOnly: true
        description: >
          TODO
      # TODO profile!
      apiLinks:
        readOnly: true
        type: array
        items:
          $ref: "#/definitions/HATEOAS"
        description: >
          Hypertext As The Engine Of Application State.

  SSOConfigResponse:
    type: object
    description: >
      SSO Configuration parameters used to enable SSO in Refocus.
    properties:
      id:
        type: string
        readOnly: true
      samlEntryPoint:
        type: string
        readOnly: true
        maxLength: 2082
        description: >
          Required SAML Identity Provider entry point.
      samlIssuer:
        type: string
        readOnly: true
        maxLength: 2082
        description: >
          Required issuer string to supply to identity provider.
      createdBy:
        type: string
        readOnly: true
        description: >
          TODO
      createdAt:
        type: string
        readOnly: true
        description: >
          TODO
      updatedAt:
        type: string
        readOnly: true
        description: >
          TODO
      # TODO profile!
      apiLinks:
        readOnly: true
        type: array
        items:
          $ref: "#/definitions/HATEOAS"
        description: >
          Hypertext As The Engine Of Application State.

  TokenResponse:
    type: object
    description: >
      API access token if authentication success.
    properties:
      Success:
        type: boolean
        readOnly: true
      id:
        type: string
      isDisabled:
        type: string
        readOnly: true
      name:
        type: string
        readOnly: true
        description:
          Name of token.
      token:
        type: string
        readOnly: true
        description: >
          API token.
      createdBy:
        readOnly: true
        type: string
        description: >
          TODO
      apiLinks:
        readOnly: true
        type: array
        items:
          $ref: "#/definitions/HATEOAS"
        description: >
          Hypertext As The Engine Of Application State.

  AuthenticationResponse:
    type: object
    description: >
      Authentication success response.
    properties:
      Success:
        type: boolean
        readOnly: true
      message:
        type: string
        readOnly: true
        maxLength: 2082
        description: >
          Authentication success message.

  AspectWriterResponse:
    type: object
    description: >
      Users having write permission to the aspects
    properties:
      aspectId:
        type: string
        readOnly: true
        description: >
          Id of a write-protected aspect
      userId:
        type: string
        readOnly: true
        description: >
          Id of a user having write permission to the aspect
      createdAt:
        readOnly: true
        type: string
        description: >
          Timestamp at which the the write permission was created
      updatedAt:
        readOnly: true
        type: string
        description: >
          Timestamp at which the the write permission was modified

  GeneratorWriterResponse:
    type: object
    description: >
      Users having write permission to the generator
    properties:
      generatorId:
        type: string
        readOnly: true
        description: >
          Id of a write-protected generator
      userId:
        type: string
        readOnly: true
        description: >
          Id of a user having write permission to the generator
      createdAt:
        readOnly: true
        type: string
        description: >
          Timestamp at which the the write permission was created
      updatedAt:
        readOnly: true
        type: string
        description: >
          Timestamp at which the the write permission was modified

  GeneratorTemplateWriterResponse:
    type: object
    description: >
      Users having write permission to the generatorTemplate
    properties:
      generatorTemplateId:
        type: string
        readOnly: true
        description: >
          Id of a write-protected generatorTemplate
      userId:
        type: string
        readOnly: true
        description: >
          Id of a user having write permission to the generatorTemplate
      createdAt:
        readOnly: true
        type: string
        description: >
          Timestamp at which the the write permission was created
      updatedAt:
        readOnly: true
        type: string
        description: >
          Timestamp at which the the write permission was modified

  LensWriterResponse:
    type: object
    description: >
      Users having write permission to the lenses
    properties:
      lensId:
        type: string
        readOnly: true
        description: >
          Id of a write-protected aspect
      userId:
        type: string
        readOnly: true
        description: >
          Id of a user having write permission to the lens
      createdAt:
        readOnly: true
        type: string
        description: >
          Timestamp at which the the write permission was created
      updatedAt:
        readOnly: true
        type: string
        description: >
          Timestamp at which the the write permission was modified

  PerspectiveWriterResponse:
    type: object
    description: >
      Users having write permission to the perspectives
    properties:
      perspectiveId:
        type: string
        readOnly: true
        description: >
          Id of a write-protected perspective
      userId:
        type: string
        readOnly: true
        description: >
          Id of a user having write permission to the perspective
      createdAt:
        readOnly: true
        type: string
        description: >
          Timestamp at which the the write permission was created
      updatedAt:
        readOnly: true
        type: string
        description: >
          Timestamp at which the the write permission was modified

  SubjectWriterResponse:
    type: object
    description: >
      Users having write permission to the subject
    properties:
      subjectId:
        type: string
        readOnly: true
        description: >
          Id of a write-protected subject
      userId:
        type: string
        readOnly: true
        description: >
          Id of a user having write permission to the subject
      createdAt:
        readOnly: true
        type: string
        description: >
          Timestamp at which the the write permission was created
      updatedAt:
        readOnly: true
        type: string
        description: >
          Timestamp at which the the write permission was modified

  BotActionWriterResponse:
    type: object
    description: >
      Users having write permission to the botAction
    properties:
      botActionId:
        type: string
        readOnly: true
        description: >
          Id of a write-protected botAction
      userId:
        type: string
        readOnly: true
        description: >
          Id of a user having write permission to the botAction
      createdAt:
        readOnly: true
        type: string
        description: >
          Timestamp at which the the write permission was created
      updatedAt:
        readOnly: true
        type: string
        description: >
          Timestamp at which the the write permission was modified

  BotDataWriterResponse:
    type: object
    description: >
      Users having write permission to the botData
    properties:
      botDataId:
        type: string
        readOnly: true
        description: >
          Id of a write-protected botData
      userId:
        type: string
        readOnly: true
        description: >
          Id of a user having write permission to the botData
      createdAt:
        readOnly: true
        type: string
        description: >
          Timestamp at which the the write permission was created
      updatedAt:
        readOnly: true
        type: string
        description: >
          Timestamp at which the the write permission was modified

  BotWriterResponse:
    type: object
    description: >
      Users having write permission to the bot
    properties:
      botId:
        type: string
        readOnly: true
        description: >
          Id of a write-protected bot
      userId:
        type: string
        readOnly: true
        description: >
          Id of a user having write permission to the bot
      createdAt:
        readOnly: true
        type: string
        description: >
          Timestamp at which the the write permission was created
      updatedAt:
        readOnly: true
        type: string
        description: >
          Timestamp at which the the write permission was modified

  RoomWriterResponse:
    type: object
    description: >
      Users having write permission to the room
    properties:
      roomId:
        type: string
        readOnly: true
        description: >
          Id of a write-protected room
      userId:
        type: string
        readOnly: true
        description: >
          Id of a user having write permission to the room
      createdAt:
        readOnly: true
        type: string
        description: >
          Timestamp at which the the write permission was created
      updatedAt:
        readOnly: true
        type: string
        description: >
          Timestamp at which the the write permission was modified

  RoomTypeWriterResponse:
    type: object
    description: >
      Users having write permission to the roomType
    properties:
      roomTypeId:
        type: string
        readOnly: true
        description: >
          Id of a write-protected roomType
      userId:
        type: string
        readOnly: true
        description: >
          Id of a user having write permission to the roomType
      createdAt:
        readOnly: true
        type: string
        description: >
          Timestamp at which the the write permission was created
      updatedAt:
        readOnly: true
        type: string
        description: >
          Timestamp at which the the write permission was modified

  BotResponse:
    type: object
    description: A response for information about a bot
    properties:
      id:
        type: string
        description: The UUID for the bot
      name:
        type: string
        description: The unique readable name for the bot
      url:
        type: string
        description: The URL of the bot server
      ui:
        type: object
        description: The UI of the bot
        properties:
          name:
            type: string
            description: The name of the UI file.
          size:
            type: integer
            description: The size of the UI file (bytes)
      active:
        type: boolean
        description: Flag for if a bot is active with communication
      actions:
        type: array
        description: A list of actions that a bot can perform
        items:
          type: object
      data:
        type: array
        description: A list of data that a bot can provide
        items:
          type: object
      installedBy:
        readOnly: true
        type: string
        description: >
          The user who installed the bot

  EventResponse:
    type: object
    description: A response for information about a event
    properties:
      id:
        type: string
        description: The UUID of the specified event
      log:
        type: string
        description: Human readable log line describing the event and its context it stores
      context:
        type: object
        description: A object, typically JSON, that contains the information to describe an event
      actionType:
        type: 'string'
        description: 'This is the type of the event'
      roomId:
        type: integer
        description: The room ID in which the event deals with
      botId:
        type: string
        description: The bot ID in which the event deals with
      botDataId:
        type: string
        description: The bot data ID in which the event deals with
      botActionId:
        type: string
        description: The bot action ID in which the event deals with
      userId:
        type: string
        description: The user ID in which the event deals with

  BulkCreateResponse:
    type: object
    description: >
      Status of bulk create request.
    properties:
      status:
        type: string
        enum:
          - OK
        readOnly: true
        description: >
          Status.

  BotActionResponse:
    type: object
    description: A response for information about bot actions
    properties:
      id:
        type: string
        description: The UUID of the specified bot action
      name:
        type: string
        description: The name of the bot action requested
      isPending:
        type: boolean
        description: If the action is still pending completion
      parameters:
        type: array
        description: The values required to run a bot action
        items:
          type: object
      response:
        type: object
        description: The output of an bot action
      roomId:
        type: integer
        description: The room ID in which the bot action deals with
      botId:
        type: string
        description: The bot ID in which the bot action deals with
      userId:
        type: string
        description: The user ID in which the bot action deals with

  CollectorResponse:
    type: "object"
    required:
    - "name"
    properties:
      id:
        type: string
        readOnly: true
        description: >
          The collector id.
      name:
        type: "string"
        description: "Should be unique."
      currentGenerators:
        readOnly: true
        type: "array"
        items:
          type: "object"
        description: "Generators assigned to this collector."
      possibleGenerators:
        readOnly: true
        type: "array"
        items:
          type: "object"
        description: "Generators that could potentially be assigned to this collector."
      registered:
        type: boolean
        description: "Boolean. If false, means deregistered. Changed by the DEREGISTER command"
        enum:
        - true
        - false
      status:
        type: "string"
        description: "The collector status."
        enum:
        - "Stopped"
        - "Running"
        - "Paused"
        - "MissedHeartbeat"
      lastHeartbeat:
        readOnly: true
        type: string
        description: >
          Timestamp at which the last heartbeat was sent.
      lastModifiedAt:
        readOnly: true
        type: string
        description: >
          Timestamp of the collector's most recent modification.
      createdBy:
        readOnly: true
        type: string
        description: >
          Id of the User who created this Collector.
      lastUpdatedBy:
        readOnly: true
        type: string
        description: >
          Timestamp of the collector's most recent update.
      description:
        type: string
        maxLength: 4096
        description: >
          Describes this Collector; helps a user determine which Collectors they should assign to run their collection.
      helpEmail:
        type: string
        description: >
          The email address where a user can go to get more help about the collector.
        maxLength: 254
      helpUrl:
        type: string
        maxLength: 2082
        description: >
          The url where a user can go to get more help about the collector.
      host:
        type: string
        description: >
          The host where the collector is installed.
        maxLength: 4096
      ipAddress:
        type: string
        description: >
          The ipAddress where the collector is installed.
        maxLength: 60
      collectorConfig:
        $ref: "#/definitions/CollectorConfigResponse"
      generatorsAdded:
        $ref: "#/definitions/GeneratorsAddedResponse"

  CollectorWriterResponse:
    type: object
    description: >
      Users having write permission to the collector
    properties:
      collectorId:
        type: string
        readOnly: true
        description: >
          Id of a collector
      userId:
        type: string
        readOnly: true
        description: >
          Id of a user having write permission to the collector
      createdAt:
        readOnly: true
        type: string
        description: >
          Timestamp at which the the write permission was created
      updatedAt:
        readOnly: true
        type: string
        description: >
          Timestamp at which the the write permission was modified

  HeartbeatResponse:
    type: object
    description: >
      Gets the config and sample collection metadata from the Refocus server.
    properties:
      collectorConfig:
        $ref: "#/definitions/CollectorConfigResponse"
      generatersAdded:
        $ref: "#/definitions/GeneratorsAddedResponse"
      generatersUpdated:
        $ref: "#/definitions/GeneratorsUpdatedResponse"
      generatorsRemoved:
        $ref: "#/definitions/GeneratorsRemovedResponse"

  CollectorConfigResponse:
    type: object
    description: Collector config variables changed since last heartbeat.
    properties:
      heartbeatInterval:
        type: integer
        description: >
          The number of milliseconds to wait before aborting a request to Refocus.
      sampleCollectorTimeout:
        type: integer
        description: >-
          The number of milliseconds to wait before aborting a request to a remote data source.
          This value may be overridden by each Generator.
      sampleUpsertQueueTime:
        type: integer
        description: >-
          The maximum number of milliseconds that samples will wait before being sent to Refocus.
          When samples are returned by Generator transform, the Collector enqueues those samples
          to send as part of a larger bulk upsert to Refocus. In order to manage upsert load, a
          system-wide minimum sample upsert queue time will be defined in Refocus config;
          a Refocus admin will also be able to override that with a MINIMUM_SAMPLE_UPSERT_QUEUE_TIME
          environment variable.
      requireSslToRemoteDataSource:
        type: boolean
        description: >-
          Default false. Refocus Collector will accept only external sources as HTTPS when set as true.
  GeneratorsAddedResponse:
    type: array
    description: >-
      List of generators assigned to this agent since last heartbeat.
      New generator templates are included as well.
    items:
      $ref: "#/definitions/HeartbeatGeneratorResponse"

  GeneratorsUpdatedResponse:
    type: array
    description: >-
      List of generators assigned to this agent, but were modified
      since last heartbeat.
    items:
      $ref: "#/definitions/HeartbeatGeneratorResponse"

  GeneratorsRemovedResponse:
    readOnly: true
    type: array
    description: >
      List of generators which used to be assigned to this agent but is
      no longer assigned to this agent. Array of generator names.
    items:
      type: string

  GeneratorResponse:
    type: object
    description: >-
      The designation of which subjects and aspects to collect, plus any additional context data
    properties:
      description:
        type: string
        maxLength: 4096
        description: >
          A description of the generator.
      helpEmail:
        type: string
        description: >
          The email address where a user can go to get more help about the generator.
        maxLength: 254
      helpUrl:
        type: string
        maxLength: 2082
        description: >
          The url where a user can go to get more help about the generator.
      createdBy:
        readOnly: true
        type: string
        description: >
          Id of the User who created this Generator.
      id:
        type: string
        readOnly: true
        description: >
          The collector id.
      intervalSecs:
        type: integer
        description: >-
          Interval (seconds) between each collection.
      isActive:
        type: boolean
        description: Default false. When set to true, the generator will be assigned to a running collector and regularly send in samples.
      name:
        type: string
        readOnly: true
        description: The generator's name.
      subjectQuery:
        type: string
        readOnly: true
        minLength: 7
        maxLength: 4096
        description: The query to append to GET subjects. Only "absolutePath", "name", "tags" are allowed in subjectQuery.
      possibleCollectors:
        description: List of collectors this Sample Generator should try to use.
        type: array
        items:
          type: object
      collectorGroup:
         description: Specifies set of collectors this Sample Generator should try to use.
         type: object
      aspects:
        description: Names of the aspects.
        type: array
        items:
          type: string
      tags:
        type: array
        items:
          type: string
          maxLength: 60
          pattern: ^[0-9A-Za-z_][0-9A-Za-z_\\-]{1,59}$
        description: >
          Array of tag names. Tag name: Max 60 characters; case insensitive;
          allows alpha-numeric characters, underscore (_) and dash (-). Tag
          names cannot start with a dash (-).
      connection:
        type: object
        description: Information about the connection.
      context:
        type: object
        description: >
          Variables accessible inside the transform function.
      currentCollector:
        type: object
        description: Current collector assigned to the generator.
        maxLength: 60
      generatorTemplate:
        $ref: "#/definitions/GeneratorTemplateResponse"

  HeartbeatGeneratorResponse:
    type: object
    description: >-
      The designation of which subjects and aspects to collect, plus any additional context data
    properties:
      description:
        type: string
        maxLength: 4096
        description: >
          A description of the generator.
      helpEmail:
        type: string
        description: >
          The email address where a user can go to get more help about the generator.
        maxLength: 254
      helpUrl:
        type: string
        maxLength: 2082
        description: >
          The url where a user can go to get more help about the generator.
      createdBy:
        readOnly: true
        type: string
        description: >
          Id of the User who created this Generator.
      id:
        type: string
        readOnly: true
        description: >
          The collector id.
      intervalSecs:
        type: integer
        description: >-
          Interval (seconds) between each collection.
      isActive:
        type: boolean
        description: Default false. When set to true, the generator will be assigned to a running collector and regularly send in samples.
      name:
        type: string
        readOnly: true
        description: The generator's name.
      subjectQuery:
        type: string
        readOnly: true
        minLength: 7
        maxLength: 4096
        description: The query to append to GET subjects. Only "absolutePath", "name", "tags" are allowed in subjectQuery.
      possibleCollectors:
        description: List of collectors this Sample Generator should try to use.
        type: array
        items:
          type: object
      collectorGroup:
         description: Specifies set of collectors this Sample Generator should try to use.
         type: object
      aspects:
        description: Array of aspects.
        type: array
        items:
          type: object
      tags:
        type: array
        items:
          type: string
          maxLength: 60
          pattern: ^[0-9A-Za-z_][0-9A-Za-z_\\-]{1,59}$
        description: >
          Array of tag names. Tag name: Max 60 characters; case insensitive;
          allows alpha-numeric characters, underscore (_) and dash (-). Tag
          names cannot start with a dash (-).
      connection:
        type: object
        description: Information about the connection.
      context:
        type: object
        description: >
          Variables accessible inside the transform function.
      currentCollector:
        type: object
        description: Current collector assigned to the generator.
        maxLength: 60
      generatorTemplate:
        $ref: "#/definitions/GeneratorTemplateResponse"

  GeneratorTemplateResponse:
    type: object
    description: >-
      The transform logic and the definition of what additional context data is required.
    properties:
      description:
        type: string
        maxLength: 4096
        description: >-
          A description of the generatorTemplate.
      helpEmail:
        type: string
        description: >-
          The email address where a user can go to get more help about the
          generatorTemplate.
        maxLength: 254
      helpUrl:
        type: string
        maxLength: 2082
        description: >-
          The url where a user can go to get more help about the generatorTemplate.
      name:
        type: string
        readOnly: true
        description: >-
          The generatorTemplate's name.
      version:
        type: string
        description: >-
          The version, in semantic versioning format ( MAJOR.MINOR.PATCH )
      tags:
        type: array
        items:
          type: string
          maxLength: 60
          pattern: ^[0-9A-Za-z_][0-9A-Za-z_\\-]{1,59}$
        description: >-
          Array of tag names. Tag name: Max 60 characters; case insensitive;
          allows alpha-numeric characters, underscore (_) and dash (-). Tag
          names cannot start with a dash (-).
      author:
        type: object
        description: >-
          The author of this generatorTemplate.
      repository:
        type: object
        description: >-
          The repository where this generatorTemplate is located.
      connection:
        type: object
        description: >-
          Information about the connection.
      contextDefinition:
        type: object
        description: >-
          Variables available to connection.url, connection.toUrl, and
          the transform function.
      transform:
        type: object
        description: >-
          The body of a javascript function which transforms some data into an
          array of samples
      isPublished:
        type: boolean
        description: >-
          Default false. When set to true, the generatorTemplate is available to
          all users.
        default: false
      id:
        type: string
        readOnly: true
        description: >
          The generatorTemplate id.
      createdBy:
        type: string
        readOnly: true
        description: >
          Id of the User who created this generatorTemplate.


  RoomResponse:
    type: object
    description: A response for information about a room
    properties:
      id:
        type: integer
        description: The room number of the specified room
      name:
        type: string
        description: The unique readable name for the room
      active:
        type: boolean
        description: Flag for whether the room is still active or closed
      type:
        type: string
        description: The roomType being used in the specified room
      createdBy:
        type: string
        readOnly: true
        description: >
          Id of the User who created this room.
      origin:
        type: string
        enum:
          - auto_create
          - GUS
          - other
          - refocus
          - slack
          - web
        readOnly: true
        description: Where the room was created

  RoomTypeResponse:
    type: object
    description: A response for information about a bot
    properties:
      id:
        type: string
        description: The UUID of the roomType specified
      name:
        type: string
        description: The roomType being used in the specified room
      isEnabled:
        type: boolean
        description: Flag indicating whether a roomType is enabled to use on rooms
      settings:
        type: object
        description: Key-value pairs used to configure bots and rooms intial state
      rules:
        type: array
        items:
          type: object
        description: Array containing the rules that trigger automations for rooms of this type
      bots:
        type: array
        items:
          type: string
        description: Array containing the bots to be used for rooms of this type
      createdBy:
        type: string
        readOnly: true
        description: >
          Id of the User who created this roomType.

  BotDataResponse:
    type: object
    description: A response for information about a room
    properties:
      id:
        type: string
        description: UUID of the specified bot data
      name:
        type: string
        description: Name of the bot data
      value:
        type: string
        description: Current value of the bot data
      roomId:
        type: integer
        description: The room number of the room of the bot data
      botId:
        type: string
        description: UUID of the specified bot in that room
      createdBy:
        type: string
        readOnly: true
        description: >
          Id of the User who created this botData.

  BulkSubjectDeleteResponse:
    type: object
    description: >
      Status of bulk subject delete request.
    properties:
      status:
        type: string
        enum:
          - OK
        readOnly: true
        description: >
          Status of the operation.
      jobId:
        type: integer
        readOnly: true
        description: >
          Optionally a jobId is returned with the response when the bulk subject
          delete request is enqueued as a job for the workers to process it
          asynchronously. The returned jobId can then be used to check the status of the bulk subject delete request.

  GetBulkSubjectDeleteStatusResponse:
    type: object
    description: >
      Status of the bulk subject delete request.
    properties:
      status:
        type: string
        readOnly: true
        maxLength: 254
        description: >
          Status.
      errors:
        type: array
        readOnly: true
        description: >
          An array of errors, if any errors were encountered while attempting to bulk delete subjects.
        items:
          type: object

  CollectorGroupsResponse:
    type: object
    description: >-
      The group of collectors
    properties:
      description:
        type: string
        maxLength: 4096
        description: >
          A description of the collector group.
      createdBy:
        readOnly: true
        type: string
        description: >
          Id of the user who created the collector group.
      id:
        type: string
        readOnly: true
        description: >
          The collector group id.
      name:
        type: string
        readOnly: true
        description: The collector group name.
      collectors:
        description: List of collectors for the group.
        type: array
        items:
          type: object

# =============================================================================
parameters:

  CollectorFieldsParam:
    name: fields
    in: query
    description: >
      Comma-delimited list of field names to include in the response.
    required: false
    type: array
    collectionFormat: csv
    items:
      type: string
      enum:
        - name
        - id
        - status
        - registered
        - currentGenerators
        - possibleGenerators
        - lastHeartbeat
        - lastModifiedAt
        - createdBy
        - lastUpdatedBy
        - description
        - helpEmail
        - helpUrl
        - host
        - ipAddress
        - osInfo
        - processInfo
        - version
        - user
        - owner

  limitParam:
    name: limit
    in: query
    description: >
        Maximum number of records to return in the response; also useful for
        pagination in the UI.
    required: false
    type: integer

  offsetParam:
    name: offset
    in: query
    description: >
        Offset for paginating the response.
    required: false
    type: integer

  AspectsFieldsParam:
    name: fields
    in: query
    description: >
      Comma-delimited list of field names to include in the response.
    required: false
    type: array
    collectionFormat: csv
    items:
      type: string
      enum:
        - createdAt
        - criticalRange
        - description
        - helpEmail
        - helpUrl
        - id
        - imageUrl
        - infoRange
        - isPublished
        - name
        - okRange
        - rank
        - relatedLinks
        - tags
        - timeout
        - updatedAt
        - valueLabel
        - valueType
        - warningRange
        - user
        - owner

  AuditEventsFieldsParam:
    name: fields
    in: query
    description: >
      Comma-delimited list of field names to include in the response.
    required: false
    type: array
    collectionFormat: csv
    items:
      type: string
      enum:
        - createdAt
        - details
        - isError
        - loggedAt
        - resourceName
        - resourceType

  GeneratorFieldsParam:
    name: fields
    in: query
    description: >
      Comma-delimited list of field names to include in the response.
    required: false
    type: array
    collectionFormat: csv
    items:
      type: string
      enum:
        - isActive
        - tags
        - aspects
        - subjectQuery
        - createdAt
        - description
        - helpEmail
        - helpUrl
        - id
        - intervalSecs
        - name
        - updatedAt
        - currentCollector
        - user
        - owner
        - possibleCollectors
        - collectorGroup

  GeneratorTemplateFieldsParam:
    name: fields
    in: query
    description: >
      Comma-delimited list of field names to include in the response.
    required: false
    type: array
    collectionFormat: csv
    items:
      type: string
      enum:
        - description
        - helpEmail
        - helpUrl
        - id
        - name
        - version
        - tags
        - author
        - repository
        - connection
        - contextDefinition
        - transform
        - isPublished
        - user
        - owner

  LensesFieldsParam:
    name: fields
    in: query
    description: >
      Comma-delimited list of field names to include in the response.
    required: false
    type: array
    collectionFormat: csv
    items:
      type: string
      enum:
        - createdAt
        - description
        - helpEmail
        - helpUrl
        - id
        - installedBy
        - isCustom
        - isPublished
        - name
        - sourceDescription
        - sourceName
        - sourceVersion
        - thumbnailUrl
        - updatedAt
        - version
        - user
        - owner

  PerspectivesFieldsParam:
    name: fields
    in: query
    description: >
      Comma-delimited list of field names to include in the response.
    required: false
    type: array
    collectionFormat: csv
    items:
      type: string
      enum:
        - createdAt
        - createdBy
        - aspectFilter
        - aspectFilterType
        - aspectTagFilter
        - aspectTagFilterType
        - id
        - lensId
        - name
        - rootSubject
        - statusFilter
        - statusFilterType
        - subjectTagFilter
        - subjectTagFilterType
        - updatedAt
        - user
        - owner
        - lens

  ProfilesFieldsParam:
    name: fields
    in: query
    description: >-
      Comma-delimited list of field names to include in the response.
    required: false
    type: array
    collectionFormat: csv
    items:
      type: string
      enum:
        - id
        - name
        - aspectAccess
        - botAccess
        - eventAccess
        - lensAccess
        - perspectiveAccess
        - profileAccess
        - roomAccess
        - roomTypeAccess
        - sampleAccess
        - subjectAccess
        - userAccess
        - createdBy
        - createdAt
        - updatedAt
        - userCount
        - users

  SamplesFieldsParam:
    name: fields
    in: query
    description: >-
      Comma-delimited list of field names to include in the response.
    required: false
    type: array
    collectionFormat: csv
    items:
      type: string
      enum:
        - createdAt
        - id
        - messageBody
        - messageCode
        - name
        - previousStatus
        - provider
        - relatedLinks
        - status
        - statusChangedAt
        - tags
        - updatedAt
        - value

  SubjectsFieldsParam:
    name: fields
    in: query
    description: >-
      Comma-delimited list of field names to include in the response.
    required: false
    type: array
    collectionFormat: csv
    items:
      type: string
      enum:
        - absolutePath
        - createdAt
        - createdBy
        - description
        - geolocation
        - helpEmail
        - helpUrl
        - id
        - imageUrl
        - isPublished
        - name
        - sortBy
        - tags
        - parentAbsolutePath
        - parentId
        - relatedLinks
        - updatedAt
        - user
        - owner

  TokensFieldsParam:
    name: fields
    in: query
    description: >-
      Comma-delimited list of field names to include in the response.
    required: false
    type: array
    collectionFormat: csv
    items:
      type: string
      enum:
        - name
        - isRevoked
        - user

  UsersFieldsParam:
    name: fields
    in: query
    description: >-
      Comma-delimited list of field names to include in the response.
    required: false
    type: array
    collectionFormat: csv
    items:
      type: string
      enum:
        - email
        - id
        - imageUrl
        - name
        - createdBy
        - createdAt
        - sso
        - updatedAt
        - profile

  CollectorGroupsFieldsParam:
    name: fields
    in: query
    description: >-
      Comma-delimited list of field names to include in the response.
    required: false
    type: array
    collectionFormat: csv
    items:
      type: string
      enum:
        - name
        - description
        - createdAt
        - updatedAt

# =============================================================================
responses:
  400:
    description: Bad Request
    schema:
      $ref: '#/definitions/BadRequest'
  401:
    description: Authentication Error
    schema:
      $ref: '#/definitions/AuthenticationError'
  403:
    description: Forbidden
    schema:
      $ref: '#/definitions/ErrorResponse'
  404:
    description: Resource Not Found
    schema:
      $ref: '#/definitions/ResourceNotFoundError'
  genericError:
    description: Error
    schema:
      $ref: '#/definitions/ErrorResponse'<|MERGE_RESOLUTION|>--- conflicted
+++ resolved
@@ -7583,19 +7583,15 @@
               type:
                 type: string
                 maxLength: 254
-<<<<<<< HEAD
                 description: RoomType of the room
               origin:
                 type: string
                 default: other
                 description: Origin of the room
-=======
-                description: Name of the room
               owner:
                 type: string
                 description: >
                   The name of the user to assign as the owner. Defaults to the user that created it
->>>>>>> 6ca2d206
             required:
               - name
               - type
