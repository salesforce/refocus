# =============================================================================
# Copyright (c) 2016, salesforce.com, inc.
# All rights reserved.
# Licensed under the BSD 3-Clause license.
# For full license text, see LICENSE.txt file in the repo root or
# https://opensource.org/licenses/BSD-3-Clause
# =============================================================================

# =============================================================================
# api/v1/swagger.yaml
# =============================================================================
swagger: "2.0"

# =============================================================================
info:
  version: 1.0.0
  title: Refocus API
  description: >-
    Refocus is a platform for visualizing the health and status of systems
    and/or services under observation. Check out our
    [home page](https://salesforce.github.io/refocus),
    [docs](https://salesforce.github.io/refocus/docs/00-welcome) and
    [github](https://github.com/salesforce/refocus) repository.

    ### API Reference

    The Refocus API is a
    [REST](http://en.wikipedia.org/wiki/Representational_State_Transfer) API
    which allows client applications to interact with Refocus. We use standard
    HTTP response codes, standard HTTP authentication and
    standard HTTP verbs, all of which make it easy to integrate with lots of
    HTTP clients. JSON is returned by all API responses, including errors.
  termsOfService: >-
    [License](https://github.com/salesforce/refocus/blob/master/LICENSE.txt)
  contact:
    name: Salesforce Customer Experience Tools
    url: https://salesforce.github.io/refocus
    # email: focusapi@salesforce.com
  license:
    name: BSD 3-Clause
    url: https://github.com/salesforce/refocus/blob/master/LICENSE.txt

# =============================================================================
# host: localhost:10010

# =============================================================================
basePath: /v1

# =============================================================================
# externalDocs:
#   description: >-
#     Focus API Documentation
#   url: http://focus.salesforce.com/docs/api/

# =============================================================================
# schemes:
#   - https
#   - http

# =============================================================================
securityDefinitions:
  jwt:
    type: apiKey
    name: Authorization
    in: header
    description: >-
      Include an `Authorization` request header with your
      [JSON Web Token](https://tools.ietf.org/html/rfc7519) (JWT) as the value.
      You can request a token from the UI (/tokens/new) or using API
      `POST /v1/tokens`. Never expose your secret API access token!

# =============================================================================
consumes:
  - application/json

# =============================================================================
produces:
  - application/json

# =============================================================================
paths:

  # ---------------------------------------------------------------------------
  /admin/sampleStore/rebuild:
    x-swagger-router-controller: admin
    post:
      security:
        - jwt: []
      summary: Rebuild redis sampleStore
      tags: [ admin ]
      description: >-
        Rebuild the redis sampleStore from the samples in the database.
        Requires user to have an admin profile.
      operationId: rebuildSampleStore
      responses:
        204:
          description: >-
            Success.
        400:
          $ref: "#/responses/400"
        401:
          $ref: "#/responses/401"
        404:
          $ref: "#/responses/404"
        default:
          $ref: "#/responses/genericError"

  # ---------------------------------------------------------------------------
  /aspects:
    x-swagger-router-controller: aspects
    get:
      security:
        - jwt: []
      summary: Find aspects
      tags: [ aspects ]
      description: >-
        Find an aspect or aspects. You may query using field filters with
        asterisk (*) wildcards. You may also optionally specify sort, limit,
        offset, and a list of fields to include in the response. The global
        default limit will apply if no limit param is specified.
      externalDocs:
        description: >-
          GET /aspects
        url: http://focus.salesforce.com/docs/api/aspects
      operationId: findAspects
      parameters:
        -
          $ref: "#/parameters/AspectsFieldsParam"
        - name: sort
          in: query
          description: >
            Specify the sort order using a field name, e.g. '...?sort=name'.
            Prepend the field name with a minus sign to specify descending
            order, e.g. '...?sort=-name'.
          required: false
          type: array
          collectionFormat: csv
          items:
            type: string
            enum:
              - description
              - helpEmail
              - helpUrl
              - id
              - isPublished
              - name
              - rank
              - timeout
              - valueLabel
              - valueType
              - createdAt
              - updatedAt
              - -description
              - -helpEmail
              - -helpUrl
              - -id
              - -isPublished
              - -name
              - -timeout
              - -valueLabel
              - -valueType
              - -createdAt
              - -rank
              - -updatedAt
        -
          $ref: "#/parameters/limitParam"
        -
          $ref: "#/parameters/offsetParam"
        -
          name: name
          in: query
          description: >-
            Filter by aspect name; asterisk (*) wildcards ok.
          required: false
          type: string
        -
          name: description
          in: query
          description: >-
            Filter by aspect description; asterisk (*) wildcards ok.
          required: false
          type: string
        -
          name: imageUrl
          in: query
          description: >-
            Filter by aspect imageUrl; asterisk (*) wildcards ok.
          required: false
          type: string
        -
          name: isPublished
          in: query
          description: >-
            Filter by aspect isPublished (true|false).
          required: false
          type: boolean
        -
          name: rank
          in: query
          description: >-
            Filter by aspect rank.
          required: false
          type: string
        -
          name: timeout
          in: query
          description: >-
            Filter by aspect timeout; asterisk (*) wildcards ok.
          required: false
          type: string
        -
          name: valueLabel
          in: query
          description: >-
            Filter by aspect valueLabel; asterisk (*) wildcards ok.
          required: false
          type: string
        -
          name: valueType
          in: query
          description: >-
            Filter by aspect valueType (BOOLEAN|NUMERIC|PERCENT).
          required: false
          type: string
        -
          name: status
          in: query
          description: >-
            Filter by aspect status.
          required: false
          type: string
        -
          name: tags
          in: query
          items:
            type: string
            maxLength: 60
            pattern: ^[0-9A-Za-z_-]{1,60}$
          description: >-
             Comma-separated list of tags to include/exclude. Tag names are
             case-insensitive. For example, ?tags=FOO,BAR will only return
             aspects with tags FOO and BAR. Prefix each of the tag name with
             a negative sign to indicate that a aspect with that tag should
             be excluded. For example, ?tags=-BAZ,FOO will return only the
             aspects with tag name not equal to BAZ or FOO. A mix of tag
             names with and without minus signs, for example ?tags=BAZ,-FOO
             are not allowed. Aspects without tags are not included in the
             include result set.
          type: array
          required: false
      responses:
        200:
          description: >-
            Success, returns a list of aspects.
          schema:
            type: array
            items:
              $ref: "#/definitions/AspectsResponse"
        400:
          $ref: "#/responses/400"
        401:
          $ref: "#/responses/401"
        default:
          $ref: "#/responses/genericError"
    post:
      security:
        - jwt: []
      summary: Create aspect
      tags: [ aspects ]
      description: >-
        Create a new aspect.
      operationId: postAspect
      parameters:
        -
          name: queryBody
          description: Request body.
          in: body
          required: true
          schema:
            type: object
            description: A type of observation which can be measured.
            properties:
              description:
                type: string
                maxLength: 4096
                description: >
                  A description of the aspect. A lens may choose to display this
                  information to the user.
              helpEmail:
                type: string
                description: >
                  The email address where a user can go to get more help about the aspect.
                  A lens may choose to display this information to the user e.g. if the
                  user clicks a “help” icon attached to the aspect.
                maxLength: 254
              helpUrl:
                type: string
                maxLength: 2082
                description: >
                  The url where a user can go to get more help about the aspect. A lens
                  may choose to display this information to the user e.g. if the user
                  clicks a “help” icon attached to the aspect.
              imageUrl:
                type: string
                maxLength: 2082
                description: Optional icon to represent the aspect.
              isPublished:
                type: boolean
                default: false
                description: >
                  This affects the visibility of samples; defaults to false. When set to
                  true, all the samples for this aspect are readable by other users; when
                  set to false, the samples for this aspect are only readable by the owner
                  of the aspect.
              name:
                type: string
                maxLength: 60
                pattern: ^[0-9A-Za-z_\\-]{1,60}$
                description: >
                  Max 60 characters; case insensitive; allows alpha-numeric characters,
                  underscore (_) and dash (-).
              criticalRange:
                type: array
                items:
                  type: number
                maxLength: 2
                minLength: 2
                example: [1,7]
                description: >
                  A two-element array of type decimal. Determines what range of values
                  should be assigned Critical status.
              warningRange:
                type: array
                items:
                  type: number
                maxLength: 2
                minLength: 2
                example: [1,7]
                description: >
                  A two-element array of type decimal. Determines what range of values
                  should be assigned Warning status.
              infoRange:
                type: array
                items:
                  type: number
                maxLength: 2
                minLength: 2
                example: [1,7]
                description: >
                  A two-element array of type decimal. Determines what range of values
                  should be assigned Info status.
              okRange:
                type: array
                items:
                  type: number
                maxLength: 2
                minLength: 2
                example: [1,7]
                description: >
                  A two-element array of type decimal. Determines what range of values
                  should be assigned OK status.
              timeout:
                type: string
                maxLength: 8
                pattern: ^[0-9]+[smhdSMHD]$
                description: >
                  The length of time after which a sample is treated as 'N/A', in the form
                  of /^[0-9]+[smhd]$/i. For example, use '5s' for five seconds, '2m' for
                  two minutes, '12h' for twelve hours, '1d' for one day.
              valueLabel:
                type: string
                maxLength: 10
                description: >
                  A short label the lens may display next to the value. Most useful to
                  specify a unit of measurement, e.g. 'ms' or '%'.
              valueType:
                type: string
                maxLength: 7
                enum:
                  - BOOLEAN
                  - NUMERIC
                  - PERCENT
                default: BOOLEAN
                description: >
                  The sample value must be able to be coerced to the specified data type.
                  This allows a lens to render sample data in different ways depending on
                  their type.
              tags:
                type: array
                items:
                  type: string
                  maxLength: 60
                  pattern: ^[0-9A-Za-z_][0-9A-Za-z_\\-]{1,59}$
                description: >
                  Array of tag names. Tag name: Max 60 characters; case insensitive; allows alpha-numeric characters,
                  underscore (_) and dash (-). Tag names cannot start with a dash (-).
              relatedLinks:
                type: array
                items:
                  $ref: "#/definitions/RelatedLinkRequest"
                description: >
                  RelatedLinks associated with this model.
              rank:
                type: number
                description: >
                  Provide guidance for how a lens should display aspects--ascending order by
                  rank (numeric, nulls last) then within rank in ascending order by name
                  (alphanumeric).
            required:
              - name
              - timeout
      responses:
        201:
          description: >-
            Created.
          schema:
            $ref: "#/definitions/AspectsResponse"
        400:
          $ref: "#/responses/400"
        401:
          $ref: "#/responses/401"
        404:
          $ref: "#/responses/404"
        default:
          $ref: "#/responses/genericError"

  # ---------------------------------------------------------------------------
  /aspects/{key}:
    x-swagger-router-controller: aspects
    delete:
      security:
        - jwt: []
      summary: Delete aspect
      tags: [ aspects ]
      description: >-
        Delete the specified aspect. Beware! Deleting an aspect also deletes all
        the samples associated with this aspect.
      operationId: deleteAspect
      parameters:
        -
          name: key
          in: path
          description: >-
            The id or name of the aspect to delete.
          required: true
          type: string
      responses:
        200:
          description: >-
            Success, returns the deleted aspect.
          schema:
            $ref: "#/definitions/AspectsResponse"
        400:
          $ref: "#/responses/400"
        401:
          $ref: "#/responses/401"
        403:
          $ref: "#/responses/403"
        404:
          $ref: "#/responses/404"
        default:
          $ref: "#/responses/genericError"
    get:
      security:
        - jwt: []
      summary: Get aspect
      tags: [ aspects ]
      description: >-
        Retrieve the specified aspect by its id or name. You may also optionally
        specify a list of fields to include in the response.
      operationId: getAspect
      parameters:
        -
          name: key
          in: path
          description: The id or name of the aspect to retrieve.
          required: true
          type: string
        -
          $ref: "#/parameters/AspectsFieldsParam"
      responses:
        200:
          description: Success, returns the specified aspect.
          schema:
            $ref: "#/definitions/AspectsResponse"
        400:
          $ref: "#/responses/400"
        401:
          $ref: "#/responses/401"
        404:
          $ref: "#/responses/404"
        default:
          $ref: "#/responses/genericError"
    patch:
      security:
        - jwt: []
      summary: Update aspect (partial)
      tags: [ aspects ]
      description: >-
        Update the specified aspect. If a field is not included in the query
        body, that field will not be updated.
      operationId: patchAspect
      parameters:
        -
          name: key
          in: path
          description: The id or name of the aspect to update.
          required: true
          type: string
        -
          name: queryBody
          in: body
          description: Request body.
          required: true
          schema:
            type: object
            description: >
                  A type of observation which can be measured.
            properties:
              description:
                type: string
                maxLength: 4096
                description: >
                  A description of the aspect. A lens may choose to display this
                  information to the user.
              helpEmail:
                type: string
                description: >
                  The email address where a user can go to get more help about the aspect.
                  A lens may choose to display this information to the user e.g. if the
                  user clicks a “help” icon attached to the aspect.
                maxLength: 254
              helpUrl:
                type: string
                maxLength: 2082
                description: >
                  The url where a user can go to get more help about the aspect. A lens
                  may choose to display this information to the user e.g. if the user
                  clicks a “help” icon attached to the aspect.
              imageUrl:
                type: string
                maxLength: 2082
                description: Optional icon to represent the aspect.
              isPublished:
                type: boolean
                default: false
                description: >
                  This affects the visibility of samples; defaults to false. When set to
                  true, all the samples for this aspect are readable by other users; when
                  set to false, the samples for this aspect are only readable by the owner
                  of the aspect.
              name:
                type: string
                maxLength: 60
                pattern: ^[0-9A-Za-z_\\-]{1,60}$
                description: >
                  Max 60 characters; case insensitive; allows alpha-numeric characters,
                  underscore (_) and dash (-).
              criticalRange:
                type: array
                items:
                  type: number
                maxLength: 2
                minLength: 2
                example: [1,7]
                description: >
                  A two-element array of type decimal. Determines what range of values
                  should be assigned Critical status.
              warningRange:
                type: array
                items:
                  type: number
                maxLength: 2
                minLength: 2
                example: [1,7]
                description: >
                  A two-element array of type decimal. Determines what range of values
                  should be assigned Warning status.
              infoRange:
                type: array
                items:
                  type: number
                maxLength: 2
                minLength: 2
                example: [1,7]
                description: >
                  A two-element array of type decimal. Determines what range of values
                  should be assigned Info status.
              okRange:
                type: array
                items:
                  type: number
                maxLength: 2
                minLength: 2
                example: [1,7]
                description: >
                  A two-element array of type decimal. Determines what range of values
                  should be assigned OK status.
              timeout:
                type: string
                maxLength: 10
                pattern: ^[0-9]{1,9}[smhdSMHD]$
                description: >
                  The length of time after which a sample is treated as 'N/A', in the form
                  of /^[0-9]+[smhd]$/i. For example, use '5s' for five seconds, '2m' for
                  two minutes, '12h' for twelve hours, '1d' for one day.
              valueLabel:
                type: string
                maxLength: 10
                description: >
                  A short label the lens may display next to the value. Most useful to
                  specify a unit of measurement, e.g. 'ms' or '%'.
              valueType:
                type: string
                maxLength: 7
                enum:
                  - BOOLEAN
                  - NUMERIC
                  - PERCENT
                default: BOOLEAN
                description: >
                  The sample value must be able to be coerced to the specified data type.
                  This allows a lens to render sample data in different ways depending on
                  their type.
              tags:
                type: array
                items:
                  type: string
                  maxLength: 60
                  pattern: ^[0-9A-Za-z_][0-9A-Za-z_\\-]{1,59}$
                description: >
                  Array of tag names. Tag name: Max 60 characters; case insensitive; allows alpha-numeric characters,
                  underscore (_) and dash (-). Tag names cannot start with a dash (-).
              relatedLinks:
                type: array
                items:
                  $ref: "#/definitions/RelatedLinkRequest"
                description: >
                  RelatedLinks associated with this model.
              rank:
                type: number
                description: >
                  Provide guidance for how a lens should display aspects--ascending order by
                  rank (numeric, nulls last) then within rank in ascending order by name
                  (alphanumeric).
      responses:
        200:
          description: Success, returns the updated aspect.
          schema:
            $ref: "#/definitions/AspectsResponse"
        400:
          $ref: "#/responses/400"
        401:
          $ref: "#/responses/401"
        403:
          $ref: "#/responses/404"
        404:
          $ref: "#/responses/404"
        default:
          $ref: "#/responses/genericError"
    put:
      security:
        - jwt: []
      summary: Update aspect (full)
      tags: [ aspects ]
      description: >-
        Update the specified aspect. If a field is not included in the query
        body, that field will be set to null (or false or empty or a default
        enum value).
      operationId: putAspect
      parameters:
        -
          name: key
          in: path
          description: The id or name of the aspect to update
          required: true
          type: string
        -
          name: queryBody
          in: body
          description: Request body
          required: true
          schema:
            type: object
            description: A type of observation which can be measured.
            properties:
              description:
                type: string
                maxLength: 4096
                description: >
                  A description of the aspect. A lens may choose to display this
                  information to the user.
              helpEmail:
                type: string
                description: >
                  The email address where a user can go to get more help about the aspect.
                  A lens may choose to display this information to the user e.g. if the
                  user clicks a “help” icon attached to the aspect.
                maxLength: 254
              helpUrl:
                type: string
                maxLength: 2082
                description: >
                  The url where a user can go to get more help about the aspect. A lens
                  may choose to display this information to the user e.g. if the user
                  clicks a “help” icon attached to the aspect.
              imageUrl:
                type: string
                maxLength: 2082
                description: >
                  Optional icon to represent the aspect.
              isPublished:
                type: boolean
                default: false
                description: >
                  This affects the visibility of samples; defaults to false. When set to
                  true, all the samples for this aspect are readable by other users; when
                  set to false, the samples for this aspect are only readable by the owner
                  of the aspect.
              name:
                type: string
                maxLength: 60
                pattern: ^[0-9A-Za-z_\\-]{1,60}$
                description: >
                  Max 60 characters; case insensitive; allows alpha-numeric characters,
                  underscore (_) and dash (-).
              criticalRange:
                type: array
                items:
                  type: number
                maxLength: 2
                minLength: 2
                example: [1,7]
                description: >
                  A two-element array of type decimal. Determines what range of values
                  should be assigned Critical status.
              warningRange:
                type: array
                items:
                  type: number
                maxLength: 2
                minLength: 2
                example: [1,7]
                description: >
                  A two-element array of type decimal. Determines what range of values
                  should be assigned Warning status.
              infoRange:
                type: array
                items:
                  type: number
                maxLength: 2
                minLength: 2
                example: [1,7]
                description: >
                  A two-element array of type decimal. Determines what range of values
                  should be assigned Info status.
              okRange:
                type: array
                items:
                  type: number
                maxLength: 2
                minLength: 2
                example: [1,7]
                description: >
                  A two-element array of type decimal. Determines what range of values
                  should be assigned OK status.
              timeout:
                type: string
                maxLength: 8
                pattern: ^[0-9]+[smhdSMHD]$
                description: >
                  The length of time after which a sample is treated as 'N/A', in the form
                  of /^[0-9]+[smhd]$/i. For example, use '5s' for five seconds, '2m' for
                  two minutes, '12h' for twelve hours, '1d' for one day.
              valueLabel:
                type: string
                maxLength: 10
                description: >
                  A short label the lens may display next to the value. Most useful to
                  specify a unit of measurement, e.g. 'ms' or '%'.
              valueType:
                type: string
                maxLength: 7
                enum:
                  - BOOLEAN
                  - NUMERIC
                  - PERCENT
                default: BOOLEAN
                description: >
                  The sample value must be able to be coerced to the specified data type.
                  This allows a lens to render sample data in different ways depending on
                  their type.
              tags:
                type: array
                items:
                  type: string
                  maxLength: 60
                  pattern: ^[0-9A-Za-z_][0-9A-Za-z_\\-]{1,59}$
                description: >
                  Array of tag names. Tag name: Max 60 characters; case insensitive; allows alpha-numeric characters,
                  underscore (_) and dash (-). Tag names cannot start with a dash (-).
              relatedLinks:
                type: array
                items:
                  $ref: "#/definitions/RelatedLinkRequest"
                description: >
                  RelatedLinks associated with this model.
              rank:
                type: number
                description: >
                  Provide guidance for how a lens should display aspects--ascending order by
                  rank (numeric, nulls last) then within rank in ascending order by name
                  (alphanumeric).
            required:
              - name
      responses:
        200:
          description: >-
            Success, returns the updated aspect.
          schema:
            $ref: "#/definitions/AspectsResponse"
        400:
          $ref: "#/responses/400"
        401:
          $ref: "#/responses/401"
        403:
          $ref: "#/responses/403"
        404:
          $ref: "#/responses/404"
        default:
          $ref: "#/responses/genericError"

  # ---------------------------------------------------------------------------
  /aspects/{key}/tags:
    x-swagger-router-controller: aspects
    delete:
      security:
        - jwt: []
      summary: Delete aspect tags
      tags: [ aspects ]
      description: >-
        Delete all the tags of the specified aspect.
      operationId: deleteAspectTags
      parameters:
        -
          name: key
          in: path
          description: >-
            The id or name of the aspect for which all the tags need to be
            deleted.
          required: true
          type: string
      responses:
        200:
          description: >-
            Success, returns the updated aspect.
          schema:
            $ref: "#/definitions/AspectsResponse"
        400:
          $ref: "#/responses/400"
        401:
          $ref: "#/responses/401"
        403:
          $ref: "#/responses/403"
        404:
          $ref: "#/responses/404"
        default:
          $ref: "#/responses/genericError"

  # ---------------------------------------------------------------------------
  /aspects/{key}/tags/{tagName}:
    x-swagger-router-controller: aspects
    delete:
      security:
        - jwt: []
      summary: Delete aspect tag
      tags: [ aspects ]
      description: >-
        Delete the specified tag of the aspect.
      operationId: deleteAspectTags
      parameters:
        -
          name: key
          in: path
          description: >-
            The id or name of the aspect for which specified tag needs to be
            deleted.
          required: true
          type: string
        -
          name: tagName
          in: path
          description: >-
            The name of the tag to be deleted
          required: true
          type: string
      responses:
        200:
          description: >-
            Success, returns the updated aspect after deleting tag.
          schema:
            $ref: "#/definitions/AspectsResponse"
        400:
          $ref: "#/responses/400"
        401:
          $ref: "#/responses/401"
        403:
          $ref: "#/responses/403"
        404:
          $ref: "#/responses/404"
        default:
          $ref: "#/responses/genericError"

  # ---------------------------------------------------------------------------
  /aspects/{key}/relatedLinks:
    x-swagger-router-controller: aspects
    delete:
      security:
        - jwt: []
      summary: Delete aspect related links
      tags: [ aspects ]
      description: >-
        Deletes all the related links of the specified aspect.
      operationId: deleteAspectRelatedLinks
      parameters:
        -
          name: key
          in: path
          description: >-
            The id or name of the aspect for which all the related links need
            to be deleted.
          required: true
          type: string
      responses:
        200:
          description: >-
            Success, returns the updated aspect.
          schema:
            $ref: "#/definitions/AspectsResponse"
        400:
          $ref: "#/responses/400"
        401:
          $ref: "#/responses/401"
        403:
          $ref: "#/responses/403"
        404:
          $ref: "#/responses/404"
        default:
          $ref: "#/responses/genericError"

  # ---------------------------------------------------------------------------
  /aspects/{key}/relatedLinks/{relName}:
    x-swagger-router-controller: aspects
    delete:
      security:
        - jwt: []
      summary: Delete aspect related link
      tags: [ aspects ]
      description: >-
        Delete the specified related link of the aspect.
      operationId: deleteAspectRelatedLinks
      parameters:
        -
          name: key
          in: path
          description: >-
            The id or name of the aspect for which specified related link needs
            to be deleted.
          required: true
          type: string
        -
          name: relName
          in: path
          description: >-
            The name of the relatedLink to delete
          required: true
          type: string
      responses:
        200:
          description: >-
            Success, returns the updated aspect.
          schema:
            $ref: "#/definitions/AspectsResponse"
        400:
          $ref: "#/responses/400"
        401:
          $ref: "#/responses/401"
        403:
          $ref: "#/responses/403"
        404:
          $ref: "#/responses/404"
        default:
          $ref: "#/responses/genericError"

  # ---------------------------------------------------------------------------
  /aspects/{key}/writers:
    x-swagger-router-controller: aspects
    delete:
      security:
        - jwt: []
      summary: Delete aspect writers
      tags: [ aspects ]
      description: >-
        Remove all users from an aspect’s list of authorized writers.
      operationId: deleteAspectWriters
      parameters:
        -
          name: key
          in: path
          description: >-
             The id or name of the aspect.
          required: true
          type: string
      responses:
        204:
          description: >-
            The aspect is no longer write-protected.
        400:
          $ref: "#/responses/400"
        401:
          $ref: "#/responses/401"
        403:
          $ref: "#/responses/403"
        404:
          $ref: "#/responses/404"
        default:
          $ref: "#/responses/genericError"
    get:
      security:
        - jwt: []
      summary: Get aspect writers
      tags: [ aspects ]
      description: >-
        Get the list of all authorized writers for an aspect.
      operationId: getAspectWriters
      parameters:
        -
          name: key
          in: path
          description: >-
            The id or name of the aspect for which the authorized list of users
            are to be obtained.
          required: true
          type: string
      responses:
        200:
          description: >-
            Success, returns the users having write permission to the aspect.
          schema:
            type: array
            items:
              $ref: "#/definitions/UsersResponse"
              description: >-
                The users having write permission to the aspect
        400:
          $ref: "#/responses/400"
        401:
          $ref: "#/responses/401"
        404:
          $ref: "#/responses/404"
        default:
          $ref: "#/responses/genericError"
    post:
      security:
        - jwt: []
      summary: Add aspect writer
      tags: [ aspects ]
      description: >-
        Add one or more users to an aspect’s list of authorized writers.
      operationId: postAspectWriters
      parameters:
        -
          name: key
          in: path
          description: >-
            The id or name of the aspect for which the authorized list of users
            are to be obtained.
          required: true
          type: string
        -
          name: queryBody
          description: Request body.
          in: body
          required: true
          schema:
            type: array
            items:
              type: string
            description: >
              User name or id
      responses:
        201:
          description: >-
            One or more of the valid users were added to the list of authorized writers.
          schema:
            type: array
            items:
              $ref: "#/definitions/AspectWriterResponse"
              description: >-
                The users having write permission to the aspect
        400:
          $ref: "#/responses/400"
        401:
          $ref: "#/responses/401"
        403:
          $ref: "#/responses/403"
        404:
            $ref: "#/responses/404"
        default:
          $ref: "#/responses/genericError"

# ---------------------------------------------------------------------------
  /aspects/{key}/writers/{userNameOrId}:
    x-swagger-router-controller: aspects
    delete:
      security:
        - jwt: []
      summary: Delete aspect writer
      tags: [ aspects ]
      description: >-
        Remove a user from an aspect’s list of authorized writers.
      operationId: deleteAspectWriter
      parameters:
        -
          name: key
          in: path
          description: >-
            The id or name of the aspect
          required: true
          type: string
        -
          name: userNameOrId
          in: path
          description: >-
            The username or the Id of the user
          required: true
          type: string
      responses:
        204:
          description: >-
            The user’s write permission has been revoked for the aspect.
        400:
          $ref: "#/responses/400"
        401:
          $ref: "#/responses/401"
        403:
          $ref: "#/responses/403"
        404:
          $ref: "#/responses/404"
        default:
          $ref: "#/responses/genericError"
    get:
      security:
        - jwt: []
      summary: Get aspect writer
      tags: [ aspects ]
      description: >-
        Determine whether a user is an authorized writer for an aspect.
      operationId: getAspectWriter
      parameters:
        -
          name: key
          in: path
          description: >-
            The id or name of the aspect for which the authorized list of users
            are to be obtained.
          required: true
          type: string
        -
          name: userNameOrId
          in: path
          description: >-
            The username or the Id of the user
          required: true
          type: string
      responses:
        200:
          description: >-
            Success, return authorized user
          schema:
            $ref: "#/definitions/UsersResponse"
        400:
          $ref: "#/responses/400"
        401:
          $ref: "#/responses/401"
        404:
          $ref: "#/responses/404"
        default:
          $ref: "#/responses/genericError"

  # ---------------------------------------------------------------------------
  /auditEvents:
    x-swagger-router-controller: auditEvents
    get:
      security:
        - jwt: []
      summary: Find auditEvents
      tags: [ auditEvents ]
      description: >-
        Find auditEvents. You may query using field filters with asterisk (*)
        wildcards. You may also optionally specify sort, limit, offset, and a
        list of fields to include in the response.
      externalDocs:
        description: >-
          GET /auditEvents
        url: http://focus.salesforce.com/docs/api/auditEvents
      operationId: findAuditEvents
      parameters:
        -
          $ref: "#/parameters/AuditEventsFieldsParam"
        - name: sort
          in: query
          description: >
            Specify the sort order using a field name, e.g.
            '...?sort=loggedAt'. Prepend the field name with a minus sign
            to specify descending order, e.g. '...?sort=-loggedAt'.
          required: false
          type: array
          collectionFormat: csv
          items:
            type: string
            enum:
              - createdAt
              - id
              - isError
              - loggedAt
              - resourceName
              - resourceType
              - -createdAt
              - -id
              - -isError
              - -loggedAt
              - -resourceName
              - -resourceType
        -
          $ref: "#/parameters/limitParam"
        -
          $ref: "#/parameters/offsetParam"
        -
          name: startAt
          in: query
          description: >-
            Filter by auditEvent loggedAt timestamp range
            (https://xml2rfc.tools.ietf.org/public/rfc/html/rfc3339.html#anchor14).
            Cannot combine startAt/endAt with relativeDateTime.
          required: false
          type: string
        -
          name: endAt
          in: query
          description: >-
            Filter by auditEvent loggedAt timestamp range
            (https://xml2rfc.tools.ietf.org/public/rfc/html/rfc3339.html#anchor14).
            Cannot combine startAt/endAt with relativeDateTime.
          required: false
          type: string
        -
          name: relativeDateTime
          in: query
          description: >-
            Filter by auditEvent loggedAt timestamp using relative date/time,
            e.g. "-12h" for the last twelve hours, "-15m" for the last fifteen
            minutes, etc. Cannot combine startAt/endAt with relativeDateTime.
          required: false
          type: string
        -
          name: resourceType
          in: query
          description: >-
            Filter by auditEvent resourceType; asterisk (*) wildcards ok.
          required: false
          type: string
        -
          name: resourceName
          in: query
          description: >-
            Filter by auditEvent resourceName; asterisk (*) wildcards ok.
          required: false
          type: string
        -
          name: isError
          in: query
          description: >-
            Filter by auditEvent isError.
          required: false
          type: boolean
      responses:
        200:
          description: >-
            Success, returns a list of auditEvents.
          schema:
            type: array
            items:
              $ref: "#/definitions/AuditEventsResponse"
        400:
          $ref: "#/responses/400"
        401:
          $ref: "#/responses/401"
        default:
          $ref: "#/responses/genericError"
    post:
      security:
        - jwt: []
      summary: Create new auditEvents
      tags: [ auditEvents ]
      description: >-
        Create new auditEvents.
      operationId: postAuditEvents
      parameters:
        -
          name: queryBody
          description: Request body.
          in: body
          required: true
          schema:
            type: array
            items:
              type: object
              description: >
                An auditable Refocus event.
              properties:
                details:
                  type: object
                  description: >
                    A JSON object with additional event details.
                loggedAt:
                  type: string
                  description: >
                    The timestamp when the event was logged.
                isError:
                  type: boolean
                  default: false
                  description: >
                    True if this auditEvent represents an error.
                resourceName:
                  type: string
                  maxLength: 4096
                  description: >
                    The name of the resource associated with this event.
                resourceType:
                  type: string
                  maxLength: 4096
                  description: >
                    The type of the resource associated with this event, e.g.
                    "Collector", "Subject", etc.
              required:
                - resourceType
                - resourceName
      responses:
        200:
          description: >-
            Created.
          schema:
            $ref: "#/definitions/BulkUpsertResponse"
        400:
          $ref: "#/responses/400"
        401:
          $ref: "#/responses/401"
        404:
          $ref: "#/responses/404"
        default:
          $ref: "#/responses/genericError"

  # ---------------------------------------------------------------------------
  /auditEvents/{key}:
    x-swagger-router-controller: auditEvents
    get:
      security:
        - jwt: []
      summary: Get auditEvent
      tags: [ auditEvents ]
      description: >-
        Retrieve the specified auditEvent by its id. You may also optionally
        specify a list of fields to include in the response.
      operationId: getAuditEvent
      parameters:
        -
          name: key
          in: path
          description: The id of the auditEvent to retrieve.
          required: true
          type: string
        -
          $ref: "#/parameters/AuditEventsFieldsParam"
      responses:
        200:
          description: Success, returns the specified auditEvent.
          schema:
            $ref: "#/definitions/AuditEventsResponse"
        400:
          $ref: "#/responses/400"
        401:
          $ref: "#/responses/401"
        404:
          $ref: "#/responses/404"
        default:
          $ref: "#/responses/genericError"

  # ---------------------------------------------------------------------------
  /authenticate:
    x-swagger-router-controller: authenticate
    post:
      summary: Authenticate user
      tags: [ authenticate ]
      description: >-
        Authenticate a user with username and password.
      operationId: authenticateUser
      parameters:
        -
          name: queryBody
          in: body
          required: true
          schema:
            type: object
            description: >
              Credentials of person who interacts with the Refocus system.
            properties:
              username:
                type: string
                maxLength: 254
                description: >
                  The User name provided by the user during registeration
              password:
                type: string
                format: password
                description: >
                  The user's password.
            required:
              - username
              - password
      responses:
        200:
          description: >-
            Authenticated the user.
          schema:
            $ref: "#/definitions/AuthenticationResponse"
        400:
          $ref: "#/responses/400"
        403:
          $ref: "#/responses/403"
        default:
          $ref: "#/responses/genericError"

  # ---------------------------------------------------------------------------
  /botActions:
    x-swagger-router-controller: botActions
    get:
      security:
        - jwt: []
      summary: Find botActions
      tags: [ botActions ]
      operationId: findBotActions
      parameters:
        -
          name: roomId
          description: Get actions from specific room
          in: query
          required: false
          type: integer
        -
          name: botId
          description: Get actions from specific bot
          in: query
          required: true
          type: string
        -
          name: name
          description: Get botActions by name
          in: query
          required: false
          type: string
        -
          name: isPending
          description: Get pending botActions
          in: query
          required: false
          type: boolean
        -
          $ref: "#/parameters/limitParam"
        -
          $ref: "#/parameters/offsetParam"
      responses:
        200:
          description: >-
            Success, returns all BotActions
          schema:
            type: array
            items:
              $ref: "#/definitions/BotActionResponse"
        400:
          $ref: "#/responses/400"
        401:
          $ref: "#/responses/401"
        404:
          $ref: "#/responses/404"
        default:
          $ref: "#/responses/genericError"

    post:
      security:
        - jwt: []
      summary: Create botAction
      tags: [ botActions ]
      description: Create a new botAction with a name, room id and bot id
      operationId: postBotActions
      parameters:
        -
          name: queryBody
          in: body
          required: true
          schema:
            type: object
            description: Create botAction properties
            properties:
              name:
                type: string
                maxLength: 254
                description: Name of the botAction
                pattern: ^[0-9A-Za-z_\\-]{0,60}$
              isPending:
                type: boolean
                description: If the botAction is active
              parameters:
                type: array
                description: Array of objects that contain the name of actions a botAction can take and an array of parameters needed for that action
                items:
                  type: object
              response:
                type: object
                description: A JSON field that contains the output of an action
              roomId:
                type: integer
                description: The room in which this action is in reference with
              botId:
                type: string
                description: The bot of which this action is in reference with
              userId:
                type: string
                description: The user of which this action is in reference with
            required:
              - name
              - roomId
              - botId
      responses:
        201:
          description: >-
            Created botAction
          schema:
            $ref: "#/definitions/BotActionResponse"
        400:
          $ref: "#/responses/400"
        401:
          $ref: "#/responses/401"
        403:
          $ref: "#/responses/403"
        default:
          $ref: "#/responses/genericError"

  # ---------------------------------------------------------------------------
  /botActions/{key}:
    x-swagger-router-controller: botActions
    delete:
      security:
        - jwt: []
      summary: Delete botAction
      tags: [ botActions ]
      description: >-
        Delete a specific botAction
      operationId: deleteBotActions
      parameters:
        -
          name: key
          in: path
          description: >-
            The id or name of the botAction to delete.
          required: true
          type: string
      responses:
        200:
          description: >-
            Success, Deleted BotAction
          schema:
            $ref: "#/definitions/BotActionResponse"
        400:
          $ref: "#/responses/400"
        401:
          $ref: "#/responses/401"
        404:
          $ref: "#/responses/404"
        default:
          $ref: "#/responses/genericError"

    get:
      security:
        - jwt: []
      summary: Get botAction
      tags: [ botActions ]
      operationId: getBotAction
      parameters:
        -
          name: key
          in: path
          description: >-
            The id or name of the botAction to retrieve
          required: true
          type: string
        -
          name: isPending
          description: Get botActions depending on its pending tag
          in: query
          required: false
          type: boolean
        -
          $ref: "#/parameters/limitParam"
        -
          $ref: "#/parameters/offsetParam"
      responses:
        200:
          description: >-
            Success, returns specified botAction
          schema:
            $ref: "#/definitions/BotActionResponse"
        400:
          $ref: "#/responses/400"
        401:
          $ref: "#/responses/401"
        404:
          $ref: "#/responses/404"
        default:
          $ref: "#/responses/genericError"

    patch:
      security:
        - jwt: []
      summary: Update botAction (partial)
      tags: [ botActions ]
      description: Update botAction fields
      operationId: patchBotAction
      parameters:
        -
          name: key
          in: path
          description: >-
            The id or name of the botAction to retrieve
          required: true
          type: string
        -
          name: queryBody
          in: body
          required: true
          schema:
            type: object
            description: Update specified botAction fields
            properties:
              name:
                type: string
                maxLength: 254
                description: Name of the botAction
                pattern: ^[0-9A-Za-z_\\-]{0,60}$
              isPending:
                type: boolean
                description: If the botAction is active
              parameters:
                type: array
                description: Array of objects that contain the name of actions a botAction can take and an array of parameters needed for that action
                items:
                  type: object
              response:
                type: object
                description: A JSON field that contains the output of an action
              roomId:
                type: integer
                description: The room in which this action is in reference with
              botId:
                type: string
                description: The bot of which this action is in reference with
              userId:
                type: string
                description: The user of which this action is in reference with
      responses:
        200:
          description: >-
            Updated field
          schema:
            $ref: "#/definitions/BotActionResponse"
        400:
          $ref: "#/responses/400"
        401:
          $ref: "#/responses/401"
        403:
          $ref: "#/responses/403"
        default:
          $ref: "#/responses/genericError"

  # ---------------------------------------------------------------------------
  /botData:
    x-swagger-router-controller: botData
    get:
      security:
        - jwt: []
      tags: [ botData ]
      operationId: findBotData
      parameters:
        -
          name: roomId
          description: Get data from specific room
          in: query
          required: false
          type: integer
        -
          name: botId
          description: Get data from specific bot
          in: query
          required: true
          type: string
        -
          name: name
          description: Filter botData by name
          in: query
          required: false
          type: string
        -
          $ref: "#/parameters/limitParam"
        -
          $ref: "#/parameters/offsetParam"
      responses:
        200:
          description: >-
            Success, returns all botData
          schema:
            type: array
            items:
              $ref: "#/definitions/BotDataResponse"
        400:
          $ref: "#/responses/400"
        401:
          $ref: "#/responses/401"
        403:
          $ref: "#/responses/403"
        404:
          $ref: "#/responses/404"
        default:
          $ref: "#/responses/genericError"

    post:
      security:
        - jwt: []
      summary: Create botData
      tags: [ botData ]
      description: Create new bot data for a rooms specific bots
      operationId: postBotData
      parameters:
        -
          name: queryBody
          in: body
          required: true
          schema:
            type: object
            description: Create botData properties
            properties:
              name:
                type: string
                maxLength: 254
                description: Name of the bot data
                pattern: ^[0-9A-Za-z_\\-]{0,60}$
              value:
                type: string
                description: Value of the bot data
              botId:
                type: string
                maxLength: 254
                description: UUID for the corresponding bot
              roomId:
                type: integer
                maxLength: 254
                description: Number for the corresponding room
            required:
              - name
              - value
              - roomId
              - botId
      responses:
        201:
          description: >-
            Created botData
          schema:
            $ref: "#/definitions/BotDataResponse"
        400:
          $ref: "#/responses/400"
        401:
          $ref: "#/responses/401"
        403:
          $ref: "#/responses/403"
        404:
          $ref: "#/responses/404"
        default:
          $ref: "#/responses/genericError"

  # ---------------------------------------------------------------------------
  /botData/upsert:
    x-swagger-router-controller: botData
    post:
      security:
        - jwt: []
      summary: Upsert botData
      tags: [ botData ]
      description: Creates or updates bot data for a room's specific bots
      operationId: upsertBotData
      parameters:
        -
          name: queryBody
          in: body
          required: true
          schema:
            type: object
            description: Create botData properties
            properties:
              name:
                type: string
                maxLength: 254
                description: Name of the bot data
                pattern: ^[0-9A-Za-z_\\-]{0,60}$
              value:
                type: string
                description: Value of the bot data
              botId:
                type: string
                maxLength: 254
                description: UUID for the corresponding bot
              roomId:
                type: integer
                maxLength: 254
                description: Number for the corresponding room
            required:
              - name
              - value
              - roomId
              - botId
      responses:
        201:
          description: >-
            Bot Data Created
          schema:
            $ref: "#/definitions/BotDataResponse"
        200:
          description: >-
            Bot Data Updated
          schema:
            $ref: "#/definitions/BotDataResponse"
        400:
          $ref: "#/responses/400"
        401:
          $ref: "#/responses/401"
        403:
          $ref: "#/responses/403"
        404:
          $ref: "#/responses/404"
        default:
          $ref: "#/responses/genericError"

  # ---------------------------------------------------------------------------
  /botData/{key}:
    x-swagger-router-controller: botData
    get:
      security:
        - jwt: []
      summary: Get botData
      tags: [ botData ]
      operationId: getBotData
      parameters:
        -
          name: key
          in: path
          description: >-
            The id or name of the botData to retrieve
          required: true
          type: string
        -
          $ref: "#/parameters/limitParam"
        -
          $ref: "#/parameters/offsetParam"
      responses:
        200:
          description: >-
            Success, returns specified botData
          schema:
            $ref: "#/definitions/BotDataResponse"
        400:
          $ref: "#/responses/400"
        401:
          $ref: "#/responses/401"
        404:
          $ref: "#/responses/404"
        default:
          $ref: "#/responses/genericError"


    patch:
      security:
        - jwt: []
      summary: Update botData (partial)
      tags: [ botData ]
      description: Update botData fields
      operationId: patchBotData
      parameters:
        -
          name: key
          in: path
          description: >-
            The id or name of the botData to retrieve
          required: true
          type: string
        -
          name: queryBody
          in: body
          required: true
          schema:
            type: object
            description: Create botData properties
            properties:
              name:
                type: string
                maxLength: 254
                description: Name of the bot data
                pattern: ^[0-9A-Za-z_\\-]{0,60}$
              value:
                type: string
                description: Value of the bot data
              botId:
                type: string
                maxLength: 254
                description: UUID for the coresponding bot
              roomId:
                type: integer
                maxLength: 254
                description: Number for the coresponding room
      responses:
        200:
          description: >-
            Updated field
          schema:
            $ref: "#/definitions/BotDataResponse"
        400:
          $ref: "#/responses/400"
        401:
          $ref: "#/responses/401"
        403:
          $ref: "#/responses/403"
        default:
          $ref: "#/responses/genericError"

    delete:
      security:
        - jwt: []
      summary: Delete botData
      tags: [ botData ]
      description: >-
        Delete a specific botData
      operationId: deleteBotData
      parameters:
        -
          name: key
          in: path
          description: >-
            The id or name of the botData to delete.
          required: true
          type: string
      responses:
        200:
          description: >-
            Success, Deleted BotData
          schema:
            $ref: "#/definitions/BotDataResponse"
        400:
          $ref: "#/responses/400"
        401:
          $ref: "#/responses/401"
        403:
          $ref: "#/responses/403"
        404:
          $ref: "#/responses/404"
        default:
          $ref: "#/responses/genericError"

  # ---------------------------------------------------------------------------
  /bots:
    x-swagger-router-controller: bots
    get:
      security:
        - jwt: []
      summary: Find bots
      tags: [ bots ]
      operationId: findBots
      parameters:
        -
          name: name
          description: Get bots by name
          in: query
          required: false
          type: string
        -
          name: active
          description: Get active bots
          in: query
          required: false
          type: boolean
        -
          $ref: "#/parameters/limitParam"
        -
          $ref: "#/parameters/offsetParam"
      responses:
        200:
          description: >-
            Success, returns all Bots
          schema:
            type: array
            items:
              $ref: "#/definitions/BotResponse"
        400:
          $ref: "#/responses/400"
        401:
          $ref: "#/responses/401"
        404:
          $ref: "#/responses/404"
        default:
          $ref: "#/responses/genericError"

    post:
      security:
        - jwt: []
      summary: Create bot
      tags: [ bots ]
      description: Create a new bot with a name
      operationId: postBots
      consumes:
        - multipart/form-data
      parameters:
        -
          name: name
          in: formData
          description: The unique readable name for the bot
          type: string
          required: true
          pattern: ^[0-9A-Za-z_\\-]{0,60}$
        -
          name: active
          in: formData
          description: Flag for if a bot is active with communication
          type: boolean
          default: false
        -
          name: url
          in: formData
          description: The URL of the bot server
          type: string
        -
          name: ui
          description: The zipped HTML and Javascript needed to run the UI of the bot
          in: formData
          type: file
          format: binary
        -
          name: version
          in: formData
          description: The version of the bot. Use Semantic Versioning 2.0.0
          type: string
          required: true
        -
          name: displayName
          in: formData
          description: The name displayed in the bot header.
          type: string
          maxLength: 60
          required: false
        -
          name: actions
          in: formData
          description: Array of objects that contain the name of actions a bot can take and an array of parameters needed for that action
          type: array
          items:
            type: string
          default: []
        -
          name: data
          in: formData
          description: Array of objects that contain the name of data on a bot
          type: array
          items:
            type: string
          default: []
      responses:
        201:
          description: >-
            Created bot
          schema:
            $ref: "#/definitions/BotResponse"
        400:
          $ref: "#/responses/400"
        401:
          $ref: "#/responses/401"
        403:
          $ref: "#/responses/403"
        default:
          $ref: "#/responses/genericError"

  # ---------------------------------------------------------------------------
  /bots/{key}:
    x-swagger-router-controller: bots
    delete:
      security:
        - jwt: []
      summary: Delete bot
      tags: [ bots ]
      description: >-
        Delete a specific bot
      operationId: deleteBots
      parameters:
        -
          name: key
          in: path
          description: >-
            The id or name of the bot to delete.
          required: true
          type: string
      responses:
        200:
          description: >-
            Success, Deleted Bot
          schema:
            $ref: "#/definitions/BotResponse"
        400:
          $ref: "#/responses/400"
        401:
          $ref: "#/responses/401"
        404:
          $ref: "#/responses/404"
        default:
          $ref: "#/responses/genericError"

    get:
      security:
        - jwt: []
      summary: Get bot
      tags: [ bots ]
      operationId: getBot
      parameters:
        -
          name: key
          in: path
          description: >-
            The id or name of the bot to retrieve
          required: true
          type: string
        -
          name: name
          description: Get bot by name
          in: query
          required: false
          type: string
        -
          name: active
          description: Get bots depending on its active tag
          in: query
          required: false
          type: boolean
        -
          $ref: "#/parameters/limitParam"
        -
          $ref: "#/parameters/offsetParam"
      responses:
        200:
          description: >-
            Success, returns specified bot
          schema:
            $ref: "#/definitions/BotResponse"
        400:
          $ref: "#/responses/400"
        401:
          $ref: "#/responses/401"
        404:
          $ref: "#/responses/404"
        default:
          $ref: "#/responses/genericError"

    patch:
      security:
        - jwt: []
      summary: Update bot (partial)
      tags: [ bots ]
      description: Update bot fields
      operationId: patchBot
      parameters:
        -
          name: key
          in: path
          description: >-
            The id or name of the bot to retrieve
          required: true
          type: string
        -
          name: queryBody
          in: body
          required: true
          schema:
            type: object
            description: Update specified bot fields
            properties:
              name:
                type: string
                maxLength: 254
                description: Name of the bot
                pattern: ^[0-9A-Za-z_\\-]{0,60}$
              url:
                type: string
                description: Bot url
              active:
                type: boolean
                description: If the bot is active
              version:
                type: string
                description: The version of the bot. Use Semantic Versioning 2.0.0
              displayName:
                type: string
                maxLength: 60
                description: The name displayed in the bot header.
              actions:
                type: array
                description: Array of objects that contain the name of actions a bot can take and an array of parameters needed for that action
                items:
                  type: object
              data:
                type: array
                description: Array of objects that contain the name of data on a bot
                items:
                  type: object
      responses:
        200:
          description: >-
            Updated field
          schema:
            $ref: "#/definitions/BotResponse"
        400:
          $ref: "#/responses/400"
        401:
          $ref: "#/responses/401"
        403:
          $ref: "#/responses/403"
        default:
          $ref: "#/responses/genericError"

    put:
      security:
        - jwt: []
      summary: Upgrade bot (full)
      tags: [ bots ]
      description: This route is used to update all the fields in a bot and to load in a new UI
      operationId: putBots
      consumes:
        - multipart/form-data
      parameters:
        -
          name: key
          in: path
          description: >-
            The id or name of the bot to retrieve
          required: true
          type: string
        -
          name: name
          in: formData
          description: The unique readable name for the bot
          type: string
          pattern: ^[0-9A-Za-z_\\-]{0,60}$
        -
          name: active
          in: formData
          description: Flag for if a bot is active with communication
          type: boolean
          default: false
        -
          name: url
          in: formData
          description: The URL of the bot server
          type: string
        -
          name: version
          in: formData
          description: The version of the bot. Use Semantic Versioning 2.0.0
          type: string
        -
          name: displayName
          in: formData
          description: The name displayed in the bot header.
          type: string
          maxLength: 60
        -
          name: ui
          description: The zipped HTML and Javascript needed to run the UI of the bot
          in: formData
          type: file
          format: binary
        -
          name: actions
          in: formData
          description: Array of objects that contain the name of actions a bot can take and an array of parameters needed for that action
          type: array
          items:
            type: string
          default: []
        -
          name: data
          in: formData
          description: Array of objects that contain the name of data on a bot
          type: array
          items:
            type: string
          default: []
      responses:
        201:
          description: >-
            Created bot
          schema:
            $ref: "#/definitions/BotResponse"
        400:
          $ref: "#/responses/400"
        401:
          $ref: "#/responses/401"
        403:
          $ref: "#/responses/403"
        default:
          $ref: "#/responses/genericError"

  # ---------------------------------------------------------------------------

  /bots/{key}/heartbeat:
    x-swagger-router-controller: bots
    post:
      security:
        - jwt: []
      summary: Send heartbeat
      tags: [ bots ]
      description: >-
        Send heartbeat.
      operationId: heartbeat
      parameters:
        -
          name: key
          in: path
          description: Key/Name of bot.
          required: true
          type: string
        -
          name: queryBody
          in: body
          required: true
          schema:
            type: object
            description: >-
              Heartbeat from the refocus.
            properties:
              timestamp:
                type: integer
      responses:
        200:
          description: Success.
        400:
          $ref: "#/responses/400"
        403:
          $ref: "#/responses/403"
        404:
            $ref: "#/responses/404"

  # ---------------------------------------------------------------------------
  /collectors:
    x-swagger-router-controller: collectors
    get:
      security:
        - jwt: []
      tags: [ collectors ]
      summary: Find collectors
      description: >-
        Find a collector or collectors. You may query using field filters with
        asterisk (*) wildcards. You may also optionally specify sort, limit,
        offset, and a list of fields to include in the response. The global
        default limit will apply if no limit param is specified.
      operationId: findCollectors
      parameters:
        -
          $ref: "#/parameters/CollectorFieldsParam"
        - name: sort
          in: query
          description: >
            Specify the sort order using a field name, e.g. '...?sort=name'. Prepend the
            field name with a minus sign to specify descending order, e.g.
            '...?sort=-name'.
          required: false
          type: array
          collectionFormat: csv
          items:
            type: string
            enum:
              - name
              - status
              - registered
              - lastHeartbeat
              - lastModifiedAt
              - createdBy
              - lastUpdatedBy
              - helpEmail
              - helpUrl
              - host
              - ipAddress
              - version
              - -name
              - -status
              - -registered
              - -lastHeartbeat
              - -lastModifiedAt
              - -createdBy
              - -lastUpdatedBy
              - -helpEmail
              - -helpUrl
              - -host
              - -ipAddress
              - -version
        -
          $ref: "#/parameters/limitParam"
        -
          $ref: "#/parameters/offsetParam"
        -
          name: name
          in: query
          description: >-
            Filter by name; asterisk (*) wildcards ok.
          required: false
          type: string
        -
          name: status
          in: query
          description: >-
            Filter by status; asterisk (*) wildcards ok.
          required: false
          type: string
        -
          name: registered
          in: query
          description: >-
            Filter by registered (true|false).
          required: false
          type: boolean
        -
          name: helpEmail
          in: query
          description: >-
            Filter by helpEmail; asterisk (*) wildcards ok.
          required: false
          type: string
        -
          name: helpUrl
          in: query
          description: >-
            Filter by helpUrl; asterisk (*) wildcards ok.
          required: false
          type: string
        -
          name: host
          in: query
          description: >-
            Filter by host; asterisk (*) wildcards ok.
          required: false
          type: string
        -
          name: version
          in: query
          description: >-
            Filter by version; asterisk (*) wildcards ok.
          required: false
          type: string
      responses:
        200:
          description: Success, returns an array of zero or more Refocus collectors.
          schema:
            type: "array"
            items:
              $ref: "#/definitions/CollectorResponse"

  # ---------------------------------------------------------------------------

  /collectors/start:
    x-swagger-router-controller: collectors
    post:
      security:
        - jwt: []
      parameters:
        -
          name: queryBody
          description: Request body.
          in: body
          required: true
          schema:
            type: object
            description: Access restricted to Refocus Collector only.
            properties:
              name:
                type: string
                description: Access restricted to Refocus Collector only.
              description:
                type: string
                maxLength: 4096
                description: Access restricted to Refocus Collector only.
              helpEmail:
                type: string
                description: Access restricted to Refocus Collector only.
                maxLength: 254
              helpUrl:
                type: string
                maxLength: 2082
                description: Access restricted to Refocus Collector only.
              host:
                type: string
                description: Access restricted to Refocus Collector only.
                maxLength: 4096
              ipAddress:
                type: string
                description: Access restricted to Refocus Collector only.
                maxLength: 60
              osInfo:
                type: object
                description: Access restricted to Refocus Collector only.
              processInfo:
                type: object
                description: Access restricted to Refocus Collector only.
              version:
                type: string
                description: Access restricted to Refocus Collector only.
            required:
              - name
              - version
      summary: Start collector
      tags: [ collectors ]
      description: Starts the specified collector.
      operationId: startCollector

      responses:
        200:
          description: Success, returns the specified collector's metadata.
          schema:
            $ref: "#/definitions/CollectorResponse"
        400:
          $ref: "#/responses/400"
        403:
          $ref: "#/responses/403"
        404:
            $ref: "#/responses/404"

  # ---------------------------------------------------------------------------

  /collectors/{key}:
    x-swagger-router-controller: collectors
    get:
      security:
        - jwt: []
      tags: [ collectors ]
      summary: Get collector
      description: >-
        Retrieve the specified collector metadata by the collector's id or name.
        You may also optionally specify a list of fields to include in the response.
      operationId: getCollector
      parameters:
        -
          name: key
          in: path
          description: The id or name of the collector to retrieve.
          required: true
          type: string
        -
          $ref: "#/parameters/CollectorFieldsParam"
      responses:
        200:
          description: Success, returns the specified collector's metadata.
          schema:
            $ref: "#/definitions/CollectorResponse"
        400:
          description: "Invalid ID supplied"
        404:
          description: "Collector not found"
    patch:
      security:
        - jwt: []
      tags: [ collectors ]
      summary: Update collector (partial)
      description: >-
        Update the specified collector's config data. If a field is not included
        in the querybody, that field will not be updated.
      operationId: patchCollector
      parameters:
        -
          name: key
          in: path
          description: The id or name of the collector to update.
          required: true
          type: string
        -
          name: queryBody
          in: body
          description: Request body.
          required: true
          schema:
            type: object
            description: Fields permitted for patching.
            properties:
              description:
                type: string
                maxLength: 4096
                description: >
                  Describes this Collector; helps a user determine which Collectors they should assign to run their collection.
              helpEmail:
                type: string
                description: >
                  The email address where a user can go to get more help about the collector.
                maxLength: 254
              helpUrl:
                type: string
                maxLength: 2082
                description: >
                  The url where a user can go to get more help about the collector.
              host:
                type: string
                description: Access restricted to Refocus Collector only.
                maxLength: 4096
              ipAddress:
                type: string
                description: Access restricted to Refocus Collector only.
                maxLength: 60
              osInfo:
                type: object
                description: Access restricted to Refocus Collector only.
              processInfo:
                type: object
                description: Access restricted to Refocus Collector only.
              version:
                type: string
                description: Access restricted to Refocus Collector only.
      responses:
        403:
          $ref: "#/responses/403"
        404:
          $ref: "#/responses/404"

  # ---------------------------------------------------------------------------

  /collectors/{key}/status:
    x-swagger-router-controller: collectors
    get:
      security:
        - jwt: []
      tags: [ collectors ]
      summary: Get collector status
      description: >-
        Retrieve the specified collector status by the collector's id or name.
      operationId: getCollectorStatus
      parameters:
        -
          name: key
          in: path
          description: The id or name of the collector to get the status of.
          required: true
          type: string
      responses:
        200:
          description: Success, returns the specified collector's status.
          schema:
             type: object
             properties:
               status:
                 type: string
                 description: The collector status.
        400:
          description: "Invalid ID supplied"
        404:
          description: "Collector not found"

  # ---------------------------------------------------------------------------

  /collectors/{key}/deregister:
    x-swagger-router-controller: collectors
    post:
      security:
        - jwt: []
      summary: Deregister collector
      tags: [ collectors ]
      description: >-
        Deregister the specified collector.
      operationId: deregisterCollector
      parameters:
        -
          name: key
          in: path
          description: Deregister the specified collector.
          required: true
          type: string
      responses:
        200:
          description: Success, returns the specified collector's metadata.
          schema:
            $ref: "#/definitions/CollectorResponse"
        400:
          $ref: "#/responses/400"
        403:
          $ref: "#/responses/403"
        404:
            $ref: "#/responses/404"

  # ---------------------------------------------------------------------------

  /collectors/{key}/reregister:
    x-swagger-router-controller: collectors
    post:
      security:
        - jwt: []
      summary: Reregisters a deregistered collector
      tags: [ collectors ]
      description: >-
        Reregister the specified collector.
      operationId: reregisterCollector
      parameters:
        -
          name: key
          in: path
          description: Reregister the specified collector.
          required: true
          type: string
      responses:
        200:
          description: Success, returns the specified collector's metadata.
          schema:
            $ref: "#/definitions/CollectorResponse"
        400:
          $ref: "#/responses/400"
        403:
          $ref: "#/responses/403"
        404:
            $ref: "#/responses/404"

  # ---------------------------------------------------------------------------

  /collectors/{key}/heartbeat:
    x-swagger-router-controller: collectors
    post:
      security:
        - jwt: []
      summary: Send heartbeat
      tags: [ collectors ]
      description: >-
        Send heartbeat. Access restricted to Refocus Collector only.
      operationId: heartbeat
      parameters:
        -
          name: key
          in: path
          description: Access restricted to Refocus Collector only.
          required: true
          type: string
        -
          name: queryBody
          in: body
          description: Access restricted to Refocus Collector only.
          required: true
          schema:
            type: object
            description: >-
              Heartbeat from the collector.
            properties:
              timestamp:
                type: integer
                description: Access restricted to Refocus Collector only.
              collectorConfig:
                type: object
                properties:
                  osInfo:
                    type: object
                    properties:
                      arch:
                        type: string
                        description: Access restricted to Refocus Collector only.
                      hostname:
                        type: string
                        description: Access restricted to Refocus Collector only.
                      platform:
                        type: string
                        description: Access restricted to Refocus Collector only.
                      release:
                        type: string
                        description: Access restricted to Refocus Collector only.
                      type:
                        type: string
                        description: Access restricted to Refocus Collector only.
                      username:
                        type: string
                        description: Access restricted to Refocus Collector only.
                  processInfo:
                    type: object
                    properties:
                      execPath:
                        type: string
                        description: Access restricted to Refocus Collector only.
                      memoryUsage:
                        type:  object
                        description: Access restricted to Refocus Collector only.
                      uptime:
                        type: number
                        description: Access restricted to Refocus Collector only.
                      version:
                        type: string
                        description: Access restricted to Refocus Collector only.
                      versions:
                        type: object
                        description: Access restricted to Refocus Collector only.
                  version:
                    type: string
                    description: Access restricted to Refocus Collector only.
      responses:
        200:
          description: Success.
          schema:
            $ref: "#/definitions/HeartbeatResponse"
        400:
          $ref: "#/responses/400"
        403:
          $ref: "#/responses/403"
        404:
            $ref: "#/responses/404"

  # ---------------------------------------------------------------------------

  /collectors/{key}/stop:
    x-swagger-router-controller: collectors
    post:
      security:
        - jwt: []
      summary: Stop collector
      tags: [ collectors ]
      description: >-
        Change collector status from Running to Stopped. Invalid if the
        collector's status is already stopped.
      operationId: stopCollector
      parameters:
        -
          name: key
          in: path
          description: The id or name of the collector to stop.
          required: true
          type: string
      responses:
        200:
          description: Success, returns the specified collector's metadata.
          schema:
            $ref: "#/definitions/CollectorResponse"
        400:
          $ref: "#/responses/400"
        403:
          $ref: "#/responses/403"
        404:
            $ref: "#/responses/404"

  # ---------------------------------------------------------------------------

  /collectors/{key}/pause:
    x-swagger-router-controller: collectors
    post:
      security:
        - jwt: []
      summary: Pause running collector
      tags: [ collectors ]
      description: >-
        Change collector status from Running to Paused. Invalid if the
        collector's status is not Running.
      operationId: pauseCollector
      parameters:
        -
          name: key
          in: path
          description: The id or name of the collector to pause.
          required: true
          type: string
      responses:
        200:
          description: Success, returns the specified collector's metadata.
          schema:
            $ref: "#/definitions/CollectorResponse"
        400:
          $ref: "#/responses/400"
        403:
          $ref: "#/responses/403"
        404:
            $ref: "#/responses/404"

  # ---------------------------------------------------------------------------

  /collectors/{key}/resume:
    x-swagger-router-controller: collectors
    post:
      security:
        - jwt: []
      summary: Resume paused collector
      tags: [ collectors ]
      description: >-
        Change collector status from Paused to Running. Invalid if the
        collector's status is not Paused.
      operationId: resumeCollector
      parameters:
        -
          name: key
          in: path
          description: The id or name of the collector to resume.
          required: true
          type: string
      responses:
        200:
          description: Success, returns the specified collector's metadata.
          schema:
            $ref: "#/definitions/CollectorResponse"
        400:
          $ref: "#/responses/400"
        403:
          $ref: "#/responses/403"
        404:
            $ref: "#/responses/404"

  # ---------------------------------------------------------------------------

  /collectors/{key}/writers:
    x-swagger-router-controller: collectors
    delete:
      security:
        - jwt: []
      summary: Delete collector writers
      tags: [ collectors ]
      description: >-
        Remove all users from a collector’s list of authorized writers.
      operationId: deleteCollectorWriters
      parameters:
        -
          name: key
          in: path
          description: >-
             The id or name of the collector.
          required: true
          type: string
      responses:
        204:
          description: >-
            The collector is no longer write-protected.
        400:
          $ref: "#/responses/400"
        401:
          $ref: "#/responses/401"
        403:
          $ref: "#/responses/403"
        404:
          $ref: "#/responses/404"
        default:
          $ref: "#/responses/genericError"
    get:
      security:
        - jwt: []
      summary: Get collector writers
      tags: [ collectors ]
      description: >-
        Returns a list of users permitted to modify this collector. DOES NOT
        use wildcards.
      operationId: getCollectorWriters
      parameters:
        -
          name: key
          in: path
          description: >-
            The id or name of the collector for which the authorized list of
            users are to be obtained.
          required: true
          type: string
      responses:
        200:
          description: >-
            Success, returns The users having write permission to the collector
            metadata.
          schema:
            type: array
            items:
              $ref: "#/definitions/UsersResponse"
              description: >-
                The users having write permission to the collector metadata.
        404:
          $ref: "#/responses/404"
        default:
          $ref: "#/responses/genericError"
    post:
      security:
        - jwt: []
      summary: Add collector writer
      tags: [ collectors ]
      description: >-
         Add one or more users to a collector's list of authorized writers.
      operationId: postCollectorWriters
      parameters:
        -
          name: key
          in: path
          description: >-
            The id or name of the collector for which the authorized list of
            users are to be obtained.
          required: true
          type: string
        -
          name: queryBody
          description: Request body.
          in: body
          required: true
          schema:
            type: array
            items:
              type: string
            description: >
              User name or id
      responses:
        201:
          description: >-
            One or more of the valid users were added to the list of authorized
            writers.
          schema:
            type: array
            items:
              $ref: "#/definitions/CollectorWriterResponse"
              description: >-
                The users who have write permission to the collector metadata.
        400:
          $ref: "#/responses/400"
        403:
          $ref: "#/responses/403"
        404:
            $ref: "#/responses/404"
        default:
          $ref: "#/responses/genericError"

  # ---------------------------------------------------------------------------

  /collectors/{key}/writers/{userNameOrId}:
    x-swagger-router-controller: collectors
    get:
      security:
        - jwt: []
      tags: [ collectors ]
      summary: Get collector writers
      description: >-
        Determine whether a user is an authorized writer for a Collector.
        If user is unauthorized, there is no writer by this name for this
        collector.
      operationId: getCollectorWriter
      parameters:
      -
        name: key
        in: path
        description: The id or name of the collector
        required: true
        type: string
      - name: userNameOrId
        in: "path"
        description: The id or name of the user
        required: true
        type: string
      responses:
        200:
          description: Success, return authorized user
          schema:
            $ref: "#/definitions/UsersResponse"
        404:
          description: userNameOrId does not identify a User
    delete:
      security:
        - jwt: []
      summary: Delete collector writer
      tags: [ collectors ]
      description: >-
        Remove a user from a collector’s list of authorized writers.
      operationId: deleteCollectorWriter
      parameters:
        -
          name: key
          in: path
          description: >-
            The id or name of the collector
          required: true
          type: string
        -
          name: userNameOrId
          in: path
          description: >-
            The username or the Id of the user
          required: true
          type: string
      responses:
        204:
          description: >-
            The user’s write permission has been revoked for the collector.
        400:
          $ref: "#/responses/400"
        403:
          $ref: "#/responses/403"
        404:
          $ref: "#/responses/404"
        default:
          $ref: "#/responses/genericError"

  # ---------------------------------------------------------------------------
  /events:
    x-swagger-router-controller: events
    get:
      security:
        - jwt: []
      summary: Find events
      tags: [ events ]
      operationId: findEvents
      description: >-
        All events are retrieved using this route and using the paramaters as filters you can focus on rooms, bots, or users.
      parameters:
        -
          name: roomId
          description: Get events from specific room
          in: query
          required: false
          type: integer
        -
          name: botId
          description: Get events from specific bot
          in: query
          required: false
          type: string
        -
<<<<<<< HEAD
          name: type
          description: Get events that are a specific type
=======
          name: sort
          description: >
            Specify the sort order using a field name, e.g. '...?sort=createdAt'. Prepend the
            field name with a minus sign to specify descending order, e.g.
            '...?sort=-name'.
>>>>>>> 42d7c735
          in: query
          required: false
          type: string
        -
          name: botDataId
          description: Get events from specific botData
          in: query
          required: false
          type: string
        -
          name: botActionId
          description: Get events from specific botAction
          in: query
          required: false
          type: string
        -
          name: userId
          description: Get events from specific user
          in: query
          required: false
          type: string
        -
          $ref: "#/parameters/limitParam"
        -
          $ref: "#/parameters/offsetParam"
      responses:
        200:
          description: >-
            Success, returns all Events
          schema:
            type: array
            items:
              $ref: "#/definitions/EventResponse"
        400:
          $ref: "#/responses/400"
        401:
          $ref: "#/responses/401"
        404:
          $ref: "#/responses/404"
        default:
          $ref: "#/responses/genericError"

    post:
      security:
        - jwt: []
      summary: Create event
      tags: [ events ]
      description: >-
        Create a new event that can describe any action or information needed to be specifically logged,
        typically used to activity in rooms.
      operationId: postEvents
      parameters:
        -
          name: queryBody
          in: body
          required: true
          schema:
            type: object
            description: Create event properties
            properties:
              log:
                type: string
                description: Human readable log line to describe the context.
              context:
                type: object
                description: Any object, typically JSON, used to describe to some infomration that needed to be logged.
              roomId:
                type: integer
                description: Room that this event relates to.
              botId:
                type: string
                description: Bot that this event relates to.
              botDataId:
                type: string
                description: Bot Data that this event relates to.
              botActionId:
                type: string
                description: Bot Action that this event relates to.
              userId:
                type: string
                description: User that this event relates to.
            required:
              - log
      responses:
        201:
          description: >-
            Created event
          schema:
            $ref: "#/definitions/EventResponse"
        400:
          $ref: "#/responses/400"
        401:
          $ref: "#/responses/401"
        403:
          $ref: "#/responses/403"
        default:
          $ref: "#/responses/genericError"

  # ---------------------------------------------------------------------------
  /events/{key}:
    x-swagger-router-controller: events
    get:
      security:
        - jwt: []
      summary: Get event
      tags: [ events ]
      description: >-
        This route is used to retrieve a single event.
      operationId: getEvent
      parameters:
        -
          name: key
          in: path
          description: >-
            The id the event to retrieve
          required: true
          type: string
        -
          $ref: "#/parameters/limitParam"
        -
          $ref: "#/parameters/offsetParam"
      responses:
        200:
          description: >-
            Success, returns specified event
          schema:
            $ref: "#/definitions/EventResponse"
        400:
          $ref: "#/responses/400"
        401:
          $ref: "#/responses/401"
        404:
          $ref: "#/responses/404"
        default:
          $ref: "#/responses/genericError"

  # ---------------------------------------------------------------------------
  /generators:
    x-swagger-router-controller: generators
    get:
      security:
        - jwt: []
      summary: Find generators
      tags: [ generators ]
      description: >-
        Get a generator or all generators. You may query using field filters
        with asterisk (*) wildcards. You may also optionally specify sort,
        limit, offset, and a list of fields to include in the response. The
        global default limit will apply if no limit param is specified.
      externalDocs:
        description: >-
          GET /generators
        url: http://focus.salesforce.com/docs/api/generators
      operationId: findGenerators
      parameters:
        -
          $ref: "#/parameters/GeneratorFieldsParam"
        -
          name: sort
          in: query
          description: >-
            Specify the sort order using a field name, e.g. '...?sort=name'. Prepend the
            field name with a minus sign to specify descending order, e.g.
            '...?sort=-name'.
          required: false
          type: array
          collectionFormat: csv
          items:
            type: string
            enum:
              - isActive
              - aspects
              - subjects
              - subjectQuery
              - createdAt
              - description
              - intervalSecs
              - name
              - currentCollector
              - updatedAt
              - -isActive
              - -aspects
              - -subjects
              - -subjectQuery
              - -createdAt
              - -description
              - -intervalSecs
              - -name
              - -updatedAt
              - -currentCollector
        -
          $ref: "#/parameters/limitParam"
        -
          $ref: "#/parameters/offsetParam"
        -
          name: description
          in: query
          type: string
          maxLength: 4096
          description: >-
            Filter by the generator description; asterisk (*) wildcards ok.
        -
          name: createdBy
          in: query
          type: string
          description: >-
            Filter by the generator id; asterisk (*) wildcards ok.
        -
          name: isActive
          in: query
          type: boolean
          description: >-
            Filter by whether or not the generator is active.
        -
          name: intervalSecs
          in: query
          type: integer
          description: >-
            Interval (seconds) between each collection.
        -
          name: name
          in: query
          type: string
          description: >-
            Filter by the generator name; asterisk (*) wildcards ok.
        -
          name: subjectQuery
          in: query
          type: string
          minLength: 7
          maxLength: 4096
          description: >-
            Filter by the query to append to GET subjects. Only "absolutePath", "name", "tags" are allowed in subjectQuery.
        -
          name: subjects
          in: query
          description: >-
            Filter by the absolutePaths of the subjects.
          type: array
          items:
            type: string
        -
          name: aspects
          in: query
          description: >-
            Filter by the names of the aspects.
          type: array
          items:
            type: string
        -
          name: tags
          in: query
          items:
            type: string
            maxLength: 60
            pattern: ^[0-9A-Za-z_-]{1,60}$
          description: >-
             Comma-separated list of tags to include/exclude. Tag names are
             case-insensitive. For example, ?tags=FOO,BAR will only return
             aspects with tags FOO and BAR. Prefix each of the tag name with
             a negative sign to indicate that a aspect with that tag should
             be excluded. For example, ?tags=-BAZ,FOO will return only the
             aspects with tag name not equal to BAZ or FOO. A mix of tag
             names with and without minus signs, for example ?tags=BAZ,-FOO
             are not allowed. Generators without tags are not included in the
             include result set.
          type: array
          required: false
        -
          name: currentCollector
          in: query
          type: string
          description: >-
            Filter by the name of the current collector assigned to the generator.
          maxLength: 60
      responses:
        200:
          description: >-
            Success, returns a list of generators
          schema:
            type: array
            items:
              $ref: "#/definitions/GeneratorResponse"
        400:
          $ref: "#/responses/400"
        default:
          $ref: "#/responses/genericError"
    post:
      security:
        - jwt: []
      summary: Create generator
      tags: [ generators ]
      description: >-
        Create a new generator and makes the creator the writer of the generator.
      operationId: postGenerator
      parameters:
        -
          name: queryBody
          description: Request body.
          in: body
          required: true
          schema:
            type: object
            description: A generator configration object.
            properties:
              description:
                type: string
                maxLength: 4096
                description: >-
                  A description of the generator.
              helpEmail:
                type: string
                description: >-
                  The email address where a user can go to get more help about the Generator.
                maxLength: 254
              helpUrl:
                type: string
                maxLength: 2082
                description: >-
                  The url where a user can go to get more help about the Generator.
              intervalSecs:
                type: integer
                minimum: 1
                default: 60
                description: >-
                  Interval (seconds) between each collection.
              name:
                type: string
                description: A unique and descriptive name for your Generator.
              subjectQuery:
                type: string
                minLength: 7
                maxLength: 4096
                description: The query to append to GET subjects. Only "absolutePath", "name", "tags" are allowed in subjectQuery.
              possibleCollectors:
                 description: List of collectors this Sample Generator should try to use.
                 type: array
                 items:
                   type: string
              subjects:
                description: AbsolutePaths of the subjects. Either fill in this or subjectQuery field.
                type: array
                items:
                  type: string
              aspects:
                description: List of one or more Aspects you want to collect Samples for.
                type: array
                items:
                  type: string
              tags:
                type: array
                items:
                  type: string
                  maxLength: 60
                  pattern: ^[0-9A-Za-z_][0-9A-Za-z_\\-]{1,59}$
                description: >
                  Array of tag names. Tag name: Max 60 characters; case
                  insensitive; allows alpha-numeric characters, underscore (_)
                  and dash (-). Tag names cannot start with a dash (-).
              connection:
                type: object
                description: Information about the connection.
              context:
                type: object
                description: >-
                  Specify the values for any context variables as defined by the Sample Generator Template you are using.
              generatorTemplate:
                type: object
                description: Details of Generator Template.
                properties:
                  name:
                    type: string
                    description: The Generator Template's name.
                  version:
                    type: string
                    description: >-
                      A Generator Template version number (MAJOR.MINOR.PATCH)
                      or a valid x-range, tilde range or caret range. Any of X,
                      x, or * may be used to "stand in" for one of the numeric
                      major, minor or patch values. A tilde range allows
                      patch-level changes if a minor version is specified on
                      the comparator, or allows minor-level changes if not.
                      A caret range allows changes that do not modify the
                      left-most non-zero major, minor or patch number.
                      See https://github.com/npm/node-semver for more details
                      on semver matching.
            required:
              - name
              - aspects
              - generatorTemplate
      responses:
        201:
          description: >-
            Created.
          schema:
            $ref: "#/definitions/GeneratorResponse"
        400:
          $ref: "#/responses/400"
        403:
          $ref: "#/responses/403"
        default:
          $ref: "#/responses/genericError"

  # ---------------------------------------------------------------------------
  /generators/{key}:
    x-swagger-router-controller: generators
    get:
      security:
        - jwt: []
      summary: Get generator
      tags: [ generators ]
      description: >-
        Retrieve the specified generator.
      operationId: getGenerator
      parameters:
        -
          name: key
          in: path
          description: The id or key of the generator to retrieve.
          required: true
          type: string
        -
          $ref: "#/parameters/GeneratorFieldsParam"
      responses:
        200:
          description: Success, returns the specified generator.
          schema:
            $ref: "#/definitions/GeneratorResponse"
        400:
          $ref: "#/responses/400"
        404:
          $ref: "#/responses/404"
        default:
          $ref: "#/responses/genericError"
    patch:
      security:
        - jwt: []
      summary: Update generator (partial)
      tags: [ generators ]
      description: >-
        Update the specified generator. Requires user to have write permision. If a field is not included in the query body, that field will not be updated.
      operationId: patchGenerator
      parameters:
        -
          name: key
          in: path
          description: The id or key of the generator to update.
          required: true
          type: string
        -
          name: queryBody
          in: body
          description: Request body.
          required: true
          schema:
            type: object
            description: A generator configration object.
            properties:
              description:
                type: string
                maxLength: 4096
                description: >-
                  A description of the generator.
              helpEmail:
                type: string
                description: >-
                  The email address where a user can go to get more help about the generator.
                maxLength: 254
              helpUrl:
                type: string
                maxLength: 2082
                description: >-
                  The url where a user can go to get more help about the generator.
              intervalSecs:
                type: integer
                minimum: 1
                default: 60
                description: >-
                  Interval (seconds) between each collection.
              name:
                type: string
                readOnly: true
                description: The generator's name.
              subjectQuery:
                type: string
                readOnly: true
                minLength: 7
                maxLength: 4096
                description: The query to append to GET subjects. Only "absolutePath", "name", "tags" are allowed in subjectQuery.
              subjects:
                description: AbsolutePaths of the subjects.
                type: array
                items:
                  type: string
              aspects:
                description: Names of the aspects.
                type: array
                items:
                  type: string
              tags:
                type: array
                items:
                  type: string
                  maxLength: 60
                  pattern: ^[0-9A-Za-z_][0-9A-Za-z_\\-]{1,59}$
                description: >
                  Array of tag names. Tag name: Max 60 characters; case
                  insensitive; allows alpha-numeric characters, underscore (_)
                  and dash (-). Tag names cannot start with a dash (-).
              connection:
                type: object
                description: Information about the connection.
              context:
                type: object
                description: >-
                  Variables accessible inside the transform function.
              currentCollector:
                type: string
                readOnly: true
                description: >-
                  Filter by the name of the current collector assigned to the generator.
              isActive:
                type: boolean
                description: >-
                  Default false. When set to true, the generator will be 
                  assigned to a running collector and regularly send in samples.
              generatorTemplate:
                type: object
                description: Details of Generator Template.
                properties:
                  name:
                    type: string
                    description: The Generator Template's name.
                  version:
                    type: string
                    description: >-
                      A Generator Template version number (MAJOR.MINOR.PATCH)
                      or a valid x-range, tilde range or caret range. Any of X,
                      x, or * may be used to "stand in" for one of the numeric
                      major, minor or patch values. A tilde range allows
                      patch-level changes if a minor version is specified on
                      the comparator, or allows minor-level changes if not.
                      A caret range allows changes that do not modify the
                      left-most non-zero major, minor or patch number.
                      See https://github.com/npm/node-semver for more details
                      on semver matching.
      responses:
        200:
          description: Success, returns the updated generator.
          schema:
            $ref: "#/definitions/GeneratorResponse"
        400:
          $ref: "#/responses/400"
        403:
          $ref: "#/responses/403"
        404:
          $ref: "#/responses/404"
        default:
          $ref: "#/responses/genericError"
    put:
      security:
        - jwt: []
      summary: Update generator (full)
      tags: [ generators ]
      description: >-
        Update the specified generator. Requires user to have write permision.
        If a field is not included in the query body, that field will be set to null or its default value.

      operationId: putGenerator
      parameters:
        -
          name: key
          in: path
          description: The id or key of the generator to update.
          required: true
          type: string
        -
          name: queryBody
          in: body
          description: Request body.
          required: true
          schema:
            type: object
            description: A generator configration object.
            properties:
              description:
                type: string
                maxLength: 4096
                description: >-
                  A description of the generator.
              helpEmail:
                type: string
                description: >-
                  The email address where a user can go to get more help about the generator.
                maxLength: 254
              helpUrl:
                type: string
                maxLength: 2082
                description: >-
                  The url where a user can go to get more help about the generator.
              intervalSecs:
                type: integer
                minimum: 1
                default: 60
                description: >-
                  Interval (seconds) between each collection.
              name:
                type: string
                readOnly: true
                description: The generator's name.
              subjectQuery:
                type: string
                readOnly: true
                minLength: 7
                maxLength: 4096
                description: The query to append to GET subjects. Only "absolutePath", "name", "tags" are allowed in subjectQuery.
              subjects:
                description: AbsolutePaths of the subjects.
                type: array
                items:
                  type: string
              aspects:
                description: Names of the aspects.
                type: array
                items:
                  type: string
              tags:
                type: array
                items:
                  type: string
                  maxLength: 60
                  pattern: ^[0-9A-Za-z_][0-9A-Za-z_\\-]{1,59}$
                description: >
                  Array of tag names. Tag name: Max 60 characters; case
                  insensitive; allows alpha-numeric characters, underscore (_)
                  and dash (-). Tag names cannot start with a dash (-).
              connection:
                type: object
                description: Information about the connection.
              context:
                type: object
                description: >-
                  Variables accessible inside the transform function.
              currentCollector:
                type: string
                readOnly: true
                description: >-
                  Name of the current collector assigned to the generator.
              isActive:
                type: boolean
                description: >-
                  Default false. When set to true, the generator will be 
                  assigned to a running collector and regularly send in samples.
              generatorTemplate:
                type: object
                description: Details of Generator Template.
                properties:
                  name:
                    type: string
                    description: The Generator Template's name.
                  version:
                    type: string
                    description: >-
                      A Generator Template version number (MAJOR.MINOR.PATCH)
                      or a valid x-range, tilde range or caret range. Any of X,
                      x, or * may be used to "stand in" for one of the numeric
                      major, minor or patch values. A tilde range allows
                      patch-level changes if a minor version is specified on
                      the comparator, or allows minor-level changes if not.
                      A caret range allows changes that do not modify the
                      left-most non-zero major, minor or patch number.
                      See https://github.com/npm/node-semver for more details
                      on semver matching.
            required:
              - name
              - aspects
              - generatorTemplate
      responses:
        200:
          description: Success, returns the updated generator.
          schema:
            $ref: "#/definitions/GeneratorResponse"
        401:
          $ref: "#/responses/401"
        403:
          $ref: "#/responses/403"
        404:
          $ref: "#/responses/404"
        default:
          $ref: "#/responses/genericError"

  # ---------------------------------------------------------------------------
  /generators/{key}/writers:
    x-swagger-router-controller: generators
    get:
      security:
        - jwt: []
      summary: Get generator writers
      tags: [ generators ]
      description: >-
        Get the list of all authorized writers for an generator.
      operationId: getGeneratorWriters
      parameters:
        -
          name: key
          in: path
          description: >-
            The id or name of the generator for which the authorized list of users
            are to be obtained.
          required: true
          type: string
      responses:
        200:
          description: >-
            Success, returns the users having write permission to the generator.
          schema:
            type: array
            items:
              $ref: "#/definitions/UsersResponse"
              description: >-
                The users having write permission to the generator
        400:
          $ref: "#/responses/400"
        404:
          $ref: "#/responses/404"
        default:
          $ref: "#/responses/genericError"
    post:
      security:
        - jwt: []
      summary: Add generator writer
      tags: [ generators ]
      description: >-
        Add one or more users to an generator’s list of authorized writers.
      operationId: postGeneratorWriters
      parameters:
        -
          name: key
          in: path
          description: >-
            The id or name of the generator for which the authorized list of users
            are to be obtained.
          required: true
          type: string
        -
          name: queryBody
          description: Request body.
          in: body
          required: true
          schema:
            type: array
            items:
              type: string
            description: >-
              User name or id
      responses:
        201:
          description: >-
            One or more of the valid users were added to the list of authorized writers.
          schema:
            type: array
            items:
              $ref: "#/definitions/GeneratorWriterResponse"
              description: >-
                The users having write permission to the generator
        400:
          $ref: "#/responses/400"
        403:
          $ref: "#/responses/403"
        404:
            $ref: "#/responses/404"
        default:
          $ref: "#/responses/genericError"

  # ---------------------------------------------------------------------------
  /generators/{key}/writers/{userNameOrId}:
    x-swagger-router-controller: generators
    get:
      security:
        - jwt: []
      summary: Get generator writer
      tags: [ generators ]
      description: >-
        Determine whether a user is an authorized writer for an generator. Returns the user if authorized, else
        throws 404 if either the writer or generator is not found.

      operationId: getGeneratorWriter
      parameters:
        -
          name: key
          in: path
          description: >-
            The id or name of the generator for which the authorized list of users
            are to be obtained.
          required: true
          type: string
        -
          name: userNameOrId
          in: path
          description: >-
            The username or the Id of the user
          required: true
          type: string
      responses:
        200:
          description: >-
            Success, return authorized user.
          schema:
            $ref: "#/definitions/UsersResponse"
        400:
          $ref: "#/responses/400"
        404:
          $ref: "#/responses/404"
        default:
          $ref: "#/responses/genericError"

    delete:
      security:
        - jwt: []
      summary: Delete generator writer
      tags: [ generators ]
      description: >-
        Remove a user from an generator’s list of authorized writers.
      operationId: deleteGeneratorWriter
      parameters:
        -
          name: key
          in: path
          description: >-
            The id or name of the generator
          required: true
          type: string
        -
          name: userNameOrId
          in: path
          description: >-
            The username or the Id of the user
          required: true
          type: string
      responses:
        204:
          description: >-
            The user’s write permission has been revoked for the generator.
        400:
          $ref: "#/responses/400"
        403:
          $ref: "#/responses/403"
        404:
          $ref: "#/responses/404"
        default:
          $ref: "#/responses/genericError"

  # ---------------------------------------------------------------------------
  /generatorTemplates:
    x-swagger-router-controller: generatorTemplates
    get:
      security:
        - jwt: []
      summary: Find generatorTemplates
      tags: [ generatorTemplates ]
      description: >-
        Get a generatorTemplate or all generatorTemplates. You may query using
        field filters with asterisk (*) wildcards. You may also optionally
        specify sort, limit, offset, and a list of fields to include in the
        response. The global default limit will apply if no limit param is
        specified.
      externalDocs:
        description: >-
          GET /generatorTemplates
        url: http://focus.salesforce.com/docs/api/generatorTemplates
      operationId: findGeneratorTemplates
      parameters:
        -
          $ref: "#/parameters/GeneratorTemplateFieldsParam"
        -
          name: sort
          in: query
          description: >-
            Specify the sort order using a field name, e.g. '...?sort=name'.
            Prepend the field name with a minus sign to specify descending order,
            e.g. '...?sort=-name'.
          required: false
          type: array
          collectionFormat: csv
          items:
            type: string
            enum:
              - description
              - name
              - version
              - createdAt
              - updatedAt
              - -description
              - -name
              - -version
              - -createdAt
              - -updatedAt
        -
          $ref: "#/parameters/limitParam"
        -
          $ref: "#/parameters/offsetParam"
        -
          name: name
          in: query
          type: string
          description: >-
            Filter by the generatorTemplate name; asterisk (*) wildcards ok.
        -
          name: version
          in: query
          type: string
          description: >-
            Filter by the generatorTemplate version; asterisk (*) wildcards ok.
        -
          name: tags
          in: query
          items:
            type: string
            maxLength: 60
            pattern: ^[0-9A-Za-z_-]{1,60}$
          description: >-
             Comma-separated list of tags to include/exclude. Tag names are
             case-insensitive. For example, ?tags=FOO,BAR will only return
             aspects with tags FOO and BAR. Prefix each of the tag name with
             a negative sign to indicate that a aspect with that tag should
             be excluded. For example, ?tags=-BAZ,FOO will return only the
             aspects with tag name not equal to BAZ or FOO. A mix of tag
             names with and without minus signs, for example ?tags=BAZ,-FOO
             are not allowed. GeneratorTemplates without tags are not included in the
             include result set.
          type: array
          required: false
        -
          name: isPublished
          in: query
          type: boolean
          description: >-
            Filter by generatorTemplate isPublished (true|false)
      responses:
        200:
          description: >-
            Success, returns a list of generatorTemplates
          schema:
            type: array
            items:
              $ref: "#/definitions/GeneratorTemplateResponse"
        400:
          $ref: "#/responses/400"
        default:
          $ref: "#/responses/genericError"
    post:
      security:
        - jwt: []
      summary: Create generatorTemplate
      tags: [ generatorTemplates ]
      description: >-
        Create a new generatorTemplate and makes the creator the writer of the
        generatorTemplate.
      operationId: postGeneratorTemplate
      parameters:
        -
          name: queryBody
          description: Request body.
          in: body
          required: true
          schema:
            type: object
            description: A generatorTemplate configuration object.
            properties:
              description:
                type: string
                maxLength: 4096
                description: >-
                  A description of the generatorTemplate.
              helpEmail:
                type: string
                description: >-
                  The email address where a user can go to get more help about
                  the generatorTemplate.
                maxLength: 254
              helpUrl:
                type: string
                maxLength: 2082
                description: >-
                  The url where a user can go to get more help about the
                  generatorTemplate.
              name:
                type: string
                readOnly: true
                description: >-
                  The generatorTemplate's name.
              version:
                type: string
                description: >-
                  The version, in semantic versioning format ( MAJOR.MINOR.PATCH )
              tags:
                type: array
                items:
                  type: string
                  maxLength: 60
                  pattern: ^[0-9A-Za-z_][0-9A-Za-z_\\-]{1,59}$
                description: >
                  Array of tag names. Tag name: Max 60 characters; case
                  insensitive; allows alpha-numeric characters, underscore (_)
                  and dash (-). Tag names cannot start with a dash (-).
              author:
                type: object
                description: >-
                  The author of this generatorTemplate.
              repository:
                type: object
                description: >-
                  The repository where this generatorTemplate is located.
              connection:
                type: object
                description: >-
                  Information about the connection.
              contextDefinition:
                type: object
                description: >-
                  Variables available to connection.url, connection.toUrl, and
                  the transform function.
              transform:
                type: object
                description: >-
                  The body of a javascript function which transforms some data into
                  an array of samples
              isPublished:
                type: boolean
                description: >-
                  Default false. When set to true, the generatorTemplate is
                  available to all users.
                default: false
            required:
              - name
              - version
              - author
              - connection
              - transform
      responses:
        201:
          description: >-
            Created.
          schema:
            $ref: "#/definitions/GeneratorTemplateResponse"
        400:
          $ref: "#/responses/400"
        403:
          $ref: "#/responses/403"
        default:
          $ref: "#/responses/genericError"

  # ---------------------------------------------------------------------------
  /generatorTemplates/{key}:
    x-swagger-router-controller: generatorTemplates
    get:
      security:
        - jwt: []
      summary: Get generatorTemplate
      tags: [ generatorTemplates ]
      description: >-
        Retrieve the specified generatoTemplate.
      operationId: getGeneratorTemplate
      parameters:
        -
          name: key
          in: path
          description: The id or key of the generatorTemplate to retrieve.
          required: true
          type: string
        -
          $ref: "#/parameters/GeneratorTemplateFieldsParam"
      responses:
        200:
          description: Success, returns the specified generatorTemplate.
          schema:
            $ref: "#/definitions/GeneratorTemplateResponse"
        400:
          $ref: "#/responses/400"
        404:
          $ref: "#/responses/404"
        default:
          $ref: "#/responses/genericError"
    patch:
      security:
        - jwt: []
      summary: Update generatorTemplate (partial)
      tags: [ generatorTemplates ]
      description: >-
        Update the specified generatorTemplate. Requires user to have write
        permision. If a field is not included in the query body, that field
        will not be updated.
      operationId: patchGeneratorTemplate
      parameters:
        -
          name: key
          in: path
          description: The id or key of the generatorTemplate to update.
          required: true
          type: string
        -
          name: queryBody
          in: body
          description: Request body.
          required: true
          schema:
            type: object
            description: A generatorTemplate configuration object.
            properties:
              isPublished:
                type: boolean
                description: >-
                  Default false. When set to true, the generatorTemplate is
                  available to all users.
                default: false
      responses:
        200:
          description: Success, returns the updated generatorTemplate.
          schema:
            $ref: "#/definitions/GeneratorTemplateResponse"
        400:
          $ref: "#/responses/400"
        403:
          $ref: "#/responses/403"
        404:
          $ref: "#/responses/404"
        default:
          $ref: "#/responses/genericError"

  # ---------------------------------------------------------------------------
  /generatorTemplates/{key}/writers:
    x-swagger-router-controller: generatorTemplates
    get:
      security:
        - jwt: []
      summary: Get generatorTemplate writers
      tags: [ generatorTemplates ]
      description: >-
        Get the list of all authorized writers for a generatorTemplate.
      operationId: getGeneratorTemplateWriters
      parameters:
        -
          name: key
          in: path
          description: >-
            The id or name of the generatorTemplate for which the authorized list
            of users are to be obtained.
          required: true
          type: string
      responses:
        200:
          description: >-
            Success, returns the users having write permission to the
            generatorTemplate.
          schema:
            type: array
            items:
              $ref: "#/definitions/UsersResponse"
              description: >-
                The users having write permission to the generatorTemplate
        400:
          $ref: "#/responses/400"
        404:
          $ref: "#/responses/404"
        default:
          $ref: "#/responses/genericError"
    post:
      security:
        - jwt: []
      summary: Add generatorTemplate writer
      tags: [ generatorTemplates ]
      description: >-
        Add one or more users to a generatorTemplate’s list of authorized
        writers.
      operationId: postGeneratorTemplateWriters
      parameters:
        -
          name: key
          in: path
          description: >-
            The id or name of the generatorTemplate for which the authorized list
            of users are to be obtained.
          required: true
          type: string
        -
          name: queryBody
          description: Request body.
          in: body
          required: true
          schema:
            type: array
            items:
              type: string
            description: >-
              User name or id
      responses:
        201:
          description: >-
            One or more of the valid users were added to the list of authorized
            writers.
          schema:
            type: array
            items:
              $ref: "#/definitions/GeneratorTemplateWriterResponse"
              description: >-
                The users having write permission to the generatorTemplate
        400:
          $ref: "#/responses/400"
        403:
          $ref: "#/responses/403"
        404:
            $ref: "#/responses/404"
        default:
          $ref: "#/responses/genericError"

  # ---------------------------------------------------------------------------
  /generatorTemplates/{key}/writers/{userNameOrId}:
    x-swagger-router-controller: generatorTemplates
    get:
      security:
        - jwt: []
      summary: Get generatorTemplate writer
      tags: [ generatorTemplates ]
      description: >-
        Determine whether a user is an authorized writer for a generatorTemplate.
        Returns the user if authorized, else throws 404 if either the writer or
        generatorTemplate is not found.
      operationId: getGeneratorTemplateWriter
      parameters:
        -
          name: key
          in: path
          description: >-
            The id or name of the generatorTemplate for which the authorized list
            of users are to be obtained.
          required: true
          type: string
        -
          name: userNameOrId
          in: path
          description: >-
            The username or the Id of the user
          required: true
          type: string
      responses:
        200:
          description: >-
            Success, returns requested user.
          schema:
            type: array
            items:
              $ref: "#/definitions/UsersResponse"
              description: >-
                The users having write permission to the generatorTemplate
        400:
          $ref: "#/responses/400"
        404:
          $ref: "#/responses/404"
        default:
          $ref: "#/responses/genericError"

    delete:
      security:
        - jwt: []
      summary: Delete generatorTemplate writer
      tags: [ generatorTemplates ]
      description: >-
        Remove a user from a generatorTemplate’s list of authorized writers.
      operationId: deleteGeneratorTemplateWriter
      parameters:
        -
          name: key
          in: path
          description: >-
            The id or name of the generatorTemplate
          required: true
          type: string
        -
          name: userNameOrId
          in: path
          description: >-
            The username or the Id of the user
          required: true
          type: string
      responses:
        204:
          description: >-
            The user’s write permission has been revoked for the generatorTemplate.
        400:
          $ref: "#/responses/400"
        403:
          $ref: "#/responses/403"
        404:
          $ref: "#/responses/404"
        default:
          $ref: "#/responses/genericError"

  # ---------------------------------------------------------------------------
  /globalconfig:
    x-swagger-router-controller: globalconfig
    get:
      security:
        - jwt: []
      summary: Find global config items
      tags: [ globalconfig ]
      description: >-
        Get all global config items. You may optionally specify limit and offset.
        The global default limit will apply if no limit param is specified.
      externalDocs:
        description: >-
          GET /globalconfig
        url: http://focus.salesforce.com/docs/api/globalconfig
      operationId: findGlobalConfig
      parameters:
        -
          $ref: "#/parameters/limitParam"
        -
          $ref: "#/parameters/offsetParam"
      responses:
        200:
          description: >-
            Success, returns a list of global config items.
          schema:
            type: array
            items:
              $ref: "#/definitions/GlobalConfigResponse"
        400:
          $ref: "#/responses/400"
        401:
          $ref: "#/responses/401"
        default:
          $ref: "#/responses/genericError"
    post:
      security:
        - jwt: []
      summary: Create global config item
      tags: [ globalconfig ]
      description: >-
        Create a new global config item. Requires user to have an admin profile.
      operationId: postGlobalConfig
      parameters:
        -
          name: queryBody
          description: Request body.
          in: body
          required: true
          schema:
            type: object
            description: A global configration item (key/value pair).
            properties:
              key:
                type: string
                maxLength: 60
              value:
                type: string
            required:
              - key
      responses:
        201:
          description: >-
            Created.
          schema:
            $ref: "#/definitions/GlobalConfigResponse"
        400:
          $ref: "#/responses/400"
        401:
          $ref: "#/responses/401"
        403:
          $ref: "#/responses/403"
        default:
          $ref: "#/responses/genericError"

  # ---------------------------------------------------------------------------
  /globalconfig/{key}:
    x-swagger-router-controller: globalconfig
    delete:
      security:
        - jwt: []
      summary: Delete global config item
      tags: [ globalconfig ]
      description: >-
        Delete the specified global config item. Requires user to have an admin profile.
      operationId: deleteGlobalConfig
      parameters:
        -
          name: key
          in: path
          required: true
          type: string
      responses:
        200:
          description: >-
            Success, returns the deleted global config item.
          schema:
            $ref: "#/definitions/GlobalConfigResponse"
        400:
          $ref: "#/responses/400"
        401:
          $ref: "#/responses/401"
        404:
          $ref: "#/responses/404"
        default:
          $ref: "#/responses/genericError"
    get:
      security:
        - jwt: []
      summary: Get global config item
      tags: [ globalconfig ]
      description: >-
        Retrieve the specified global config item.
      operationId: getGlobalConfig
      parameters:
        -
          name: key
          in: path
          description: The id or key of the global config item to retrieve.
          required: true
          type: string
      responses:
        200:
          description: Success, returns the specified global config item.
          schema:
            $ref: "#/definitions/GlobalConfigResponse"
        400:
          $ref: "#/responses/400"
        401:
          $ref: "#/responses/401"
        404:
          $ref: "#/responses/404"
        default:
          $ref: "#/responses/genericError"
    patch:
      security:
        - jwt: []
      summary: Update global config item
      tags: [ globalconfig ]
      description: >-
        Update the specified global config item. Requires user to have an admin profile. If a field is not included in the query body, that field will not be updated.
      operationId: patchGlobalConfig
      parameters:
        -
          name: key
          in: path
          description: The id or key of the global config item to update.
          required: true
          type: string
        -
          name: queryBody
          in: body
          description: Request body.
          required: true
          schema:
            type: object
            description: >-
                  A global config item.
            properties:
              value:
                type: string
      responses:
        200:
          description: Success, returns the updated global config item.
          schema:
            $ref: "#/definitions/GlobalConfigResponse"
        400:
          $ref: "#/responses/400"
        401:
          $ref: "#/responses/401"
        403:
          $ref: "#/responses/403"
        404:
          $ref: "#/responses/404"
        default:
          $ref: "#/responses/genericError"

  # ---------------------------------------------------------------------------
  /lenses:
    x-swagger-router-controller: lenses
    get:
      security:
        - jwt: []
      summary: Find lenses
      tags: [ lenses ]
      description: >-
        Find a lens or lenses. You may query using field filters with asterisk
        (*) wildcards. You may also optionally specify sort, limit, offset, and
        a list of fields to include in the response. The global default limit
        will apply if no limit param is specified.
      externalDocs:
        description: >-
          GET /lenses
        url: http://focus.salesforce.com/docs/api/lenses
      operationId: findLenses
      parameters:
        -
          $ref: "#/parameters/LensesFieldsParam"
        - name: sort
          in: query
          description: >
            Specify the sort order using a field name, e.g. '...?sort=name'. Prepend the
            field name with a minus sign to specify descending order, e.g.
            '...?sort=-name'.
          required: false
          type: array
          collectionFormat: csv
          items:
            type: string
            enum:
              - description
              - helpEmail
              - helpUrl
              - id
              - isCustom
              - isPublished
              - name
              - sourceDescription
              - sourceName
              - sourceVersion
              - installedBy
              - createdAt
              - updatedAt
              - -description
              - -helpEmail
              - -helpUrl
              - -id
              - -isCustom
              - -isPublished
              - -name
              - -sourceDescription
              - -sourceName
              - -sourceVersion
              - -installedBy
              - -createdAt
              - -updatedAt
        -
          $ref: "#/parameters/limitParam"
        -
          $ref: "#/parameters/offsetParam"
        -
          name: description
          in: query
          required: false
          type: string
          description: >-
            A description of the lens.
        -
          name: helpEmail
          in: query
          required: false
          type: string
          description: >-
            The email address where a user can go to get more help about the
            lens. A lens may choose to display this information to the user e.g.
            if the user clicks a “help” icon attached to the lens.
        -
          name: helpUrl
          in: query
          required: false
          type: string
          description: >-
            The url where a user can go to get more help about the lens. A lens
            may choose to display this information to the user e.g. if the user
            clicks a “help” icon attached to the lens.
        -
          name: isCustom
          type: boolean
          in: query
          required: false
          description: >-
            True for any lens which is installed by an administrator (rather
            than pre-installed in Focus).
        -
          name: isPublished
          type: boolean
          in: query
          required: false
          description: >-
            True for any lens which is available to users.
        -
          name: name
          type: string
          in: query
          required: false
          description: The name of the lens.
        -
          name: sourceDescription
          in: query
          required: false
          type: string
          description: >-
            The original lens publisher's description of the lens.
        -
          name: sourceName
          type: string
          in: query
          required: false
          description: The original lens publisher's name of the lens.
        -
          name: sourceVersion
          type: string
          in: query
          required: false
          description: The original lens publisher's version of the lens.
        -
          name: version
          type: string
          in: query
          required: false
          description: The version of the lens.
      responses:
        200:
          description: >-
            Success, returns a list of lenses.
          schema:
            type: array
            items:
              $ref: "#/definitions/LensesResponse"
        400:
          $ref: "#/responses/400"
        401:
          $ref: "#/responses/401"
        default:
          $ref: "#/responses/genericError"
    post:
      security:
        - jwt: []
      summary: Install lens
      tags: [ lenses ]
      description: Install a new lens.
      operationId: postLens
      consumes:
        - multipart/form-data
      parameters:
        -
          name: description
          in: formData
          description: >-
            A description of the lens. Leave empty if you want to use the
            description provided by the lens publisher (i.e. sourceDescription).
          type: string
        -
          name: isPublished
          in: formData
          description: >-
            Default false. When set to true, the lens is available to all users.
          type: boolean
          default: false
        -
          name: library
          description: >-
            An archive (zip) of metadata and resources required for a browser to
            render the lens.
          in: formData
          type: file
          format: binary
          required: true
        -
          name: name
          in: formData
          description: >-
            A unique name for the lens. Max 60 characters; case insensitive;
            allows alpha-numeric characters, underscore (_) and dash (-). Leave
            empty if you want to use the name provided by the lens publisher
            (i.e. sourceName).
          type: string
          pattern: ^[0-9A-Za-z_\\-]{0,60}$
        -
          name: version
          in: formData
          description: >-
            A version for the lens. Leave empty if you want to use the
            version provided by the lens publisher (i.e. sourceVersion).
          type: string
      responses:
        201:
          description: Returns created lens
          schema:
            $ref: "#/definitions/LensesResponse"
        400:
          $ref: "#/responses/400"
        401:
          $ref: "#/responses/401"
        403:
          $ref: "#/responses/403"
        default:
          $ref: "#/responses/genericError"

  # ---------------------------------------------------------------------------
  /lenses/{key}:
    x-swagger-router-controller: lenses
    delete:
      security:
        - jwt: []
      summary: Uninstall lens
      tags: [ lenses ]
      description: >-
        Uninstall the specified lens. You will not be allowed to uninstall the
        lens if it is used by any perspectives.
      operationId: deleteLens
      parameters:
        -
          name: key
          in: path
          description: >-
            The id or name of the lens to delete.
          required: true
          type: string
      responses:
        200:
          description: >-
            Success, returns the deleted lens.
          schema:
            $ref: "#/definitions/LensesResponse"
        400:
          $ref: "#/responses/400"
        401:
          $ref: "#/responses/401"
        403:
          $ref: "#/responses/403"
        404:
          $ref: "#/responses/404"
        default:
          $ref: "#/responses/genericError"
    get:
      security:
        - jwt: []
      summary: Get lens
      tags: [ lenses ]
      description: >-
        Retrieve the specified lens by its id or name. You may also optionally
        specify a list of fields to include in the response.
      operationId: getLens
      parameters:
        -
          name: key
          in: path
          description: >-
            The id or name of the lens to retrieve.
          required: true
          type: string
        -
          $ref: "#/parameters/LensesFieldsParam"
      responses:
        200:
          description: >-
            Success, returns the specified lens.
          schema:
            $ref: "#/definitions/LensesResponse"
        400:
          $ref: "#/responses/400"
        401:
          $ref: "#/responses/401"
        404:
          $ref: "#/responses/404"
        default:
          $ref: "#/responses/genericError"
    patch:
      security:
        - jwt: []
      summary: Update lens (partial)
      tags: [ lenses ]
      description: >-
        Update selected metadata fields for the specified lens. Note that if you are updating the lens library, you must use PUT (which accepts multipart/form-data).
      operationId: patchLens
      parameters:
        -
          name: key
          in: path
          description: >-
            The id or name of the lens to update.
          required: true
          type: string
        -
          name: queryBody
          in: body
          description: Request body
          required: true
          schema:
            type: object
            description: The lens to update.
            properties:
              description:
                description: >-
                  A description of the lens. Leave empty if you want to use the
                  description provided by the lens publisher (i.e. sourceDescription).
                type: string
              isPublished:
                description: >-
                  Default false. When set to true, the lens is available to all users.
                type: boolean
                default: false
              name:
                description: >-
                  A unique name for the lens. Max 60 characters; case insensitive;
                  allows alpha-numeric characters, underscore (_) and dash (-). Leave
                  empty if you want to use the name provided by the lens publisher
                  (i.e. sourceName).
                type: string
                pattern: ^[0-9A-Za-z_\\-]{0,60}$
              version:
                description: >-
                  A version for the lens. Leave empty if you want to use the
                  version provided by the lens publisher (i.e. sourceVersion).
                type: string
      responses:
        200:
          description: >-
            Success, returns the updated lens.
          schema:
            $ref: "#/definitions/LensesResponse"
        400:
          $ref: "#/responses/400"
        401:
          $ref: "#/responses/401"
        403:
          $ref: "#/responses/403"
        404:
          $ref: "#/responses/404"
        default:
          $ref: "#/responses/genericError"
    put:
      security:
        - jwt: []
      summary: Update lens (full)
      tags: [ lenses ]
      description: >-
        Install a new version of the specified lens.
      consumes:
        - multipart/form-data
      operationId: putLens
      parameters:
        -
          name: key
          in: path
          description: >-
            The id or name of the lens to update.
          required: true
          type: string
        -
          name: library
          description: >-
            An archive (zip) of metadata and resources required for a browser to
            render the lens.
          in: formData
          type: file
          required: true
        -
          name: description
          in: formData
          description: >-
            A description of the lens. Leave empty if you want to use the
            description provided by the lens publisher (i.e. sourceDescription).
          type: string
        -
          name: isPublished
          in: formData
          description: >-
            Default false. When set to true, the lens is available to all users.
          type: boolean
          default: false
        -
          name: name
          in: formData
          description: >-
            A unique name for the lens. Max 60 characters; case insensitive;
            allows alpha-numeric characters, underscore (_) and dash (-). Leave
            empty if you want to use the name provided by the lens publisher
            (i.e. sourceName).
          type: string
          pattern: ^[0-9A-Za-z_\\-]{0,60}$
        -
          name: version
          in: formData
          description: >-
            A version for the lens. Leave empty if you want to use the
            version provided by the lens publisher (i.e. sourceVersion).
          type: string
      responses:
        200:
          description: >-
            Success, returns the updated lens.
          schema:
            $ref: "#/definitions/LensesResponse"
        400:
          $ref: "#/responses/400"
        401:
          $ref: "#/responses/401"
        403:
          $ref: "#/responses/403"
        404:
          $ref: "#/responses/404"
        default:
          $ref: "#/responses/genericError"

  # ---------------------------------------------------------------------------
  /lenses/{key}/writers:
    x-swagger-router-controller: lenses
    delete:
      security:
        - jwt: []
      summary: Delete lens writers
      tags: [ lenses ]
      description: >-
        Remove all users from a lens' list of authorized writers.
      operationId: deleteLensWriters
      parameters:
        -
          name: key
          in: path
          description: >-
             The id or name of the lens.
          required: true
          type: string
      responses:
        204:
          description: >-
            The lens is no longer write-protected.
        400:
          $ref: "#/responses/400"
        401:
          $ref: "#/responses/401"
        403:
          $ref: "#/responses/403"
        404:
          $ref: "#/responses/404"
        default:
          $ref: "#/responses/genericError"
    get:
      security:
        - jwt: []
      summary: Get lens writers
      tags: [ lenses ]
      description: >-
        Get the list of all authorized writers for a lens.
      operationId: getLensWriters
      parameters:
        -
          name: key
          in: path
          description: >-
            The id or name of the lens for which the authorized list of users
            are to be obtained.
          required: true
          type: string
      responses:
        200:
          description: >-
            Success, returns The users having write permission to the lens.
          schema:
            type: array
            items:
              $ref: "#/definitions/UsersResponse"
              description: >-
                The users having write permission to the lens
        400:
          $ref: "#/responses/400"
        401:
          $ref: "#/responses/401"
        404:
          $ref: "#/responses/404"
        default:
          $ref: "#/responses/genericError"
    post:
      security:
        - jwt: []
      summary: Add lens writer
      tags: [ lenses ]
      description: >-
        Add one or more users to a lens' list of authorized writers.
      operationId: postLensWriters
      parameters:
        -
          name: key
          in: path
          description: >-
            The id or name of the lens for which the authorized list of users
            are to be obtained.
          required: true
          type: string
        -
          name: queryBody
          description: Request body.
          in: body
          required: true
          schema:
            type: array
            items:
              type: string
            description: >
              User name
      responses:
        201:
          description: >-
            One or more of the valid users were added to the list of authorized writers.
          schema:
            type: array
            items:
              $ref: "#/definitions/LensWriterResponse"
              description: >-
                The users having write permission to the lens
        400:
          $ref: "#/responses/400"
        401:
          $ref: "#/responses/401"
        403:
          $ref: "#/responses/403"
        404:
          $ref: "#/responses/404"
        default:
          $ref: "#/responses/genericError"

  # ---------------------------------------------------------------------------
  /lenses/{key}/writers/{userNameOrId}:
    x-swagger-router-controller: lenses
    delete:
      security:
        - jwt: []
      summary: Delete lens writer
      tags: [ lenses ]
      description: >-
        Remove a user from a lens’ list of authorized writers.
      operationId: deleteLensWriter
      parameters:
        -
          name: key
          in: path
          description: >-
            The id or name of the lens
          required: true
          type: string
        -
          name: userNameOrId
          in: path
          description: >-
            The username or the Id of the user
          required: true
          type: string
      responses:
        204:
          description: >-
            The user’s write permission has been revoked for the lens.
        400:
          $ref: "#/responses/400"
        401:
          $ref: "#/responses/401"
        403:
          $ref: "#/responses/403"
        404:
          $ref: "#/responses/404"
        default:
          $ref: "#/responses/genericError"
    get:
      security:
        - jwt: []
      summary: Get lens writer
      tags: [ lenses ]
      description: >-
        Determine whether a user is an authorized writer for lens.
      operationId: getLensWriter
      parameters:
        -
          name: key
          in: path
          description: >-
            The id or name of the aspect for which the authorized list of users
            are to be obtained.
          required: true
          type: string
        -
          name: userNameOrId
          in: path
          description: >-
            The username or the Id of the user
          required: true
          type: string
      responses:
        200:
          description: >-
            Success, return authorized user
          schema:
            $ref: "#/definitions/UsersResponse"
        400:
          $ref: "#/responses/400"
        401:
          $ref: "#/responses/401"
        404:
          $ref: "#/responses/404"
        default:
          $ref: "#/responses/genericError"

  # ---------------------------------------------------------------------------
  /logout:
    x-swagger-router-controller: logout
    get:
      security:
        - jwt: []
      summary: Logout
      tags: [ logout ]
      description: >-
        Logout authenticated user.
      operationId: logoutUser
      responses:
        200:
          description: >-
            User logged out.
          schema:
            type: object
            description: Logout message
            properties:
              Success:
                type: boolean
                readOnly: true
              message:
                type: string
                readOnly: true
                maxLength: 2082
                description: >
                  Logout message.
        401:
          description: >-
            Authentication Error
          schema:
            type: object
            description: Logout message
            properties:
              Success:
                type: boolean
                readOnly: true
              message:
                type: string
                readOnly: true
                maxLength: 2082
                description: >
                  Logout message.
        400:
          $ref: "#/responses/400"
        403:
          $ref: "#/responses/403"
        default:
          $ref: "#/responses/genericError"

  # ---------------------------------------------------------------------------
  /perspectives:
    x-swagger-router-controller: perspectives
    get:
      security:
        - jwt: []
      summary: Find perspectives
      tags: [ perspectives ]
      description: >-
        Find a perspective or perspectives. You may query using field filters
        with asterisk (*) wildcards. You may also optionally specify sort,
        limit, offset, and a list of fields to include in the response. The
        global default limit will apply if no limit param is specified.
      externalDocs:
        description: >-
          GET /perspectives
        url: http://focus.salesforce.com/docs/api/perspectives
      operationId: findPerspectives
      parameters:
        -
          $ref: "#/parameters/PerspectivesFieldsParam"
        - name: sort
          in: query
          description: >
            Specify the sort order using a field name, e.g. "...?sort=name". Prepend the
            field name with a minus sign to specify descending order, e.g.
            '...?sort=-name'.
          required: false
          type: array
          collectionFormat: csv
          items:
            type: string
            enum:
              - id
              - name
              - rootSubject
              - aspectFilter
              - aspectTagFilter
              - subjectTagFilter
              - statusFilter
              - lensId
              - createdBy
              - createdAt
              - updatedAt
              - -id
              - -name
              - -rootSubject
              - -aspectTagFilter
              - -subjectTagFilter
              - -statusFilter
              - -lensId
              - -createdBy
              - -createdAt
              - -updatedAt
        -
          $ref: "#/parameters/limitParam"
        -
          $ref: "#/parameters/offsetParam"
        -
          name: name
          in: query
          description: >-
            Filter by name; asterisk (*) wildcards ok.
          required: false
          type: string
        -
          name: rootSubject
          in: query
          description: >-
            Filter by root subject; asterisk (*) wildcards ok.
          required: false
          type: string
      responses:
        200:
          description: >-
            Success, returns a list of perspectives.
          schema:
            type: array
            items:
              $ref: "#/definitions/PerspectivesResponse"
        400:
          $ref: "#/responses/400"
        401:
          $ref: "#/responses/401"
        default:
          $ref: "#/responses/genericError"
    post:
      security:
        - jwt: []
      summary: Create perspective
      tags: [ perspectives ]
      description: >-
        Create a new perspective.
      operationId: postPerspective
      parameters:
        -
          name: queryBody
          description: Request body
          in: body
          schema:
            type: object
            description: >
              A named combination of a set of subjects and their samples rendered by a
              particular lens.
            properties:
              name:
                type: string
                pattern: ^[0-9A-Za-z_\\-]{1,60}$
                maxLength: 60
                description: >
                  The name of the perspective
              rootSubject:
                type: string
                maxLength: 4096
                description: >
                  The absolute path of the root subject.
              aspectFilter:
                type: array
                items:
                  type: string
                  maxLength: 60
                  pattern: ^[0-9A-Za-z_\\-]{1,60}$
                description: >
                  Array of aspect names to filter; Aspect name: Max 60 characters; case insensitive; allows alpha-numeric characters,
                  underscore (_) and dash (-).
              aspectTagFilter:
                type: array
                items:
                  type: string
                  maxLength: 60
                  pattern: ^[0-9A-Za-z_\\-]{1,60}$
                description: >
                  Array of aspect tag names to filter; Tag name: Max 60 characters; case insensitive; allows alpha-numeric characters,
                  underscore (_) and dash (-).
              subjectTagFilter:
                type: array
                items:
                  type: string
                  maxLength: 60
                  pattern: ^[0-9A-Za-z_\\-]{1,60}$
                description: >
                  Array of subject tag names to filter; Tag name: Max 60 characters; case insensitive; allows alpha-numeric characters,
                  underscore (_) and dash (-).
              statusFilter:
                type: array
                items:
                  type: string
                  enum:
                    - Critical
                    - Invalid
                    - Timeout
                    - Warning
                    - Info
                    - OK
                    - "-Critical"
                    - "-Invalid"
                    - "-Timeout"
                    - "-Warning"
                    - "-Info"
                    - "-OK"
                description: >
                  Array of sample status to filter; Status values can only be one of these:
                  Critical, Invalid, Timeout, Warning, Info, OK, -Critical, -Invalid, -Timeout, -Warning, -Info, -OK.
              lensId:
                type: string
                description: >
                  The id of Lens.
            required:
              - name
              - lensId
              - rootSubject
      responses:
        201:
          description: >-
            Created.
          schema:
            $ref: "#/definitions/PerspectivesResponse"
        400:
          $ref: "#/responses/400"
        401:
          $ref: "#/responses/401"
        403:
          $ref: "#/responses/403"
        default:
          $ref: "#/responses/genericError"

  # ---------------------------------------------------------------------------
  /perspectives/{key}:
    x-swagger-router-controller: perspectives
    delete:
      security:
        - jwt: []
      summary: Delete perspective
      tags: [ perspectives ]
      description: >-
        Delete the specified perspective.
      operationId: deletePerspective
      parameters:
        -
          name: key
          in: path
          description: >-
            The id or name of the perspective to delete.
          required: true
          type: string
      responses:
        200:
          description: >-
            Success, returns the deleted perspective.
          schema:
            $ref: "#/definitions/PerspectivesResponse"
        400:
          $ref: "#/responses/400"
        401:
          $ref: "#/responses/401"
        403:
          $ref: "#/responses/403"
        404:
          $ref: "#/responses/404"
        default:
          $ref: "#/responses/genericError"
    get:
      security:
        - jwt: []
      summary: Get perspective
      tags: [ perspectives ]
      description: >-
        Retrieve the specified perspective by its id or name. You may also
        optionally specify a list of fields to include in the response.
      operationId: getPerspective
      parameters:
        -
          name: key
          in: path
          description: >-
            The id or name of the perspective to retrieve.
          required: true
          type: string
        -
          $ref: "#/parameters/PerspectivesFieldsParam"
      responses:
        200:
          description: >-
            Success, returns the specified perspective.
          schema:
            $ref: "#/definitions/PerspectivesResponse"
        400:
          $ref: "#/responses/400"
        401:
          $ref: "#/responses/401"
        404:
          $ref: "#/responses/404"
        default:
          $ref: "#/responses/genericError"
    patch:
      security:
        - jwt: []
      summary: Update perspective (partial)
      tags: [ perspectives ]
      description: >-
        Update the specified perspective. If a field is not included in the
        query body, that field will not be updated.
      operationId: patchPerspective
      parameters:
        -
          name: key
          in: path
          description: >-
            The id or name of the perspective to update.
          required: true
          type: string
        -
          name: queryBody
          description: Request body
          in: body
          required: true
          schema:
            type: object
            description: >
              A named combination of a set of subjects and their samples rendered by a particular lens.
            properties:
              name:
                type: string
                pattern: ^[0-9A-Za-z_\\-]{1,60}$
                maxLength: 60
                description: >
                  The name of the perspective
              rootSubject:
                type: string
                maxLength: 4096
                description: >
                  The absolute path of the root subject.
              aspectFilter:
                type: array
                items:
                  type: string
                  maxLength: 60
                  pattern: ^[0-9A-Za-z_\\-]{1,60}$
                description: >
                  Array of aspect names to filter; Aspect name: Max 60 characters; case insensitive; allows alpha-numeric characters,
                  underscore (_) and dash (-).
              aspectTagFilter:
                type: array
                items:
                  type: string
                  maxLength: 60
                  pattern: ^[0-9A-Za-z_\\-]{1,60}$
                description: >
                  Array of aspect tag names to filter; Tag name: Max 60 characters; case insensitive; allows alpha-numeric characters,
                  underscore (_) and dash (-).
              subjectTagFilter:
                type: array
                items:
                  type: string
                  maxLength: 60
                  pattern: ^[0-9A-Za-z_\\-]{1,60}$
                description: >
                  Array of subject tag names to filter; Tag name: Max 60 characters; case insensitive; allows alpha-numeric characters,
                  underscore (_) and dash (-).
              statusFilter:
                type: array
                items:
                  type: string
                  enum:
                    - Critical
                    - Invalid
                    - Timeout
                    - Warning
                    - Info
                    - OK
                    - "-Critical"
                    - "-Invalid"
                    - "-Timeout"
                    - "-Warning"
                    - "-Info"
                    - "-OK"
                description: >
                  Array of sample status to filter; Status values can only be one of these:
                  Critical, Invalid, Timeout, Warning, Info, OK, -Critical, -Invalid, -Timeout, -Warning, -Info, -OK.
              lensId:
                type: string
                description: >
                  The id of Lens.
      responses:
        200:
          description: >-
            Success, returns the updated perspective.
          schema:
            $ref: "#/definitions/PerspectivesResponse"
        400:
          $ref: "#/responses/400"
        401:
          $ref: "#/responses/401"
        403:
          $ref: "#/responses/403"
        404:
          $ref: "#/responses/404"
        default:
          $ref: "#/responses/genericError"
    put:
      security:
        - jwt: []
      summary: Update perspective (full)
      tags: [ perspectives ]
      description: >-
        Update the specified perspective. If a field is not included in the
        query body, that field will be set to null or its default value.
      operationId: putPerspective
      parameters:
        -
          name: key
          in: path
          description: >-
            The id or name of the perspective to update.
          required: true
          type: string
        -
          name: queryBody
          in: body
          required: true
          schema:
            type: object
            description: >
              A named combination of a set of subjects and their samples rendered by a
              particular lens.
            properties:
              name:
                type: string
                pattern: ^[0-9A-Za-z_\\-]{1,60}$
                maxLength: 60
                description: >
                  The name of the perspective.
              rootSubject:
                type: string
                maxLength: 4096
                description: >
                  The absolute path of the root subject.
              aspectFilter:
                type: array
                items:
                  type: string
                  maxLength: 60
                  pattern: ^[0-9A-Za-z_\\-]{1,60}$
                description: >
                  Array of aspect names to filter; Aspect name: Max 60 characters; case insensitive; allows alpha-numeric characters,
                  underscore (_) and dash (-).
              aspectTagFilter:
                type: array
                items:
                  type: string
                  maxLength: 60
                  pattern: ^[0-9A-Za-z_\\-]{1,60}$
                description: >
                  Array of aspect tag names to filter; Tag name: Max 60 characters; case insensitive; allows alpha-numeric characters,
                  underscore (_) and dash (-).
              subjectTagFilter:
                type: array
                items:
                  type: string
                  maxLength: 60
                  pattern: ^[0-9A-Za-z_\\-]{1,60}$
                description: >
                  Array of subject tag names to filter; Tag name: Max 60 characters; case insensitive; allows alpha-numeric characters,
                  underscore (_) and dash (-).
              statusFilter:
                type: array
                items:
                  type: string
                  enum:
                    - Critical
                    - Invalid
                    - Timeout
                    - Warning
                    - Info
                    - OK
                    - "-Critical"
                    - "-Invalid"
                    - "-Timeout"
                    - "-Warning"
                    - "-Info"
                    - "-OK"
                description: >
                  Array of sample status to filter; Status values can only be one of these:
                  Critical, Invalid, Timeout, Warning, Info, OK, -Critical, -Invalid, -Timeout, -Warning, -Info, -OK.
              lensId:
                type: string
                description: >
                  The id of Lens.
              aspectFilterType:
                type: string
                enum:
                  - INCLUDE
                  - EXCLUDE
              aspectTagFilterType:
                type: string
                enum:
                  - INCLUDE
                  - EXCLUDE
              subjectTagFilterType:
                type: string
                enum:
                  - INCLUDE
                  - EXCLUDE
              statusFilterType:
                type: string
                enum:
                  - INCLUDE
                  - EXCLUDE
            required:
              - name
              - lensId
              - rootSubject
      responses:
        200:
          description: >-
            Success, returns the updated perspective
          schema:
            $ref: "#/definitions/PerspectivesResponse"
        400:
          $ref: "#/responses/400"
        401:
          $ref: "#/responses/401"
        403:
          $ref: "#/responses/403"
        404:
          $ref: "#/responses/404"
        default:
          $ref: "#/responses/genericError"

  # ---------------------------------------------------------------------------
  /perspectives/{key}/writers:
    x-swagger-router-controller: perspectives
    delete:
      security:
        - jwt: []
      summary: Delete perspective writers
      tags: [ perspectives ]
      description: >-
        Remove all users from a perspective’s list of authorized writers.
      operationId: deletePerspectiveWriters
      parameters:
        -
          name: key
          in: path
          description: >-
             The id or name of the perspective.
          required: true
          type: string
      responses:
        204:
          description: >-
            The perspective is no longer write-protected.
        400:
          $ref: "#/responses/400"
        401:
          $ref: "#/responses/401"
        403:
          $ref: "#/responses/403"
        404:
          $ref: "#/responses/404"
        default:
          $ref: "#/responses/genericError"
    get:
      security:
        - jwt: []
      summary: Get perspective writers
      tags: [ perspectives ]
      description: >-
        Get the list of all authorized writers for a perspective.
      operationId: getPerspectiveWriters
      parameters:
        -
          name: key
          in: path
          description: >-
            The id or name of the perspective for which the authorized list of users
            are to be obtained.
          required: true
          type: string
      responses:
        200:
          description: >-
            Success, returns The users having write permission to the perspective.
          schema:
            type: array
            items:
              $ref: "#/definitions/UsersResponse"
              description: >-
                The users having write permission to the perspective
        400:
          $ref: "#/responses/400"
        401:
          $ref: "#/responses/401"
        404:
          $ref: "#/responses/404"
        default:
          $ref: "#/responses/genericError"
    post:
      security:
        - jwt: []
      summary: Add perspective writer
      tags: [ perspectives ]
      description: >-
        Add one or more users to a perspective's list of authorized writers.
      operationId: postPerspectiveWriters
      parameters:
        -
          name: key
          in: path
          description: >-
            The id or name of the perspective for which the authorized list of users
            are to be obtained.
          required: true
          type: string
        -
          name: queryBody
          description: Request body.
          in: body
          required: true
          schema:
            type: array
            items:
              type: string
            description: >
              User name
      responses:
        201:
          description: >-
            One or more of the valid users were added to the list of authorized writers.
          schema:
            type: array
            items:
              $ref: "#/definitions/PerspectiveWriterResponse"
              description: >-
                The users having write permission to the perspective
        400:
          $ref: "#/responses/400"
        401:
          $ref: "#/responses/401"
        403:
          $ref: "#/responses/403"
        404:
            $ref: "#/responses/404"
        default:
          $ref: "#/responses/genericError"

  # ---------------------------------------------------------------------------
  /perspectives/{key}/writers/{userNameOrId}:
    x-swagger-router-controller: perspectives
    delete:
      security:
        - jwt: []
      summary: Delete perspective writer
      tags: [ perspectives ]
      description: >-
        Remove a user from a perspective's list of authorized writers.
      operationId: deletePerspectiveWriter
      parameters:
        -
          name: key
          in: path
          description: >-
            The id or name of the perspective
          required: true
          type: string
        -
          name: userNameOrId
          in: path
          description: >-
            The username or the Id of the user
          required: true
          type: string
      responses:
        204:
          description: >-
            The user’s write permission has been revoked for the perspective.
        400:
          $ref: "#/responses/400"
        401:
          $ref: "#/responses/401"
        403:
          $ref: "#/responses/403"
        404:
          $ref: "#/responses/404"
        default:
          $ref: "#/responses/genericError"
    get:
      security:
        - jwt: []
      summary: Get perspective writer
      tags: [ perspectives ]
      description: >-
        Determine whether a user is an authorized writer for perspective.
      operationId: getPerspectiveWriter
      parameters:
        -
          name: key
          in: path
          description: >-
            The id or name of the perspective for which the authorized list of users
            are to be obtained.
          required: true
          type: string
        -
          name: userNameOrId
          in: path
          description: >-
            The username or the Id of the user
          required: true
          type: string
      responses:
        200:
          description: >-
            Success, return authorized user
          schema:
            $ref: "#/definitions/UsersResponse"
        400:
          $ref: "#/responses/400"
        401:
          $ref: "#/responses/401"
        404:
          $ref: "#/responses/404"
        default:
          $ref: "#/responses/genericError"

  # ---------------------------------------------------------------------------
  /profiles:
    x-swagger-router-controller: profiles
    get:
      security:
        - jwt: []
      summary: Find profiles
      tags: [ profiles ]
      description: >-
        Find a profile or profiles. You may query using field filters with
        asterisk (*) wildcards. You may also optionally specify sort, limit,
        offset, and a list of fields to include in the response. The global
        default limit will apply if no limit param is specified.
      externalDocs:
        description: >-
          GET /profiles
        url: http://focus.salesforce.com/docs/api/profiles
      operationId: findProfiles
      parameters:
        -
          $ref: "#/parameters/ProfilesFieldsParam"
        - name: sort
          in: query
          description: >
            Specify the sort order using a field name, e.g. '...?sort=name'. Prepend the
            field name with a minus sign to specify descending order, e.g.
            '...?sort=-name'.
          required: false
          type: array
          collectionFormat: csv
          items:
            type: string
            enum:
              - id
              - name
              - aspectAccess
              - botAccess
              - eventAccess
              - lensAccess
              - perspectiveAccess
              - profileAccess
              - roomAccess
              - roomTypeAccess
              - sampleAccess
              - subjectAccess
              - userAccess
              - createdBy
              - createdAt
              - updatedAt
              - -id
              - -name
              - -aspectAccess
              - -botAccess
              - -eventAccess
              - -lensAccess
              - -perspectiveAccess
              - -profileAccess
              - -roomAccess
              - -roomTypeAccess
              - -sampleAccess
              - -subjectAccess
              - -userAccess
              - -createdBy
              - -createdAt
              - -updatedAt
        -
          $ref: "#/parameters/limitParam"
        -
          $ref: "#/parameters/offsetParam"
      responses:
        200:
          description: >-
            Success, returns a list of profiles.
          schema:
            type: array
            items:
              $ref: "#/definitions/ProfilesResponse"
        400:
          $ref: "#/responses/400"
        401:
          $ref: "#/responses/401"
        default:
          $ref: "#/responses/genericError"
    post:
      security:
        - jwt: []
      summary: Create profile
      tags: [ profiles ]
      description: >-
        Create a new profile.
      operationId: postProfile
      parameters:
        -
          name: queryBody
          in: body
          schema:
            type: object
            description: >
              A named set of read/write privileges.
            properties:
              name:
                type: string
                pattern: ^[0-9A-Za-z_\\-]{1,60}$
                maxLength: 60
                description: >
                  The name of the profile.
              aspectAccess:
                type: string
                maxLength: 2
                enum:
                  - r
                  - rw
                default: r
                description: >
                  The permission to read and/or write aspects.
              botAccess:
                type: string
                maxLength: 2
                enum:
                  - r
                  - rw
                default: r
                description: >
                  The permission to read and/or write bots.
              eventAccess:
                type: string
                maxLength: 2
                enum:
                  - r
                  - rw
                default: r
                description: >
                  The permission to read and/or write events.
              lensAccess:
                type: string
                maxLength: 2
                enum:
                  - r
                  - rw
                default: r
                description: >
                  The permission to read and/or write lenses.
              perspectiveAccess:
                type: string
                maxLength: 2
                enum:
                  - r
                  - rw
                default: r
                description: >
                  The permission to read and/or write perspectives.
              profileAccess:
                type: string
                maxLength: 2
                enum:
                  - r
                  - rw
                default: r
                description: >
                  The permission to read and/or write profiles.
              roomAccess:
                type: string
                maxLength: 2
                enum:
                  - r
                  - rw
                default: rw
                description: >
                  The permission to read and/or write rooms.
              roomTypeAccess:
                type: string
                maxLength: 2
                enum:
                  - r
                  - rw
                default: r
                description: >
                  The permission to read and/or write roomTypes.
              sampleAccess:
                type: string
                maxLength: 2
                enum:
                  - r
                  - rw
                default: r
                description: >
                  The permission to read and/or write samples.
              subjectAccess:
                type: string
                maxLength: 2
                enum:
                  - r
                  - rw
                default: r
                description: >
                  The permission to read and/or write subjects.
              userAccess:
                type: string
                maxLength: 2
                enum:
                  - r
                  - rw
                default: r
                description: >
                  The permission to read and/or write users.
            required:
              - name
      responses:
        201:
          description: >-
            Created.
          schema:
            $ref: "#/definitions/ProfilesResponse"
        400:
          $ref: "#/responses/400"
        401:
          $ref: "#/responses/401"
        403:
          $ref: "#/responses/403"
        default:
          $ref: "#/responses/genericError"

  # ---------------------------------------------------------------------------
  /profiles/{key}:
    x-swagger-router-controller: profiles
    delete:
      security:
        - jwt: []
      summary: Delete profile
      tags: [ profiles ]
      description: >-
        Delete the specified profile. You will not be allowed to delete the
        profile if there are any users assigned to it.
      operationId: deleteProfile
      parameters:
        -
          name: key
          in: path
          description: >-
            The id or name of the profile to delete.
          required: true
          type: string
      responses:
        200:
          description: >-
            Success, returns the deleted profile.
          schema:
            $ref: "#/definitions/ProfilesResponse"
        400:
          $ref: "#/responses/400"
        401:
          $ref: "#/responses/401"
        404:
          $ref: "#/responses/404"
        default:
          $ref: "#/responses/genericError"
    get:
      security:
        - jwt: []
      summary: Get profile
      tags: [ profiles ]
      description: >-
        Retrieve the specified profile by its id or name. You may also
        optionally specify a list of fields to include in the response.
      operationId: getProfile
      parameters:
        -
          name: key
          in: path
          description: >-
            The id or name of the profile to retrieve.
          required: true
          type: string
        -
          $ref: "#/parameters/ProfilesFieldsParam"
      responses:
        200:
          description: >-
            Success, returns the specified profile.
          schema:
            $ref: "#/definitions/ProfilesResponse"
        400:
          $ref: "#/responses/400"
        401:
          $ref: "#/responses/401"
        404:
          $ref: "#/responses/404"
        default:
          $ref: "#/responses/genericError"
    patch:
      security:
        - jwt: []
      summary: Update profile (partial)
      tags: [ profiles ]
      description: >-
        Update the specified profile. If a field is not included in the query
        body, that field will not be updated.
      operationId: patchProfile
      parameters:
        -
          name: key
          in: path
          description: >-
            The id or name of the profile to update.
          required: true
          type: string
        -
          name: queryBody
          in: body
          required: true
          schema:
            type: object
            description: >
              A named set of read/write privileges.
            properties:
              name:
                type: string
                pattern: ^[0-9A-Za-z_\\-]{1,60}$
                maxLength: 60
                description: >
                  The name of the profile.
              aspectAccess:
                type: string
                maxLength: 2
                enum:
                  - r
                  - rw
                default: r
                description: >
                  The permission to read and/or write aspects.
              botAccess:
                type: string
                maxLength: 2
                enum:
                  - r
                  - rw
                default: r
                description: >
                  The permission to read and/or write bots.
              eventAccess:
                type: string
                maxLength: 2
                enum:
                  - r
                  - rw
                default: r
                description: >
                  The permission to read and/or write events.
              lensAccess:
                type: string
                maxLength: 2
                enum:
                  - r
                  - rw
                default: r
                description: >
                  The permission to read and/or write lenses.
              perspectiveAccess:
                type: string
                maxLength: 2
                enum:
                  - r
                  - rw
                default: r
                description: >
                  The permission to read and/or write perspectives.
              profileAccess:
                type: string
                maxLength: 2
                enum:
                  - r
                  - rw
                default: r
                description: >
                  The permission to read and/or write profiles.
              roomAccess:
                type: string
                maxLength: 2
                enum:
                  - r
                  - rw
                default: rw
                description: >
                  The permission to read and/or write rooms.
              roomTypeAccess:
                type: string
                maxLength: 2
                enum:
                  - r
                  - rw
                default: r
                description: >
                  The permission to read and/or write roomTypes.
              sampleAccess:
                type: string
                maxLength: 2
                enum:
                  - r
                  - rw
                default: r
                description: >
                  The permission to read and/or write samples.
              subjectAccess:
                type: string
                maxLength: 2
                enum:
                  - r
                  - rw
                default: r
                description: >
                  The permission to read and/or write subjects.
              userAccess:
                type: string
                maxLength: 2
                enum:
                  - r
                  - rw
                default: r
                description: >
                  The permission to read and/or write users.
      responses:
        200:
          description: >-
            Success, returns the updated profile.
          schema:
            $ref: "#/definitions/ProfilesResponse"
        400:
          $ref: "#/responses/400"
        401:
          $ref: "#/responses/401"
        403:
          $ref: "#/responses/403"
        404:
          $ref: "#/responses/404"
        default:
          $ref: "#/responses/genericError"
    put:
      security:
        - jwt: []
      summary: Update profile (full)
      tags: [ profiles ]
      description: >-
        Update the specified profile. If a field is not included in the query
        body, that field will be set to null or its default value.
      operationId: putProfile
      parameters:
        -
          name: key
          in: path
          description: >-
            The id or name of the profile to update.
          required: true
          type: string
        -
          name: queryBody
          in: body
          required: true
          schema:
            type: object
            description: >
              A named set of read/write privileges.
            properties:
              name:
                type: string
                pattern: ^[0-9A-Za-z_\\-]{1,60}$
                maxLength: 60
                description: >
                  The name of the profile.
              aspectAccess:
                type: string
                maxLength: 2
                enum:
                  - r
                  - rw
                default: r
                description: >
                  The permission to read and/or write aspects.
              botAccess:
                type: string
                maxLength: 2
                enum:
                  - r
                  - rw
                default: r
                description: >
                  The permission to read and/or write bots.
              eventAccess:
                type: string
                maxLength: 2
                enum:
                  - r
                  - rw
                default: r
                description: >
                  The permission to read and/or write events.
              lensAccess:
                type: string
                maxLength: 2
                enum:
                  - r
                  - rw
                default: r
                description: >
                  The permission to read and/or write lenses.
              perspectiveAccess:
                type: string
                maxLength: 2
                enum:
                  - r
                  - rw
                default: r
                description: >
                  The permission to read and/or write perspectives.
              profileAccess:
                type: string
                maxLength: 2
                enum:
                  - r
                  - rw
                default: r
                description: >
                  The permission to read and/or write profiles.
              roomAccess:
                type: string
                maxLength: 2
                enum:
                  - r
                  - rw
                default: rw
                description: >
                  The permission to read and/or write rooms.
              roomTypeAccess:
                type: string
                maxLength: 2
                enum:
                  - r
                  - rw
                default: r
                description: >
                  The permission to read and/or write roomTypes.
              sampleAccess:
                type: string
                maxLength: 2
                enum:
                  - r
                  - rw
                default: r
                description: >
                  The permission to read and/or write samples.
              subjectAccess:
                type: string
                maxLength: 2
                enum:
                  - r
                  - rw
                default: r
                description: >
                  The permission to read and/or write subjects.
              userAccess:
                type: string
                maxLength: 2
                enum:
                  - r
                  - rw
                default: r
                description: >
                  The permission to read and/or write users.
            required:
              - name
      responses:
        200:
          description: >-
            Success, returns the updated profile.
          schema:
            $ref: "#/definitions/ProfilesResponse"
        400:
          $ref: "#/responses/400"
        401:
          $ref: "#/responses/401"
        403:
          $ref: "#/responses/403"
        404:
          $ref: "#/responses/404"
        default:
          $ref: "#/responses/genericError"

  # ---------------------------------------------------------------------------
  /register:
    x-swagger-router-controller: register
    post:
      summary: Register user
      tags: [ register ]
      description: >-
        Register a user with email and password.
      operationId: registerUser
      parameters:
        -
          name: queryBody
          description: Request body.
          in: body
          required: true
          schema:
            type: object
            description: >
              A user who interacts with the Refocus system.
            properties:
              email:
                type: string
                maxLength: 254
                description: >
                  The user's email address.
              password:
                type: string
                format: password
                description: >
                  The user's password.
              username:
                type: string
                maxLength: 254
                description: >
                  User name provided by the user
            required:
              - email
              - password
              - username

      responses:
        201:
          description: >-
            User created.
          schema:
            $ref: "#/definitions/UsersResponse"
        400:
          $ref: "#/responses/400"
        403:
          $ref: "#/responses/403"
        default:
          $ref: "#/responses/genericError"

  # ---------------------------------------------------------------------------
  /rooms:
    x-swagger-router-controller: rooms
    get:
      security:
        - jwt: []
      tags: [ rooms ]
      operationId: findRooms
      parameters:
        -
          name: name
          description: Filter rooms by name
          in: query
          required: false
          type: string
        -
          name: active
          description: Filter rooms by active flag
          in: query
          required: false
          type: boolean
        -
          name: type
          description: Filter room by roomType
          in: query
          required: false
          type: string
        -
          name: sort
          description: >
            Specify the sort order using a field name, e.g. '...?sort=name'. Prepend the
            field name with a minus sign to specify descending order, e.g.
            '...?sort=-name'.
          in: query
          required: false
          type: string
        -
          $ref: "#/parameters/limitParam"
        -
          $ref: "#/parameters/offsetParam"
      responses:
        200:
          description: >-
            Success, returns all rooms
          schema:
            type: array
            items:
              $ref: "#/definitions/RoomResponse"
        400:
          $ref: "#/responses/400"
        401:
          $ref: "#/responses/401"
        404:
          $ref: "#/responses/404"
        default:
          $ref: "#/responses/genericError"

    post:
      security:
        - jwt: []
      summary: Create room
      tags: [ rooms ]
      description: Create a new room with a name
      operationId: postRooms
      parameters:
        -
          name: queryBody
          in: body
          required: true
          schema:
            type: object
            description: Create room properties
            properties:
              name:
                type: string
                maxLength: 254
                description: Name of the room
                pattern: ^[0-9A-Za-z_\\-]{0,60}$
              active:
                type: boolean
                description: If the room is active
              type:
                type: string
                maxLength: 254
                description: Name of the room
            required:
              - name
              - type
      responses:
        201:
          description: >-
            Created room
          schema:
            $ref: "#/definitions/RoomResponse"
        400:
          $ref: "#/responses/400"
        401:
          $ref: "#/responses/401"
        403:
          $ref: "#/responses/403"
        default:
          $ref: "#/responses/genericError"

  # ---------------------------------------------------------------------------
  /rooms/{key}:
    x-swagger-router-controller: rooms
    delete:
      security:
        - jwt: []
      summary: Delete room
      tags: [ rooms ]
      description: >-
        Delete a specific room
      operationId: deleteRooms
      parameters:
        -
          name: key
          in: path
          description: >-
            The id the room to retrieve
          required: true
          type: integer
      responses:
        200:
          description: >-
            Success, Deleted RoomType
          schema:
            $ref: "#/definitions/RoomResponse"
        400:
          $ref: "#/responses/400"
        401:
          $ref: "#/responses/401"
        404:
          $ref: "#/responses/404"
        default:
          $ref: "#/responses/genericError"

    get:
      security:
        - jwt: []
      summary: Get room
      tags: [ rooms ]
      operationId: getRoom
      parameters:
        -
          name: key
          in: path
          description: >-
            The id the room to retrieve
          required: true
          type: integer
        -
          name: active
          description: Get rooms depending on its active tag
          in: query
          required: false
          type: boolean
        -
          $ref: "#/parameters/limitParam"
        -
          $ref: "#/parameters/offsetParam"
      responses:
        200:
          description: >-
            Success, returns specified room
          schema:
            $ref: "#/definitions/RoomResponse"
        400:
          $ref: "#/responses/400"
        401:
          $ref: "#/responses/401"
        404:
          $ref: "#/responses/404"
        default:
          $ref: "#/responses/genericError"

    patch:
      security:
        - jwt: []
      summary: Update room (partial)
      tags: [ rooms ]
      description: Update room fields
      operationId: patchRoom
      parameters:
        -
          name: key
          in: path
          description: >-
            The id the room to retrieve
          required: true
          type: integer
        -
          name: queryBody
          in: body
          required: true
          schema:
            type: object
            description: Update specified room fields
            properties:
              name:
                type: string
                maxLength: 254
                description: Name of the room
                pattern: ^[0-9A-Za-z_\\-]{0,60}$
              active:
                type: boolean
                description: If the room is active
              type:
                type: string
                maxLength: 254
                description: Id of roomType
      responses:
        200:
          description: >-
            Updated field
          schema:
            $ref: "#/definitions/RoomResponse"
        400:
          $ref: "#/responses/400"
        401:
          $ref: "#/responses/401"
        403:
          $ref: "#/responses/403"
        default:
          $ref: "#/responses/genericError"

  # ---------------------------------------------------------------------------
  /rooms/{roomId}/data:
    x-swagger-router-controller: botData
    get:
      security:
        - jwt: []
      summary: Get room bot data
      tags: [ rooms ]
      operationId: findBotData
      parameters:
        -
          name: roomId
          in: path
          description: >-
            The id of the room to retrieve bot data from
          required: true
          type: integer
        -
          $ref: "#/parameters/limitParam"
        -
          $ref: "#/parameters/offsetParam"
      responses:
        200:
          description: >-
            Success, returns specified bot data
          schema:
            type: array
            items:
              $ref: "#/definitions/BotDataResponse"
        400:
          $ref: "#/responses/400"
        401:
          $ref: "#/responses/401"
        404:
          $ref: "#/responses/404"
        default:
          $ref: "#/responses/genericError"

  # ---------------------------------------------------------------------------
  /rooms/{roomId}/bots/{botId}/data:
    x-swagger-router-controller: botData
    get:
      security:
        - jwt: []
      summary: Get room bot data
      tags: [ rooms ]
      operationId: findBotData
      parameters:
        -
          name: roomId
          in: path
          description: >-
            The id of the room to retrieve bot data from
          required: true
          type: integer
        -
          name: botId
          in: path
          description: >-
            The id of the bot which people want to reference
          required: true
          type: string
        -
          $ref: "#/parameters/limitParam"
        -
          $ref: "#/parameters/offsetParam"
      responses:
        200:
          description: >-
            Success, returns specified bot data
          schema:
            type: array
            items:
              $ref: "#/definitions/BotDataResponse"
        400:
          $ref: "#/responses/400"
        401:
          $ref: "#/responses/401"
        404:
          $ref: "#/responses/404"
        default:
          $ref: "#/responses/genericError"

  # ---------------------------------------------------------------------------
  /roomTypes:
    x-swagger-router-controller: roomTypes
    get:
      security:
        - jwt: []
      tags: [ roomTypes ]
      operationId: findRoomTypes
      parameters:
        -
          name: name
          description: Filter roomTypes by name
          in: query
          required: false
          type: string
        -
          name: isEnabled
          description: Filter roomTypes by active flag
          in: query
          required: false
          type: boolean
        -
          name: type
          description: Filter roomType by roomTypeType
          in: query
          required: false
          type: string
        -
          $ref: "#/parameters/limitParam"
        -
          $ref: "#/parameters/offsetParam"
      responses:
        200:
          description: >-
            Success, returns all roomTypes
          schema:
            type: array
            items:
              $ref: "#/definitions/RoomTypeResponse"
        400:
          $ref: "#/responses/400"
        401:
          $ref: "#/responses/401"
        404:
          $ref: "#/responses/404"
        default:
          $ref: "#/responses/genericError"

    post:
      security:
        - jwt: []
      summary: Create roomType
      tags: [ roomTypes ]
      description: Create a new roomType with a name
      operationId: postRoomTypes
      parameters:
        -
          name: queryBody
          in: body
          required: true
          schema:
            type: object
            description: Create roomType properties
            properties:
              name:
                type: string
                maxLength: 254
                description: Name of the roomType
                pattern: ^[0-9A-Za-z_\\-]{0,60}$
              isEnabled:
                type: boolean
                description: If the roomType is active
              settings:
                type: object
                description: Default settings for roomType
              rules:
                type: array
                description: Default rules for roomType
                items:
                  type: object
              bots:
                type: array
                description: Default bots for roomType
                items:
                  type: string
            required:
              - name
      responses:
        201:
          description: >-
            Created roomType
          schema:
            $ref: "#/definitions/RoomTypeResponse"
        400:
          $ref: "#/responses/400"
        401:
          $ref: "#/responses/401"
        403:
          $ref: "#/responses/403"
        default:
          $ref: "#/responses/genericError"

  # ---------------------------------------------------------------------------
  /roomTypes/{key}:
    x-swagger-router-controller: roomTypes
    delete:
      security:
        - jwt: []
      summary: Delete roomType
      tags: [ roomTypes ]
      description: >-
        Delete a specific roomType
      operationId: deleteRoomTypes
      parameters:
        -
          name: key
          in: path
          description: >-
            The id or name of the roomType to delete.
          required: true
          type: string
      responses:
        200:
          description: >-
            Success, Deleted RoomType
          schema:
            $ref: "#/definitions/RoomTypeResponse"
        400:
          $ref: "#/responses/400"
        401:
          $ref: "#/responses/401"
        404:
          $ref: "#/responses/404"
        default:
          $ref: "#/responses/genericError"

    get:
      security:
        - jwt: []
      summary: Get roomType
      tags: [ roomTypes ]
      operationId: getRoomType
      parameters:
        -
          name: key
          in: path
          description: >-
            The id or name of the roomType to retrieve
          required: true
          type: string
        -
          name: active
          description: Get roomTypes depending on its active tag
          in: query
          required: false
          type: boolean
        -
          $ref: "#/parameters/limitParam"
        -
          $ref: "#/parameters/offsetParam"
      responses:
        200:
          description: >-
            Success, returns specified roomType
          schema:
            $ref: "#/definitions/RoomTypeResponse"
        400:
          $ref: "#/responses/400"
        401:
          $ref: "#/responses/401"
        404:
          $ref: "#/responses/404"
        default:
          $ref: "#/responses/genericError"

    patch:
      security:
        - jwt: []
      summary: Update roomType (partial)
      tags: [ roomTypes ]
      description: Update roomType fields
      operationId: patchRoomType
      parameters:
        -
          name: key
          in: path
          description: >-
            The id or name of the roomType to retrieve
          required: true
          type: string
        -
          name: queryBody
          in: body
          required: true
          schema:
            type: object
            description: Update specified roomType fields
            properties:
              name:
                type: string
                maxLength: 254
                description: Name of the roomType
                pattern: ^[0-9A-Za-z_\\-]{0,60}$
              isEnabled:
                type: boolean
                description: If the roomType is active
              settings:
                type: object
                description: Default settings for roomType
              rules:
                type: array
                description: Default rules for roomType
                items:
                  type: object
              bots:
                type: array
                description: Default bots for roomType
                items:
                  type: string
      responses:
        200:
          description: >-
            Updated field
          schema:
            $ref: "#/definitions/RoomTypeResponse"
        400:
          $ref: "#/responses/400"
        401:
          $ref: "#/responses/401"
        403:
          $ref: "#/responses/403"
        default:
          $ref: "#/responses/genericError"

  # ---------------------------------------------------------------------------
  /samples:
    x-swagger-router-controller: samples
    get:
      security:
        - jwt: []
      summary: Find samples
      tags: [ samples ]
      description: >-
        Find a sample or samples. You may query using field filters with
        asterisk (*) wildcards. You may also optionally specify sort, limit,
        offset, and a list of fields to include in the response. The global
        default limit will apply if no limit param is specified.
      externalDocs:
        description: >-
          GET /samples
        url: http://focus.salesforce.com/docs/api/samples
      operationId: findSamples
      parameters:
        -
          $ref: "#/parameters/SamplesFieldsParam"
        - name: sort
          in: query
          description: >
            Specify the sort order using a field name, e.g. '...?sort=name'. Prepend the
            field name with a minus sign to specify descending order, e.g.
            '...?sort=-name'.
          required: false
          type: array
          collectionFormat: csv
          items:
            type: string
            enum:
              - messageBody
              - messageCode
              - status
              - value
              - createdAt
              - updatedAt
              - -messageBody
              - -messageCode
              - -status
              - -value
              - -createdAt
              - -updatedAt
              # TODO aspect name
              # TODO subject absolutePath
        -
          $ref: "#/parameters/limitParam"
        -
          $ref: "#/parameters/offsetParam"
        -
          name: name
          in: query
          description: >-
            Filter by sample name; asterisk (*) wildcards ok.
          required: false
          type: string
        -
          name: messageCode
          in: query
          description: >-
            Filter by sample messageCode; asterisk (*) wildcards ok.
          required: false
          type: string
        -
          name: status
          in: query
          description: >-
            Filter by sample status (Critical|Invalid|Timeout|Warning|Info|OK).
          required: false
          type: string
        -
          name: previousStatus
          in: query
          description: >-
            Filter by sample previousStatus (Critical|Invalid|Timeout|Warning|Info|OK).
          required: false
          type: string
        -
          name: value
          in: query
          description: >-
            Filter by sample value (BOOLEAN|NUMERIC|PERCENT).
          required: false
          type: string
      responses:
        200:
          description: >-
            Success, returns a list of samples.
          schema:
            type: array
            items:
              $ref: "#/definitions/SamplesResponse"
        400:
          $ref: "#/responses/400"
        401:
          $ref: "#/responses/401"
        default:
          $ref: "#/responses/genericError"
    post:
      security:
        - jwt: []
      summary: Create sample
      tags: [ samples ]
      description: >-
        Create a new sample.
      operationId: postSample
      parameters:
        -
          name: queryBody
          description: Request body
          in: body
          schema:
            type: object
            description: >
              An observation of a particular aspect for a particular subject at a
              particular point in time.
            properties:
              messageBody:
                type: string
                description: >
                  Optional message about the sample value. Informational only--not used to
                  determine the status of the sample. It's up to the lens whether/how to
                  display this, will typically be displayed only on hover or click.
                maxLength: 4096
              messageCode:
                type: string
                maxLength: 5
                description: >
                  Optional 5-charater code about the sample value. Informational only--not
                  used to determine the status of the sample. It's up to the lens
                  whether/how to display this, will typically be displayed without having
                  to hover or click.
              value:
                type: string
                maxLength: 255
                description: >
                  Stored as a string but will be treated as whatever the aspect’s
                  valueType was specified as, i.e. [BOOLEAN|NUMERIC|PERCENT]. If timeout
                  occurs, value is set to null.
              relatedLinks:
                type: array
                items:
                  $ref: "#/definitions/RelatedLinkRequest"
                description: >
                  RelatedLinks associated with this model.
              aspectId:
                type: string
                description: >
                  TODO
              subjectId:
                type: string
                description: >
                  TODO
            required:
              - aspectId
              - subjectId
      responses:
        201:
          description: >-
            Created.
          schema:
            $ref: "#/definitions/SamplesResponse"
        400:
          $ref: "#/responses/400"
        403:
          $ref: "#/responses/403"
        404:
          $ref: "#/responses/404"
        default:
          $ref: "#/responses/genericError"

  # ---------------------------------------------------------------------------
  /samples/{key}:
    x-swagger-router-controller: samples
    delete:
      security:
        - jwt: []
      summary: Delete sample
      tags: [ samples ]
      description: >-
        Delete the specified sample.
      operationId: deleteSample
      parameters:
        -
          name: key
          in: path
          description: >-
            The name of the sample to delete.
          required: true
          type: string
      responses:
        200:
          description: >-
            Success
          schema:
            $ref: "#/definitions/SamplesResponse"
        400:
          $ref: "#/responses/400"
        404:
          $ref: "#/responses/404"
        default:
          $ref: "#/responses/genericError"
    get:
      security:
        - jwt: []
      summary: Get sample
      tags: [ samples ]
      description: >-
        Retrieve the specified sample by its name. You may also optionally
        specify a list of fields to include in the response.
      operationId: getSample
      parameters:
        -
          name: key
          in: path
          description: >-
            The name of the sample to retrieve
          required: true
          type: string
        -
          $ref: "#/parameters/SamplesFieldsParam"
      responses:
        200:
          description: >-
            Success.
          schema:
            $ref: "#/definitions/SamplesResponse"
        400:
          $ref: "#/responses/400"
        404:
          $ref: "#/responses/404"
        default:
          $ref: "#/responses/genericError"
    patch:
      security:
        - jwt: []
      summary: Update sample (partial)
      tags: [ samples ]
      description: >-
        Update the specified sample. If a field is not included in the query
        body, that field will not be updated.
      operationId: patchSample
      parameters:
        -
          name: key
          in: path
          description: >-
            The name of the sample to update.
          required: true
          type: string
        -
          name: queryBody
          in: body
          required: true
          schema:
            type: object
            description: >
              An observation of a particular aspect for a particular subject at a
              particular point in time.
            properties:
              messageBody:
                type: string
                description: >
                  Optional message about the sample value. Informational only--not used to
                  determine the status of the sample. It's up to the lens whether/how to
                  display this, will typically be displayed only on hover or click.
                maxLength: 4096
              messageCode:
                type: string
                maxLength: 5
                description: >
                  Optional 5-charater code about the sample value. Informational only--not
                  used to determine the status of the sample. It's up to the lens
                  whether/how to display this, will typically be displayed without having
                  to hover or click.
              value:
                type: string
                maxLength: 255
                description: >
                  Stored as a string but will be treated as whatever the aspect’s
                  valueType was specified as, i.e. [BOOLEAN|NUMERIC|PERCENT]. If timeout
                  occurs, value is set to null.
              relatedLinks:
                type: array
                items:
                  $ref: "#/definitions/RelatedLinkRequest"
                description: >
                  RelatedLinks associated with this model.
      responses:
        200:
          description: >-
            Success.
          schema:
            $ref: "#/definitions/SamplesResponse"
        400:
          $ref: "#/responses/400"
        403:
          $ref: "#/responses/403"
        404:
          $ref: "#/responses/404"
        default:
          $ref: "#/responses/genericError"
    put:
      security:
        - jwt: []
      summary: Update sample (full)
      tags: [ samples ]
      description: >-
        Update the specified sample. If a field is not included in the query
        body, that field will be set to null or its default value.
      operationId: putSample
      parameters:
        -
          name: key
          in: path
          description: >-
            The name of the sample to update.
          required: true
          type: string
        -
          name: queryBody
          in: body
          required: true
          schema:
            type: object
            description: >
              An observation of a particular aspect for a particular subject at a
              particular point in time.
            properties:
              messageBody:
                type: string
                description: >
                  Optional message about the sample value. Informational only--not used to
                  determine the status of the sample. It's up to the lens whether/how to
                  display this, will typically be displayed only on hover or click.
                maxLength: 4096
              messageCode:
                type: string
                maxLength: 5
                description: >
                  Optional 5-charater code about the sample value. Informational only--not
                  used to determine the status of the sample. It's up to the lens
                  whether/how to display this, will typically be displayed without having
                  to hover or click.
              value:
                type: string
                maxLength: 255
                description: >
                  Stored as a string but will be treated as whatever the aspect’s
                  valueType was specified as, i.e. [BOOLEAN|NUMERIC|PERCENT]. If timeout
                  occurs, value is set to null.
              relatedLinks:
                type: array
                items:
                  $ref: "#/definitions/RelatedLinkRequest"
                description: >
                  RelatedLinks associated with this model.
      responses:
        200:
          description: >-
            Success.
          schema:
            $ref: "#/definitions/SamplesResponse"
        400:
          $ref: "#/responses/400"
        403:
          $ref: "#/responses/403"
        404:
          $ref: "#/responses/404"
        default:
          $ref: "#/responses/genericError"

  # ---------------------------------------------------------------------------
  /samples/upsert:
    x-swagger-router-controller: samples
    post:
      security:
        - jwt: []
      summary: Create or update sample
      tags: [ samples ]
      description: >-
        Create or update a sample by name.
      operationId: upsertSample
      parameters:
        -
          name: queryBody
          description: Request body
          in: body
          schema:
            type: object
            description: >
              An observation of a particular aspect for a particular subject at a
              particular point in time.
            properties:
              messageBody:
                type: string
                description: >
                  Optional message about the sample value. Informational only--not used to
                  determine the status of the sample. It's up to the lens whether/how to
                  display this, will typically be displayed only on hover or click.
                maxLength: 4096
              messageCode:
                type: string
                maxLength: 5
                description: >
                  Optional 5-charater code about the sample value. Informational only--not
                  used to determine the status of the sample. It's up to the lens
                  whether/how to display this, will typically be displayed without having
                  to hover or click.
              name:
                type: string
                description: >
                  TODO
              value:
                type: string
                maxLength: 255
                description: >
                  Stored as a string but will be treated as whatever the aspect’s
                  valueType was specified as, i.e. [BOOLEAN|NUMERIC|PERCENT]. If timeout
                  occurs, value is set to null.
              relatedLinks:
                type: array
                items:
                  $ref: "#/definitions/RelatedLinkRequest"
                description: >
                  RelatedLinks associated with this model.
            required:
              - name
      responses:
        200:
          description: >-
            Success, returns created or updated sample.
          schema:
            $ref: "#/definitions/SamplesResponse"
        400:
          $ref: "#/responses/400"
        403:
          $ref: "#/responses/403"
        404:
          $ref: "#/responses/404"
        default:
          $ref: "#/responses/genericError"

  # ---------------------------------------------------------------------------
  /samples/upsert/bulk:
    x-swagger-router-controller: samples
    post:
      security:
        - jwt: []
      summary: Create or update samples
      tags: [ samples ]
      description: >-
        Create or update multiple samples.
      operationId: bulkUpsertSample
      produces:
        - text/plain; charset=utf-8
      parameters:
        -
          name: queryBody
          description: Request body
          in: body
          schema:
            type: array
            items:
              type: object
              description: >
                An observation of a particular aspect for a particular subject at a
                particular point in time.
              properties:
                messageBody:
                  type: string
                  description: >
                    Optional message about the sample value. Informational only--not used to
                    determine the status of the sample. It's up to the lens whether/how to
                    display this, will typically be displayed only on hover or click.
                  maxLength: 4096
                messageCode:
                  type: string
                  maxLength: 5
                  description: >
                    Optional 5-charater code about the sample value. Informational only--not
                    used to determine the status of the sample. It's up to the lens
                    whether/how to display this, will typically be displayed without having
                    to hover or click.
                name:
                  type: string
                  description: >
                    TODO
                value:
                  type: string
                  maxLength: 255
                  description: >
                    Stored as a string but will be treated as whatever the aspect’s
                    valueType was specified as, i.e. [BOOLEAN|NUMERIC|PERCENT]. If timeout
                    occurs, value is set to null.
              required:
              - name
      responses:
        200:
          description: >-
            Success, returns OK
          schema:
            $ref: "#/definitions/BulkUpsertResponse"
        400:
          $ref: "#/responses/400"
        403:
          $ref: "#/responses/403"
        404:
          $ref: "#/responses/404"
        default:
          $ref: "#/responses/genericError"

  # ---------------------------------------------------------------------------
  /samples/upsert/bulk/{key}/status:
    x-swagger-router-controller: samples
    get:
      security:
        - jwt: []
      summary: Get sample upsert job status
      tags: [ samples ]
      description: >-
        Retrieve the status of the job identified by id in the request.
      operationId: getSampleBulkUpsertStatus
      parameters:
        -
          name: key
          in: path
          description: >-
            The id the job
          required: true
          type: integer
      responses:
        200:
          description: >-
            Success.
          schema:
            $ref: "#/definitions/GetBulkUpsertStatusResponse"
        400:
          $ref: "#/responses/400"
        404:
          $ref: "#/responses/404"
        default:
          $ref: "#/responses/genericError"

  # ---------------------------------------------------------------------------
  /samples/{key}/relatedLinks:
    x-swagger-router-controller: samples
    delete:
      security:
        - jwt: []
      summary: Delete sample related links
      tags: [ samples ]
      description: >-
        Delete all the related links of the specified sample.
      operationId: deleteSampleRelatedLinks
      parameters:
        -
          name: key
          in: path
          description: >-
            The name of the sample for which related links needs to be
            deleted.
          required: true
          type: string
      responses:
        200:
          description: >-
            Success, returns the updated sample.
          schema:
            $ref: "#/definitions/SamplesResponse"
        400:
          $ref: "#/responses/400"
        403:
          $ref: "#/responses/403"
        404:
          $ref: "#/responses/404"
        default:
          $ref: "#/responses/genericError"

  # ---------------------------------------------------------------------------
  /samples/{key}/relatedLinks/{relName}:
    x-swagger-router-controller: samples
    delete:
      security:
        - jwt: []
      summary: Delete sample related link
      tags: [ samples ]
      description: >-
        Delete the specified related link of the specified sample.
      operationId: deleteSampleRelatedLinks
      parameters:
        -
          name: key
          in: path
          description: >-
            The name of the sample for which related link needs to be
            deleted.
          required: true
          type: string
        -
          name: relName
          in: path
          description: >-
            The name of the related link to delete.
          required: true
          type: string
      responses:
        200:
          description: >-
            Success, returns the updated sample.
          schema:
            $ref: "#/definitions/SamplesResponse"
        400:
          $ref: "#/responses/400"
        403:
          $ref: "#/responses/403"
        404:
          $ref: "#/responses/404"
        default:
          $ref: "#/responses/genericError"

  # ---------------------------------------------------------------------------
  /ssoconfig:
    x-swagger-router-controller: ssoconfig
    get:
      security:
        - jwt: []
      summary: Get SSO config
      tags: [ ssoconfig ]
      description: >-
        Retrieves SSO Config.
      operationId: getSSOConfig
      responses:
        200:
          description: >-
            Success, returns SSO config
          schema:
            $ref: "#/definitions/SSOConfigResponse"
        400:
          $ref: "#/responses/400"
        404:
          $ref: "#/responses/404"
        default:
          $ref: "#/responses/genericError"
    post:
      security:
        - jwt: []
      summary: Create SSO config
      tags: [ ssoconfig ]
      description: >-
        Create SSO config. POST will throw SSOConfigCreateConstraintError if
        SSOConfig already exists.
      operationId: postSSOConfig
      parameters:
        -
          name: queryBody
          in: body
          schema:
            type: object
            description: >
              Configuration parameters to enable SSO in Refocus.
            properties:
              samlEntryPoint:
                type: string
                maxLength: 2082
                description: >
                  Identity Provider endpoint.
              samlIssuer:
                type: string
                maxLength: 2082
                description: >
                  Issuer string to supply to Identity Provider.
            required:
              - samlEntryPoint
              - samlIssuer
      responses:
        201:
          description: >-
            Returns created SSO Config
          schema:
            $ref: "#/definitions/SSOConfigResponse"
        400:
          $ref: "#/responses/400"
        403:
          $ref: "#/responses/403"
        default:
          $ref: "#/responses/genericError"
    delete:
      security:
        - jwt: []
      summary: Delete SSO config
      tags: [ ssoconfig ]
      description: >-
        Delete SSO Config.
      operationId: deleteSSOConfig
      responses:
        200:
          description: >-
            Returns deleted SSO config
          schema:
            $ref: "#/definitions/SSOConfigResponse"
        400:
          $ref: "#/responses/400"
        404:
          $ref: "#/responses/404"
        default:
          $ref: "#/responses/genericError"
    patch:
      security:
        - jwt: []
      summary: Update SSO config (partial)
      tags: [ ssoconfig ]
      description: >-
        Update the specified SSO Config. If a field is not included in the query
        body, that field will not be updated.
      operationId: patchSSOConfig
      parameters:
        -
          name: queryBody
          in: body
          required: true
          schema:
            type: object
            description: >
              Configuration parameters to enable SSO in Refocus.
            properties:
              samlEntryPoint:
                type: string
                maxLength: 2082
                description: >
                  Identity Provider endpoint.
              samlIssuer:
                type: string
                maxLength: 2082
                description: >
                  Issuer string to supply to Identity Provider.
            required:
              - samlEntryPoint
              - samlIssuer
      responses:
        200:
          description: >-
            Success, returns updated SSO Config.
          schema:
            $ref: "#/definitions/SSOConfigResponse"
        400:
          $ref: "#/responses/400"
        403:
          $ref: "#/responses/403"
        404:
          $ref: "#/responses/404"
        default:
          $ref: "#/responses/genericError"
    put:
      security:
        - jwt: []
      summary: Update SSO config (full)
      tags: [ ssoconfig ]
      description: >-
        Update the specified SSO Config. If a field is not included in the query
        body, that field will be set to null or its default value.
      operationId: putSSOConfig
      parameters:
        -
          name: queryBody
          in: body
          required: true
          schema:
            type: object
            description: >
              Configuration parameters to enable SSO in Refocus.
            properties:
              samlEntryPoint:
                type: string
                maxLength: 2082
                description: >
                  Identity Provider endpoint.
              samlIssuer:
                type: string
                maxLength: 2082
                description: >
                  Issuer string to supply to Identity Provider.
            required:
              - samlEntryPoint
              - samlIssuer
      responses:
        200:
          description: >-
            Success, returns updated SSO Config.
          schema:
            $ref: "#/definitions/SSOConfigResponse"
        400:
          $ref: "#/responses/400"
        403:
          $ref: "#/responses/403"
        404:
          $ref: "#/responses/404"
        default:
          $ref: "#/responses/genericError"

  # ---------------------------------------------------------------------------
  /subjects:
    x-swagger-router-controller: subjects
    get:
      security:
        - jwt: []
      summary: Find subjects
      tags: [ subjects ]
      description: >-
        Find a subject or subjects. You may query using field filters with
        asterisk (*) wildcards. You may also optionally specify sort, limit,
        offset, and a list of fields to include in the response. The global
        default limit will apply if no limit param is specified.
      externalDocs:
        description: >-
          GET /subjects
        url: http://focus.salesforce.com/docs/api/subjects
      operationId: findSubjects
      parameters:
        -
          $ref: "#/parameters/SubjectsFieldsParam"
        - name: sort
          in: query
          description: >
            Specify the sort order using a field name, e.g. '...?sort=name'. Prepend the
            field name with a minus sign to specify descending order, e.g.
            '...?sort=-name'.
          required: false
          type: array
          collectionFormat: csv
          items:
            type: string
            enum:
              - absolutePath
              - description
              - helpEmail
              - helpUrl
              - id
              - isPublished
              - name
              - sortBy
              - parentAbsolutePath
              - parentId
              #- childCount
              - createdBy
              - createdAt
              - updatedAt
              - -absolutePath
              - -description
              - -helpEmail
              - -helpUrl
              - -id
              - -isPublished
              - -name
              - -sortBy
              - -parentAbsolutePath
              - -parentId
              #- -childCount
              - -createdBy
              - -createdAt
              - -updatedAt
        -
          $ref: "#/parameters/limitParam"
        -
          $ref: "#/parameters/offsetParam"
        -
          name: absolutePath
          in: query
          description: >-
            Filter by absolutePath; asterisk (*) wildcards ok.
          required: false
          type: string
        -
          name: description
          in: query
          description: >-
            Filter by description; asterisk (*) wildcards ok.
          required: false
          type: string
        -
          name: helpEmail
          in: query
          description: >-
            Filter by helpEmail; asterisk (*) wildcards ok.
          required: false
          type: string
        -
          name: helpUrl
          in: query
          description: >-
            Filter by helpUrl; asterisk (*) wildcards ok.
          required: false
          type: string
        -
          name: imageUrl
          in: query
          description: >-
            Filter by imageUrl; asterisk (*) wildcards ok.
          required: false
          type: string
        -
          name: isPublished
          in: query
          description: >-
            Filter by isPublished (true|false).
          required: false
          type: boolean
        -
          name: name
          in: query
          description: >-
            Filter by name; asterisk (*) wildcards ok.
          required: false
          type: string
        -
          name: sortBy
          in: query
          description: >-
            The sortBy string can be used to define the sort order of subjects
            which a lens developer can choose to honor when rendering the data.
            The attribute is defaulted to an empty string when the user does not
            provide any string value. Max 254 characters; case insensitive;
            allows alpha-numeric characters, + underscore (_) and dash (-).
            Filter by sortBy; asterisk (*) wildcards ok.
          required: false
          type: string
        -
          name: parentAbsolutePath
          in: query
          description: >-
            Filter by parentAbsolutePath; asterisk (*) wildcards ok.
          required: false
          type: string
          maxLength: 4096
        -
          name: tags
          in: query
          items:
            type: string
            maxLength: 60
            pattern: ^[0-9A-Za-z_-]{1,60}$
          description: >-
             Comma-separated list of tags to include/exclude. Tag names are
             case-insensitive. For example, ?tags=FOO,BAR will only return
             subjects with tags FOO or BAR. Prefix each of the tag name with
             a negative sign to indicate that a subject with that tag should
             be excluded. For example, ?tags=-BAZ,-FOO will return only the
             subjects with tag name not equal to BAZ or FOO. Subjects without
             tags are not included in the result set.
          type: array
          required: false
      responses:
        200:
          description: >-
            Success, a list of subjects.
          schema:
            type: array
            items:
              $ref: "#/definitions/SubjectsResponse"
        400:
          $ref: "#/responses/400"
        default:
          $ref: "#/responses/genericError"
    post:
      security:
        - jwt: []
      summary: Create subject
      tags: [ subjects ]
      description: >-
        Create a new subject. If you are creating a new subject as the child of another subject AND any of its ancestors has isPublished=false, then you must create your new subject with isPublished=false.
      operationId: postSubject
      parameters:
        -
          name: queryBody
          in: body
          schema:
            type: object
            description: >
              A resource under observation.
            properties:
              description:
                type: string
                maxLength: 4096
                description: >
                  A description of the subject. A lens may choose to display this
                  information to the user.
              helpEmail:
                type: string
                description: >
                  The email address where a user can go to get more help about the
                  subject. A lens may choose to display this information to the user e.g.
                  if the user clicks a “help” icon attached to the subject.
                maxLength: 254
              helpUrl:
                type: string
                maxLength: 2082
                description: >
                  The url where a user can go to get more help about the subject. A lens
                  may choose to display this information to the user e.g. if the user
                  clicks a “help” icon attached to the subject.
              imageUrl:
                type: string
                maxLength: 2082
                description: >
                  Optional icon to represent the subject.
              isPublished:
                type: boolean
                default: false
                description: >
                  Default false. When set to true, the subject is readable by other users;
                  when set to false, the subject is only readable by its owner. You can only unpublish a subject if it has no subject children of its own or if all its descendants are unpublished.
              name:
                type: string
                pattern: ^[0-9A-Za-z_\\-]{1,60}$
                maxLength: 60
                description: >
                  Max 60 characters; case insensitive; allows alpha-numeric characters,
                  underscore (_) and dash (-).
              sortBy:
                type: string
                pattern: ^[0-9A-Za-z_\\-]{0,254}$
                maxLength: 254
                description: >
                  The sortBy string can be used to define the sort order of subjects
                  which a lens developer can choose to honor when rendering the data.
                  The attribute is defaulted to an empty string when the user does not
                  provide any string value. Max 254 characters; case insensitive;
                  allows alpha-numeric characters, + underscore (_) and dash (-).
                  Filter by sortBy; asterisk (*) wildcards ok.
                  Max 254 characters; case insensitive; allows alpha-numeric characters,
                  underscore (_) and dash (-).
              parentId:
                type: string
                pattern: ^[0-9A-Fa-f]{8}-[0-9A-Fa-f]{4}-[0-9A-Fa-f]{4}-[0-9A-Fa-f]{4}-[0-9A-Fa-f]{12}$
                description: >
                  The id of the subject's parent.
              tags:
                type: array
                items:
                  type: string
                  maxLength: 60
                  pattern: ^[0-9A-Za-z_][0-9A-Za-z_\\-]{1,59}$
                description: >
                  Array of tag names. Tag name: Max 60 characters; case insensitive; allows alpha-numeric characters,
                  underscore (_) and dash (-). Tag names cannot start with a dash (-).
              relatedLinks:
                type: array
                items:
                  $ref: "#/definitions/RelatedLinkRequest"
                description: >
                  RelatedLinks associated with this model.
              geolocation:
                type: array
                items:
                  type: number
                description: >
                  If the subject has a physical location, specify its longitude and latitude in this two-element array, e.g. [-122.431297, 37.773972]. The first element in the array represents longitude; the second element represents latitude.
            required:
              - name
      responses:
        201:
          description: >-
            Created.
          schema:
            $ref: "#/definitions/SubjectsResponse"
        400:
          $ref: "#/responses/400"
        403:
          $ref: "#/responses/403"
        default:
          $ref: "#/responses/genericError"

  # ---------------------------------------------------------------------------
  /subjects/{key}:
    x-swagger-router-controller: subjects
    delete:
      security:
        - jwt: []
      summary: Delete subject
      tags: [ subjects ]
      description: >-
        Delete the specified subject. You will not be allowed to delete a
        subject if it has any children subjects under it. Beware! Deleting a
        subject also deletes all the samples associated with this subject.
      operationId: deleteSubject
      parameters:
        -
          name: key
          in: path
          description: >-
            The id or absolute path of the subject to delete.
          required: true
          type: string
      responses:
        200:
          description: >-
            Success, returns deleted subject.
          schema:
            $ref: "#/definitions/SubjectsResponse"
        400:
          $ref: "#/responses/400"
        403:
          $ref: "#/responses/403"
        404:
          $ref: "#/responses/404"
        default:
          $ref: "#/responses/genericError"
    get:
      security:
        - jwt: []
      summary: Get subject
      tags: [ subjects ]
      description: >-
        Retrieve the specified subject by its id or name. You may also
        optionally specify a list of fields to include in the response.
      operationId: getSubject
      parameters:
        -
          name: key
          in: path
          description: >-
            The id or absolute path of the subject to retrieve.
          required: true
          type: string
        -
          $ref: "#/parameters/SubjectsFieldsParam"
      responses:
        200:
          description: >-
            Success, returns specified subject.
          schema:
            $ref: "#/definitions/SubjectsResponse"
        400:
          $ref: "#/responses/400"
        404:
          $ref: "#/responses/404"
        default:
          $ref: "#/responses/genericError"
    patch:
      security:
        - jwt: []
      summary: Update subject (partial)
      tags: [ subjects ]
      description: >-
        Update the specified subject. If a field is not included in the query
        body, that field will not be updated. You can only unpublish a subject if it has no subject children of its own or if all its descendants are unpublished. Beware! Updating a subject's name/parentId/parentAbsolutePath deletes all the samples associated with this subject.
      operationId: patchSubject
      parameters:
        -
          name: key
          in: path
          description: >-
            The id or absolute path of the subject to update.
          required: true
          type: string
        -
          name: queryBody
          in: body
          required: true
          schema:
            type: object
            description: >
              A resource under observation.
            properties:
              description:
                type: string
                maxLength: 4096
                description: >
                  A description of the subject. A lens may choose to display this
                  information to the user.
              helpEmail:
                type: string
                description: >
                  The email address where a user can go to get more help about the
                  subject. A lens may choose to display this information to the user e.g.
                  if the user clicks a “help” icon attached to the subject.
                maxLength: 254
              helpUrl:
                type: string
                maxLength: 2082
                description: >
                  The url where a user can go to get more help about the subject. A lens
                  may choose to display this information to the user e.g. if the user
                  clicks a “help” icon attached to the subject.
              imageUrl:
                type: string
                maxLength: 2082
                description: >
                  Optional icon to represent the subject.
              isPublished:
                type: boolean
                default: false
                description: >
                  Default false. When set to true, the subject is readable by other users;
                  when set to false, the subject is only readable by its owner. You can only unpublish a subject if it has no subject children of its own or if all its descendants are unpublished.
              name:
                type: string
                pattern: ^[0-9A-Za-z_\\-]{1,60}$
                maxLength: 60
                description: >
                  Max 60 characters; case insensitive; allows alpha-numeric characters,
                  underscore (_) and dash (-).
              sortBy:
                type: string
                pattern: ^[0-9A-Za-z_\\-]{0,254}$
                maxLength: 254
                description: >
                  The sortBy string can be used to define the sort order of subjects
                  which a lens developer can choose to honor when rendering the data.
                  The attribute is defaulted to an empty string when the user does not
                  provide any string value. Max 254 characters; case insensitive;
                  allows alpha-numeric characters, + underscore (_) and dash (-).
                  Filter by sortBy; asterisk (*) wildcards ok.
                  Max 254 characters; case insensitive; allows alpha-numeric characters,
                  underscore (_) and dash (-).
              parentAbsolutePath:
                type: string
                maxLength: 4096
                description: >
                  The absolutePath of the subject's parent.
              parentId:
                type: string
                pattern: ^[0-9A-Fa-f]{8}-[0-9A-Fa-f]{4}-[0-9A-Fa-f]{4}-[0-9A-Fa-f]{4}-[0-9A-Fa-f]{12}$
                description: >
                  The id of the subject's parent.
              tags:
                type: array
                items:
                  type: string
                  maxLength: 60
                  pattern: ^[0-9A-Za-z_][0-9A-Za-z_\\-]{1,59}$
                description: >
                  Array of tag names. Tag name: Max 60 characters; case insensitive; allows alpha-numeric characters,
                  underscore (_) and dash (-). Tag names cannot start with a dash (-).
              relatedLinks:
                type: array
                items:
                  $ref: "#/definitions/RelatedLinkRequest"
                description: >
                  RelatedLinks associated with this model.
              geolocation:
                type: array
                items:
                  type: number
                description: >
                  If the subject has a physical location, specify its longitude and latitude in this two-element array, e.g. [-122.431297, 37.773972]. The first element in the array represents longitude; the second element represents latitude.

      responses:
        200:
          description: >-
            Success, returns updated subject.
          schema:
            $ref: "#/definitions/SubjectsResponse"
        400:
          $ref: "#/responses/400"
        403:
          $ref: "#/responses/403"
        404:
          $ref: "#/responses/404"
        default:
          $ref: "#/responses/genericError"
    put:
      security:
        - jwt: []
      summary: Update subject (full)
      tags: [ subjects ]
      description: >-
        Update the specified subject. If a field is not included in the query
        body, that field will be set to null or its default value. You can only unpublish a subject if it has no subject children of its own or if all its descendants are unpublished. Beware! Updating a subject's name/parentId/parentAbsolutePath deletes all the samples associated with this subject.
      operationId: putSubject
      parameters:
        -
          name: key
          in: path
          description: >-
            The id or absolute path of the subject to update.
          required: true
          type: string
        -
          name: queryBody
          in: body
          required: true
          schema:
            type: object
            description: >
              A resource under observation.
            properties:
              description:
                type: string
                maxLength: 4096
                description: >
                  A description of the subject. A lens may choose to display this
                  information to the user.
              helpEmail:
                type: string
                description: >
                  The email address where a user can go to get more help about the subject.
                  A lens may choose to display this information to the user e.g. if the
                  user clicks a “help” icon attached to the subject.
                maxLength: 254
              helpUrl:
                type: string
                maxLength: 2082
                description: >
                  The url where a user can go to get more help about the subject. A lens
                  may choose to display this information to the user e.g. if the user
                  clicks a “help” icon attached to the subject.
              imageUrl:
                type: string
                maxLength: 2082
                description: >
                  Optional icon to represent the subject.
              isPublished:
                type: boolean
                default: false
                description: >
                  Default false. When set to true, the subject is readable by other users;
                  when set to false, the subject is only readable by its owner. You can only unpublish a subject if it has no subject children of its own or if all its descendants are unpublished.
              name:
                type: string
                pattern: ^[0-9A-Za-z_\\-]{1,60}$
                maxLength: 60
                description: >
                  Max 60 characters; case insensitive; allows alpha-numeric characters,
                  underscore (_) and dash (-).
              sortBy:
                type: string
                pattern: ^[0-9A-Za-z_\\-]{0,254}$
                maxLength: 254
                description: >
                  The sortBy string can be used to define the sort order of subjects
                  which a lens developer can choose to honor when rendering the data.
                  The attribute is defaulted to an empty string when the user does not
                  provide any string value. Max 254 characters; case insensitive;
                  allows alpha-numeric characters, + underscore (_) and dash (-).
                  Filter by sortBy; asterisk (*) wildcards ok.
                  Max 254 characters; case insensitive; allows alpha-numeric characters,
                  underscore (_) and dash (-).
              parentId:
                type: string
                pattern: ^[0-9A-Fa-f]{8}-[0-9A-Fa-f]{4}-[0-9A-Fa-f]{4}-[0-9A-Fa-f]{4}-[0-9A-Fa-f]{12}$
                description: >
                  The id of the subject's parent.
              parentAbsolutePath:
                type: string
                maxLength: 4096
                description: >
                  The absolutePath of the subject's parent.
              tags:
                type: array
                items:
                  type: string
                  maxLength: 60
                  pattern: ^[0-9A-Za-z_][0-9A-Za-z_\\-]{1,59}$
                description: >
                  Array of tag names. Tag name: Max 60 characters; case insensitive; allows alpha-numeric characters,
                  underscore (_) and dash (-). Tag names cannot start with a dash (-).
              relatedLinks:
                type: array
                items:
                  $ref: "#/definitions/RelatedLinkRequest"
                description: >
                  RelatedLinks associated with this model.
              geolocation:
                type: array
                items:
                  type: number
                description: >
                  If the subject has a physical location, specify its longitude and latitude in this two-element array, e.g. [-122.431297, 37.773972]. The first element in the array represents longitude; the second element represents latitude.
            required:
              - name
      responses:
        200:
          description: >-
            Success, returns updated subject.
          schema:
            $ref: "#/definitions/SubjectsResponse"
        400:
          $ref: "#/responses/400"
        403:
          $ref: "#/responses/403"
        404:
          $ref: "#/responses/404"
        default:
          $ref: "#/responses/genericError"

  # ---------------------------------------------------------------------------
  /subjects/{key}/child:
    x-swagger-router-controller: subjects
    post:
      security:
        - jwt: []
      summary: Create child subject
      tags: [ subjects ]
      description: >-
        Create a new child subject of the specified subject. If any of your new subject's ancestors has isPublished=false, then you must create your new subject with isPublished=false.
      operationId: postChildSubject
      parameters:
        -
          name: key
          in: path
          description: >-
            The id or absolute path of the subject to which you want to add a
            child.
          required: true
          type: string
        -
          name: queryBody
          description: Request body
          in: body
          schema:
            type: object
            description: >
              A resource under observation.
            properties:
              description:
                type: string
                maxLength: 4096
                description: >
                  A description of the subject. A lens may choose to display this
                  information to the user.
              helpEmail:
                type: string
                description: >
                  The email address where a user can go to get more help about the
                  subject. A lens may choose to display this information to the user e.g.
                  if the user clicks a “help” icon attached to the subject.
                maxLength: 254
              helpUrl:
                type: string
                maxLength: 2082
                description: >
                  The url where a user can go to get more help about the subject. A lens
                  may choose to display this information to the user e.g. if the user
                  clicks a “help” icon attached to the subject.
              imageUrl:
                type: string
                maxLength: 2082
                description: >
                  Optional icon to represent the subject.
              isPublished:
                type: boolean
                default: false
                description: >
                  Default false. When set to true, the subject is readable by other users;
                  when set to false, the subject is only readable by its owner. You can only unpublish a subject if it has no subject children of its own or if all its descendants are unpublished.
              name:
                type: string
                pattern: ^[0-9A-Za-z_\\-]{1,60}$
                maxLength: 60
                description: >
                  Max 60 characters; case insensitive; allows alpha-numeric characters,
                  underscore (_) and dash (-).
              sortBy:
                type: string
                pattern: ^[0-9A-Za-z_\\-]{0,254}$
                maxLength: 254
                description: >
                  The sortBy string can be used to define the sort order of subjects
                  which a lens developer can choose to honor when rendering the data.
                  The attribute is defaulted to an empty string when the user does not
                  provide any string value. Max 254 characters; case insensitive;
                  allows alpha-numeric characters, + underscore (_) and dash (-).
                  Filter by sortBy; asterisk (*) wildcards ok.
                  Max 254 characters; case insensitive; allows alpha-numeric characters,
                  underscore (_) and dash (-).
              tags:
                type: array
                items:
                  type: string
                  maxLength: 60
                  pattern: ^[0-9A-Za-z_][0-9A-Za-z_\\-]{1,59}$
                description: >
                  Array of tag names. Tag name: Max 60 characters; case insensitive; allows alpha-numeric characters,
                  underscore (_) and dash (-). Tag names cannot start with a dash (-).
              relatedLinks:
                type: array
                items:
                  $ref: "#/definitions/RelatedLinkRequest"
                description: >
                  RelatedLinks associated with this model.
            required:
              - name
      responses:
        201:
          description: >-
            Created.
          schema:
            $ref: "#/definitions/SubjectsResponse"
        400:
          $ref: "#/responses/400"
        403:
          $ref: "#/responses/403"
        404:
          $ref: "#/responses/404"
        default:
          $ref: "#/responses/genericError"

  # ---------------------------------------------------------------------------
  /subjects/{key}/hierarchy:
    x-swagger-router-controller: subjects
    delete:
      security:
        - jwt: []
      summary: Delete subject hierarchy
      tags: [ subjects ]
      description: >-
        Delete the specified subject and all its descendents and all associated
        samples.
      operationId: deleteSubjectHierarchy
      parameters:
        -
          name: key
          in: path
          description: >-
            The id or absolute path of the root subject to delete.
          required: true
          type: string
      responses:
        200:
          description: >-
            Success, returns empty object.
          schema: {}
        400:
          $ref: "#/responses/400"
        404:
          $ref: "#/responses/404"
        default:
          $ref: "#/responses/genericError"
    get:
      security:
        - jwt: []
      summary: Get subject hierarchy
      tags: [ subjects ]
      description: >-
        Retrieve the hierarchy for the specified subject using its id or
        absolute path.
      operationId: getSubjectHierarchy
      parameters:
        -
          name: key
          in: path
          description: >-
            The id or absolute path of the root subject to retrieve.
          required: true
          type: string
        -
          name: depth
          in: query
          description: >-
            The number of hierarchy levels to include (0 for all, 1 for
            just children, 2 for children and grandchildren, etc.).
          type: integer
          minimum: 0
        -
          name: aspect
          in: query
          description: >-
           Comma-separated list of aspect names to include/exclude.
           For example, ?aspect=FOO,BAR will only return subjects in the
           hierarchy with samples for those two aspects (and all those
           subjects' ancestors up to the specified root of the requested
           hierarchy). Prefix each of the aspect name with a negative sign to
           indicate that a sample with that aspect should be excluded.
           For example, ?aspect=-BAZ,-FOO will return only the subjects
           (and its hierarchy) that have samples with aspect name not equal
           to BAZ or FOO. Subjects without samples are not included in the
           result set
          type: string
        -
          name: status
          in: query
          description: >-
           Comma-separated list of sample status to include/exclude.
           For example, ?status=OK,CRITICAL will only return subjects in the
           hierarchy with samples that are in those statuses (and all those
           subjects' ancestors up to the specified root of the requested
           hierarchy). Prefix each of the status with a negative sign to
           indicate that a sample with that status should be excluded.
           For example, ?status=-OK,-CRITICAL will return only the subjects
           (and its hierarchy) that have samples not in OK or CRITICAL status.
           Subjects without samples are not included in the result set
          type: string
        -
          name: aspectTags
          in: query
          description: >-
           Comma-separated list of tags names to include/exclude.
           For example, ?aspectTags=TAG1,TAG2 will only return subjects in the
           hierarchy with samples having aspect with tags matching TAG1 and TAG2
           (and all those subjects' ancestors up to the specified root of the
           requested hierarchy). Prefix each of the tag names with a negative
           sign to indicate that a sample having aspect with those tag names
           will be excluded. For example, ?aspectTags=-TAG3,-TAG4 will
           return the subject hierarchy without aspects having tags -
           TAG3 and TAG4. Subjects without samples are not included in
           the result set
          type: string
        -
          name: subjectTags
          in: query
          description: >-
           Comma-separated list of tags names to include/exclude.
           For example, ?subjectTags=TAG1,TAG2 will only return subjects in the
           hierarchy with tags matching TAG1 and TAG2
           (and all those subjects' ancestors up to the specified root of the
           requested hierarchy). Prefix each of the tag names with a negative
           sign to indicate that the subject having tags with those names will
           be excluded. For example, ?subjectTags=-TAG3,-TAG4 will return the
           subject hierarchy without subjects having tags -  TAG3 and TAG4.
           Tags should be passed as an include filter or as an exclude filter
           but not the combination of both.
          type: string
        -
          $ref: "#/parameters/SubjectsFieldsParam"
      responses:
        200:
          description: >-
            Success, returns specified subject heirarchy.
          schema:
            $ref: "#/definitions/SubjectsResponse"
        400:
          $ref: "#/responses/400"
        404:
          $ref: "#/responses/404"
        default:
          $ref: "#/responses/genericError"

  # ---------------------------------------------------------------------------
  /subjects/{key}/tags:
    x-swagger-router-controller: subjects
    delete:
      security:
        - jwt: []
      summary: Delete subject tags
      tags: [ subjects ]
      description: >-
        Delete all the tags associated with the subject.
      operationId: deleteSubjectTags
      parameters:
        -
          name: key
          in: path
          description: >-
            The id or absolute path of the subject for which tags needs to be
            deleted.
          required: true
          type: string
      responses:
        200:
          description: >-
            Success, returns updated subject
          schema:
            $ref: "#/definitions/SubjectsResponse"
        400:
          $ref: "#/responses/400"
        403:
          $ref: "#/responses/403"
        404:
          $ref: "#/responses/404"
        default:
          $ref: "#/responses/genericError"

  # ---------------------------------------------------------------------------
  /subjects/{key}/tags/{tagName}:
    x-swagger-router-controller: subjects
    delete:
      security:
        - jwt: []
      summary: Delete subject tag
      tags: [ subjects ]
      description: >-
        Delete the specified tag of the specified subject.
      operationId: deleteSubjectTags
      parameters:
        -
          name: key
          in: path
          description: >-
            The id or absolute path of the subject for which tag needs to be
            deleted.
          required: true
          type: string
        -
          name: tagName
          in: path
          description: >-
            Name of tag which needs to be deleted.
          required: true
          type: string
      responses:
        200:
          description: >-
            Success, returns updated subject.
          schema:
            $ref: "#/definitions/SubjectsResponse"
        400:
          $ref: "#/responses/400"
        403:
          $ref: "#/responses/403"
        404:
          $ref: "#/responses/404"
        default:
          $ref: "#/responses/genericError"

  # ---------------------------------------------------------------------------
  /subjects/{key}/relatedLinks:
    x-swagger-router-controller: subjects
    delete:
      security:
        - jwt: []
      summary: Delete subject related links
      tags: [ subjects ]
      description: >-
        Delete all the tags associated with the subject.
      operationId: deleteSubjectRelatedLinks
      parameters:
        -
          name: key
          in: path
          description: >-
            The id or absolute path of the subject for which related links needs
            to be deleted.
          required: true
          type: string
      responses:
        200:
          description: >-
            Success, returns updated subject.
          schema:
            $ref: "#/definitions/SubjectsResponse"
        400:
          $ref: "#/responses/400"
        403:
          $ref: "#/responses/403"
        404:
          $ref: "#/responses/404"
        default:
          $ref: "#/responses/genericError"

  # ---------------------------------------------------------------------------
  /subjects/{key}/relatedLinks/{relName}:
    x-swagger-router-controller: subjects
    delete:
      security:
        - jwt: []
      summary: Delete subject related link
      tags: [ subjects ]
      description: >-
        Delete the specified related link of the specified subject.
      operationId: deleteSubjectRelatedLinks
      parameters:
        -
          name: key
          in: path
          description: >-
            The id or absolute path of the subject for which related link needs
            to be deleted.
          required: true
          type: string
        -
          name: relName
          in: path
          description: >-
            Name of the related link which needs to be deleted.
          required: true
          type: string
      responses:
        200:
          description: >-
            Success, returns updated subject.
          schema:
            $ref: "#/definitions/SubjectsResponse"
        400:
          $ref: "#/responses/400"
        403:
          $ref: "#/responses/403"
        404:
          $ref: "#/responses/404"
        default:
          $ref: "#/responses/genericError"

  # ---------------------------------------------------------------------------
  /subjects/{key}/writers:
    x-swagger-router-controller: subjects
    delete:
      security:
        - jwt: []
      summary: Delete subject writers
      tags: [ subjects ]
      description: >-
        Remove all users from a subject’s list of authorized writers.
      operationId: deleteSubjectWriters
      parameters:
        -
          name: key
          in: path
          description: >-
             The id or name of the subject.
          required: true
          type: string
      responses:
        204:
          description: >-
            The subject is no longer write-protected.
        400:
          $ref: "#/responses/400"
        401:
          $ref: "#/responses/401"
        403:
          $ref: "#/responses/403"
        404:
          $ref: "#/responses/404"
        default:
          $ref: "#/responses/genericError"
    get:
      security:
        - jwt: []
      summary: Get subject writers
      tags: [ subjects ]
      description: >-
        Get the list of all authorized writers for a subject.
      operationId: getSubjectWriters
      parameters:
        -
          name: key
          in: path
          description: >-
            The id or name of the subject for which the authorized list of users
            are to be obtained.
          required: true
          type: string
      responses:
        200:
          description: >-
            Success, returns the users having write permission to the subject.
          schema:
            type: array
            items:
              $ref: "#/definitions/UsersResponse"
              description: >-
                The users having write permission to the subject
        400:
          $ref: "#/responses/400"
        401:
          $ref: "#/responses/401"
        404:
          $ref: "#/responses/404"
        default:
          $ref: "#/responses/genericError"
    post:
      security:
        - jwt: []
      summary: Add subject writer
      tags: [ subjects ]
      description: >-
        Add one or more users to a subjects list of authorized writers.
      operationId: postSubjectWriters
      parameters:
        -
          name: key
          in: path
          description: >-
            The id or name of the subject for which the authorized list of users
            are to be obtained.
          required: true
          type: string
        -
          name: queryBody
          description: Request body.
          in: body
          required: true
          schema:
            type: array
            items:
              type: string
            description: >
              User name
      responses:
        201:
          description: >-
            One or more of the valid users were added to the list of authorized writers.
          schema:
            type: array
            items:
              $ref: "#/definitions/SubjectWriterResponse"
              description: >-
                The users having write permission to the subject
        400:
          $ref: "#/responses/400"
        401:
          $ref: "#/responses/401"
        403:
          $ref: "#/responses/403"
        404:
          $ref: "#/responses/403"
        default:
          $ref: "#/responses/genericError"

  # ---------------------------------------------------------------------------
  /subjects/{key}/writers/{userNameOrId}:
    x-swagger-router-controller: subjects
    delete:
      security:
        - jwt: []
      summary: Delete subject writer
      tags: [ subjects ]
      description: >-
        Remove a user from a subjects's list of authorized writers.
      operationId: deleteSubjectWriter
      parameters:
        -
          name: key
          in: path
          description: >-
            The id or name of the subject
          required: true
          type: string
        -
          name: userNameOrId
          in: path
          description: >-
            The username or the Id of the user
          required: true
          type: string
      responses:
        204:
          description: >-
            The user’s write permission has been revoked for the subject.
        400:
          $ref: "#/responses/400"
        401:
          $ref: "#/responses/401"
        403:
          $ref: "#/responses/403"
        404:
          $ref: "#/responses/404"
        default:
          $ref: "#/responses/genericError"
    get:
      security:
        - jwt: []
      summary: Get subject writer
      tags: [ subjects ]
      description: >-
        Determine whether a user is an authorized writer for subject.
      operationId: getSubjectWriter
      parameters:
        -
          name: key
          in: path
          description: >-
            The id or name of the subject for which the authorized list of users
            are to be obtained.
          required: true
          type: string
        -
          name: userNameOrId
          in: path
          description: >-
            The username or the Id of the user
          required: true
          type: string
      responses:
        200:
          description: >-
            Success, return authorized user
          schema:
            $ref: "#/definitions/UsersResponse"
        400:
          $ref: "#/responses/400"
        401:
          $ref: "#/responses/401"
        404:
          $ref: "#/responses/404"
        default:
          $ref: "#/responses/genericError"

  # ---------------------------------------------------------------------------
  /tokens:
    x-swagger-router-controller: tokens
    post:
      security:
        - jwt: []
      summary: Create access token
      tags: [ tokens ]
      description: >-
        Create a new API access token by providing a token in header.
      operationId: postToken
      parameters:
        -
          name: queryBody
          in: body
          required: true
          schema:
            type: object
            description: >
              Name of token.
            properties:
              name:
                type: string
                maxLength: 60
                description: >
                  A name for your new token. Token name must be unique for a
                  user. Best practice is to select a name which reminds you of
                  how you intend to use the token,
                  e.g. "PushSamplesFromSystemXyz".
            required:
              - name
      responses:
        201:
          description: Token created.
          schema:
            $ref: "#/definitions/TokenResponse"
        401:
          description: >-
            Caller did not supply credentials or did not provide the correct
            credentials. If you are using an API key, it may be invalid or your
            Authorization header may be malformed.
          schema:
            $ref: '#/definitions/AuthenticationError'
        403:
          description: >-
            Caller is not authorized to create token. While your authentication
            is valid, the authenticated user or token does not have permission
            to perform this action.
          schema:
            $ref: '#/definitions/ErrorResponse'
        default:
          description: >-
            An unexpected error occurred. Please review the response for error
            details.
          schema:
              $ref: '#/definitions/ErrorResponse'

  # ---------------------------------------------------------------------------
  /tokens/{key}:
    x-swagger-router-controller: tokens
    delete:
      security:
        - jwt: []
      summary: Delete access token
      tags: [ tokens ]
      description: >-
        Delete the specified token by its id.
      operationId: deleteTokenById
      parameters:
        -
          name: key
          in: path
          description: >-
            The id of the token to delete.
          required: true
          type: string
      responses:
        200:
          description: >-
            Success, returns the metadata for the deleted token.
          schema:
            $ref: "#/definitions/TokensResponse"
        400:
          description: >-
            Invalid arguments. Please review the response for error details.
          schema:
            $ref: '#/definitions/BadRequest'
        401:
          description: >-
            Caller did not supply credentials or did not provide the correct
            credentials. If you are using an API key, it may be invalid or your
            Authorization header may be malformed.
          schema:
            $ref: '#/definitions/AuthenticationError'
        403:
          description: >-
            Caller is not authorized to delete token. While your authentication
            is valid, the authenticated user or token does not have permission
            to perform this action.
          schema:
            $ref: '#/definitions/ErrorResponse'
        404:
          description: >-
            The resource you requested does not exist.
          schema:
            $ref: '#/definitions/ResourceNotFoundError'
        default:
          description: >-
            An unexpected error occurred. Please review the response for error
            details.
          schema:
            $ref: '#/definitions/ErrorResponse'
    get:
      security:
        - jwt: []
      summary: Get access token
      tags: [ tokens ]
      description: >-
        Retrieve metadata about the specified token by its id. You may also
        optionally specify a list of fields to include in the response.
      operationId: getTokenByKey
      parameters:
        -
          name: key
          in: path
          description: >-
            The id of the token to retrieve.
          required: true
          type: string
        -
          $ref: "#/parameters/TokensFieldsParam"
      responses:
        200:
          description: Success, returns metadata about the specified token.
          schema:
            $ref: "#/definitions/TokensResponse"
        400:
          description: >-
            Invalid arguments. Please review the response for error details.
          schema:
            $ref: '#/definitions/BadRequest'
        401:
          description: >-
            Caller did not supply credentials or did not provide the correct
            credentials. If you are using an API key, it may be invalid or your
            Authorization header may be malformed.
          schema:
            $ref: '#/definitions/AuthenticationError'
        404:
          description: >-
            The resource you requested does not exist.
          schema:
            $ref: '#/definitions/ResourceNotFoundError'
        default:
          description: >-
            An unexpected error occurred. Please review the response for error
            details.
          schema:
            $ref: '#/definitions/ErrorResponse'

  # ---------------------------------------------------------------------------
  /tokens/{key}/revoke:
    x-swagger-router-controller: tokens
    post:
      security:
        - jwt: []
      summary: Revoke access token
      tags: [ tokens ]
      description: >-
        Revoke access for the specified token.
      operationId: revokeTokenById
      parameters:
        -
          name: key
          in: path
          description: >-
            The id of the token to delete.
          required: true
          type: string
      responses:
        200:
          description: Success, token permission revoked.
          schema:
            $ref: "#/definitions/TokensResponse"
        400:
          description: >-
            Invalid arguments, e.g. trying to revoke a token which had already
            been revoked. Please review the response for error details.
          schema:
            $ref: '#/definitions/BadRequest'
        401:
          description: >-
            Caller did not supply credentials or did not provide the correct
            credentials. If you are using an API key, it may be invalid or your
            Authorization header may be malformed.
          schema:
            $ref: '#/definitions/AuthenticationError'
        404:
          description: >-
            The resource you requested does not exist.
          schema:
            $ref: '#/definitions/ResourceNotFoundError'
        default:
          description: >-
            An unexpected error occurred. Please review the response for error
            details.
          schema:
            $ref: '#/definitions/ErrorResponse'

  # ---------------------------------------------------------------------------
  /tokens/{key}/restore:
    x-swagger-router-controller: tokens
    post:
      security:
        - jwt: []
      summary: Restore revoked access token
      tags: [ tokens ]
      description: >-
        Restore access for the specified token if access had previously been
        revoked.
      operationId: restoreTokenById
      parameters:
        -
          name: key
          in: path
          description: >-
            The id of the token to delete.
          required: true
          type: string
      responses:
        200:
          description: Success, token permission restored.
          schema:
            $ref: "#/definitions/TokensResponse"
        400:
          description: >-
            Invalid arguments, e.g. trying to restore a token which had not
            been revoked. Please review the response for error details.
          schema:
            $ref: '#/definitions/BadRequest'
        401:
          description: >-
            Caller did not supply credentials or did not provide the correct
            credentials. If you are using an API key, it may be invalid or your
            Authorization header may be malformed.
          schema:
            $ref: '#/definitions/AuthenticationError'
        404:
          description: >-
            The resource you requested does not exist.
          schema:
            $ref: '#/definitions/ResourceNotFoundError'
        default:
          description: >-
            An unexpected error occurred. Please review the response for error
            details.
          schema:
            $ref: '#/definitions/ErrorResponse'

  # ---------------------------------------------------------------------------
  /users:
    x-swagger-router-controller: users
    get:
      security:
        - jwt: []
      summary: Find users
      tags: [ users ]
      description: >-
        Find a user or users. You may query using field filters with asterisk
        (*) wildcards. You may also optionally specify sort, limit, offset, and
        a list of fields to include in the response. The global default limit
        will apply if no limit param is specified.
      externalDocs:
        description: >-
          GET /users
        url: http://focus.salesforce.com/docs/api/users
      operationId: findUsers
      parameters:
        -
          $ref: "#/parameters/UsersFieldsParam"
        - name: sort
          in: query
          description: >
            Specify the sort order using a field name, e.g. '...?sort=name'. Prepend the
            field name with a minus sign to specify descending order, e.g.
            '...?sort=-name'.
          required: false
          type: array
          collectionFormat: csv
          items:
            type: string
            enum:
              - email
              - id
              - name
              - fullName
              - createdBy
              - createdAt
              - updatedAt
              - -email
              - -id
              - -name
              - -fullName
              - -createdBy
              - -createdAt
              - -updatedAt
        -
          $ref: "#/parameters/limitParam"
        -
          $ref: "#/parameters/offsetParam"
        -
          name: email
          in: query
          description: >-
            Filter by email; asterisk (*) wildcards ok.
          required: false
          type: string
        -
          name: name
          in: query
          description: >-
            Filter by name; asterisk (*) wildcards ok.
          required: false
          type: string
      responses:
        200:
          description: >-
            Success, a list of users.
          schema:
            type: array
            items:
              $ref: "#/definitions/UsersResponse"
        400:
          $ref: "#/responses/400"
        default:
          $ref: "#/responses/genericError"
    post:
      security:
        - jwt: []
      summary: Create user
      tags: [ users ]
      description: >-
        Create a new user.
      operationId: postUser
      parameters:
        -
          name: queryBody
          in: body
          schema:
            type: object
            description: >
              A person or API client who interacts with the Refocus system.
            properties:
              email:
                type: string
                maxLength: 254
                description: >
                  The user's email address.
              imageUrl:
                type: string
                maxLength: 2082
                description: >
                  Optional thumbnail image.
              name:
                type: string
                maxLength: 256
                description: >
                  First and last name.
              fullName:
                type: string
                maxLength: 256
                description: >
                  The user's full name.
              password:
                type: string
            required:
              - name
      responses:
        201:
          description: >-
            Success, returns created user.
          schema:
            $ref: "#/definitions/UsersResponse"
        400:
          $ref: "#/responses/400"
        403:
          $ref: "#/responses/403"
        default:
          $ref: "#/responses/genericError"

  # ---------------------------------------------------------------------------
  /users/{key}:
    x-swagger-router-controller: users
    delete:
      security:
        - jwt: []
      summary: Delete user
      tags: [ users ]
      description: >-
        Delete the specified user. An admin user may delete any user;
        non-admin users may only delete themselves. Beware! Deleting a user
        also deletes all the perspectives associated with this user.
      operationId: deleteUser
      parameters:
        -
          name: key
          in: path
          description: >-
            The id or name of the user to delete.
          required: true
          type: string
      responses:
        200:
          description: >-
            Success, returns deleted user.
          schema:
            $ref: "#/definitions/UsersResponse"
        400:
          $ref: "#/responses/400"
        404:
          $ref: "#/responses/404"
        default:
          $ref: "#/responses/genericError"
    get:
      security:
        - jwt: []
      summary: Get user
      tags: [ users ]
      description: >-
        Retrieve the specified user by its id or name. You may also optionally
        specify a list of fields to include in the response.
      operationId: getUser
      parameters:
        -
          name: key
          in: path
          description: >-
            The id or name of the user to retrieve.
          required: true
          type: string
        -
          $ref: "#/parameters/UsersFieldsParam"
      responses:
        200:
          description: >-
            Success, returns specified user.
          schema:
            $ref: "#/definitions/UsersResponse"
        400:
          $ref: "#/responses/400"
        404:
          $ref: "#/responses/404"
        default:
          $ref: "#/responses/genericError"
    patch:
      security:
        - jwt: []
      summary: Update user (partial)
      tags: [ users ]
      description: >-
        Update the specified user. If a field is not included in the query body,
        that field will not be updated.
      operationId: patchUser
      parameters:
        -
          name: key
          in: path
          description: >-
            The id or name of the user to update.
          required: true
          type: string
        -
          name: queryBody
          in: body
          required: true
          schema:
            type: object
            description: >
              A person or API client who interacts with the Refocus system.
            properties:
              email:
                type: string
                maxLength: 254
                description: >
                  The user's email address.
              imageUrl:
                type: string
                maxLength: 2082
                description: >
                  Optional thumbnail image.
              name:
                type: string
                maxLength: 256
                description: >
                  First and last name.
              fullName:
                type: string
                maxLength: 256
                description: >
                  The user's full name.
              password:
                type: string
      responses:
        200:
          description: >-
            Success, returns updated user.
          schema:
            $ref: "#/definitions/UsersResponse"
        400:
          $ref: "#/responses/400"
        403:
          $ref: "#/responses/403"
        404:
          $ref: "#/responses/404"
        default:
          $ref: "#/responses/genericError"
    put:
      security:
        - jwt: []
      summary: Update user (full)
      tags: [ users ]
      description: >-
        Update the specified user. If a field is not included in the query body,
        that field will be set to null or its default value.
      operationId: putUser
      parameters:
        -
          name: key
          in: path
          description: >-
            The id or name of the user to update.
          required: true
          type: string
        -
          name: queryBody
          in: body
          required: true
          schema:
            type: object
            description: >
              A person or API client who interacts with the Refocus system.
            properties:
              email:
                type: string
                maxLength: 254
                description: >
                  The user's email address.
              imageUrl:
                type: string
                maxLength: 2082
                description: >
                  Optional thumbnail image.
              name:
                type: string
                maxLength: 256
                description: >
                  First and last name.
              fullName:
                type: string
                maxLength: 256
                description: >
                  The user's full name.
              password:
                type: string
              profileId:
                type: string
            required:
              - name
      responses:
        200:
          description: >-
            Success, returns updated user.
          schema:
            $ref: "#/definitions/UsersResponse"
        400:
          $ref: "#/responses/400"
        403:
          $ref: "#/responses/403"
        404:
          $ref: "#/responses/404"
        default:
          $ref: "#/responses/genericError"

  # ---------------------------------------------------------------------------
  /users/{key}/tokens:
    x-swagger-router-controller: userTokens
    get:
      security:
        - jwt: []
      summary: Get user access token
      tags: [ users ]
      description: >-
        Retrieve metadata about the users' tokens. You may also optionally
        specify a list of fields to include in the response.
      operationId: getUserTokens
      parameters:
        -
          name: key
          in: path
          description: >-
            The id or username of the user whose tokens you to retrieve. User
            IDs are case-sensitive.
          required: true
          type: string
        -
          $ref: "#/parameters/TokensFieldsParam"
      responses:
        200:
          description: >-
            Success, returns a list of tokens.
          schema:
            type: array
            items:
              $ref: "#/definitions/TokensResponse"
        400:
          description: >-
            Invalid arguments. Please review the response for error details.
          schema:
            $ref: '#/definitions/BadRequest'
        401:
          description: >-
            Caller did not supply credentials or did not provide the correct
            credentials. If you are using an API key, it may be invalid or your
            Authorization header may be malformed.
          schema:
            $ref: '#/definitions/AuthenticationError'
        404:
          description: >-
            The resource you requested does not exist.
          schema:
            $ref: '#/definitions/ResourceNotFoundError'
        default:
          description: >-
            An unexpected error occurred. Please review the response for error
            details.
          schema:
            $ref: '#/definitions/ErrorResponse'

  # ---------------------------------------------------------------------------
  /users/{key}/tokens/{tokenName}:
    x-swagger-router-controller: userTokens
    delete:
      security:
        - jwt: []
      summary: Delete user access token
      tags: [ users ]
      description: >-
        Given a user name and token name, delete the specified token.
      operationId: deleteUserToken
      parameters:
        -
          name: key
          in: path
          description: >-
            The id or name of the user. User IDs are case-sensitve.
          required: true
          type: string
        -
          name: tokenName
          in: path
          description: >-
            The name of the token to delete.
          required: true
          type: string
      responses:
        200:
          description: >-
            Success, returns the metadata for the deleted token.
          schema:
            $ref: "#/definitions/TokensResponse"
        400:
          description: >-
            Invalid arguments. Please review the response for error details.
          schema:
            $ref: '#/definitions/BadRequest'
        401:
          description: >-
            Caller did not supply credentials or did not provide the correct
            credentials. If you are using an API key, it may be invalid or your
            Authorization header may be malformed.
          schema:
            $ref: '#/definitions/AuthenticationError'
        403:
          description: >-
            Caller is not authorized to delete token. While your authentication
            is valid, the authenticated user or token does not have permission
            to perform this action.
          schema:
            $ref: '#/definitions/ErrorResponse'
        404:
          description: >-
            The resource you requested does not exist.
          schema:
            $ref: '#/definitions/ResourceNotFoundError'
        default:
          description: >-
            An unexpected error occurred. Please review the response for error
            details.
          schema:
            $ref: '#/definitions/ErrorResponse'
    get:
      security:
        - jwt: []
      summary: Retrieve user access token
      tags: [ tokens ]
      description: >-
        Retrieve metadata about the specified token. You may also optionally
        specify a list of fields to include in the response.
      operationId: getUserToken
      parameters:
        -
          name: key
          in: path
          description: >-
            The id or name of the user. User IDs are case-sensitve.
          required: true
          type: string
        -
          name: tokenName
          in: path
          description: >-
            The name of the token to delete.
          required: true
          type: string
        -
          $ref: "#/parameters/TokensFieldsParam"
      responses:
        200:
          description: Success, returns metadata about the specified token.
          schema:
            $ref: "#/definitions/TokensResponse"
        400:
          description: >-
            Invalid arguments. Please review the response for error details.
          schema:
            $ref: '#/definitions/BadRequest'
        401:
          description: >-
            Caller did not supply credentials or did not provide the correct
            credentials. If you are using an API key, it may be invalid or your
            Authorization header may be malformed.
          schema:
            $ref: '#/definitions/AuthenticationError'
        404:
          description: >-
            The resource you requested does not exist.
          schema:
            $ref: '#/definitions/ResourceNotFoundError'
        default:
          description: >-
            An unexpected error occurred. Please review the response for error
            details.
          schema:
            $ref: '#/definitions/ErrorResponse'

  # ---------------------------------------------------------------------------
  /users/{key}/tokens/{tokenName}/revoke:
    x-swagger-router-controller: userTokens
    post:
      security:
        - jwt: []
      summary: Revoke user access token
      tags: [ users ]
      description: >-
        Revoke access for the specified token.
      operationId: revokeTokenByName
      parameters:
        -
          name: key
          in: path
          description: >-
            The id or name of the user. User IDs are case-sensitve.
          required: true
          type: string
        -
          name: tokenName
          in: path
          description: >-
            The name of the token to delete.
          required: true
          type: string
      responses:
        200:
          description: Success, token permission revoked.
          schema:
            $ref: "#/definitions/TokensResponse"
        400:
          description: >-
            Invalid arguments, e.g. trying to revoke a token which had already
            been revoked. Please review the response for error details.
          schema:
            $ref: '#/definitions/BadRequest'
        401:
          description: >-
            Caller did not supply credentials or did not provide the correct
            credentials. If you are using an API key, it may be invalid or your
            Authorization header may be malformed.
          schema:
            $ref: '#/definitions/AuthenticationError'
        404:
          description: >-
            The resource you requested does not exist.
          schema:
            $ref: '#/definitions/ResourceNotFoundError'
        default:
          description: >-
            An unexpected error occurred. Please review the response for error
            details.
          schema:
            $ref: '#/definitions/ErrorResponse'

  # ---------------------------------------------------------------------------
  /users/{key}/tokens/{tokenName}/restore:
    x-swagger-router-controller: userTokens
    post:
      security:
        - jwt: []
      summary: Restore revoked user access token
      tags: [ users ]
      description: >-
        Restore access for the specified token if access had previously been
        revoked.
      operationId: restoreTokenByName
      parameters:
        -
          name: key
          in: path
          description: >-
            The id or name of the user. User IDs are case-sensitve.
          required: true
          type: string
        -
          name: tokenName
          in: path
          description: >-
            The name of the token to delete.
          required: true
          type: string
      responses:
        200:
          description: Success, token permission restored.
          schema:
            $ref: "#/definitions/TokensResponse"
        400:
          description: >-
            Invalid arguments, e.g. trying to restore a token which had not
            been revoked. Please review the response for error details.
          schema:
            $ref: '#/definitions/BadRequest'
        401:
          description: >-
            Caller did not supply credentials or did not provide the correct
            credentials. If you are using an API key, it may be invalid or your
            Authorization header may be malformed.
          schema:
            $ref: '#/definitions/AuthenticationError'
        404:
          description: >-
            The resource you requested does not exist.
          schema:
            $ref: '#/definitions/ResourceNotFoundError'
        default:
          description: >-
            An unexpected error occurred. Please review the response for error
            details.
          schema:
            $ref: '#/definitions/ErrorResponse'

  # ---------------------------------------------------------------------------
  /subjects/delete/bulk:
    x-swagger-router-controller: subjects
    post:
      security:
        - jwt: []
      summary: Bulk subject delete
      tags: [ subjects ]
      description: >-
        Executes asynchronous bulk subject deletion.
      operationId: deleteSubjects
      produces:
        - text/plain; charset=utf-8
      parameters:
        -
          name: queryBody
          description: Request body.
          in: body
          required: true
          schema:
            type: array
            items:
              type: string
            description: >
              Array of strings where each string is a subject id or absolutePath.
      responses:
        200:
          description: >-
            Success, returns OK
          schema:
            $ref: "#/definitions/BulkSubjectDeleteResponse"
        400:
          $ref: "#/responses/400"
        403:
          $ref: "#/responses/403"
        404:
          $ref: "#/responses/404"
        default:
          $ref: "#/responses/genericError"

  # ---------------------------------------------------------------------------
  /subjects/delete/bulk/{key}/status:
    x-swagger-router-controller: subjects
    get:
      security:
        - jwt: []
      summary: Bulk subject delete job status
      tags: [ subjects ]
      description: >-
        Retrieve the job status (and any errors) for the specified bulk subject delete job.
      operationId: getSubjectBulkDeleteStatus
      parameters:
        -
          name: key
          in: path
          description: >-
            The job id
          required: true
          type: integer
      responses:
        200:
          description: >-
            Success.
          schema:
            $ref: "#/definitions/GetBulkSubjectDeleteStatusResponse"
        400:
          $ref: "#/responses/400"
        404:
          $ref: "#/responses/404"
        default:
          $ref: "#/responses/genericError"

# =============================================================================
definitions:

  AuthenticationError:
    properties:
      errors:
        type: array
        items:
          type: object
    required:
      - errors

  BadRequest:
    properties:
      errors:
        type: array
        items:
          type: object
    required:
      - errors

  ErrorResponse:
    properties:
      errors:
        type: array
        items:
          type: object
    required:
      - errors
  #  required:
  #    - message

  HATEOAS:
    type: object
    description: >
      Hypertext As The Engine Of Application State.
    properties:
      href:
        type: string
        maxLength: 2082
        readOnly: true
        description: >
          URL of the related HATEOAS link you can use for subsequent calls.
      rel:
        type: string
        maxLength: 255
        readOnly: true
        description: >
          Link relation that describes how this link relates to the previous call.
      method:
        type: string
        readOnly: true
        maxLength: 255
        description: >
          The HTTP method required for the related call.
    required:
      - href
      - rel
      - method

  RelatedLinkResponse:
    type: object
    description: >
      RelatedLink that is associated with a model.
    properties:
      name:
        type: string
        maxLength: 25
        readOnly: true
        description: >
          Name of the related link.
      url:
        type: string
        readOnly: true
        maxLength: 4096
        description: >
          The relatedLink url. For example, a related link associated with a
          sample can have a link to the source from which that sample
          information is obtained.

  RelatedLinkRequest:
    type: object
    description: >
      RelatedLink that is associated with a model.
    properties:
      name:
        type: string
        minLength: 1
        maxLength: 25
        pattern: ^[0-9A-Za-z_\\ -]{1,25}$
        description: >
          Name of the related link.
      url:
        type: string
        minLength: 1
        maxLength: 4096
        description: >
          The relatedLink url. For example, a related link associated with a
          sample can have a link to the source from which that sample
          information is obtained.
    required:
      - name
      - url

  ResourceNotFoundError:
    properties:
      errors:
        type: array
        items:
          type: object
    required:
      - errors

    # properties:
    #   message:
    #     type: string
    #   resourceType:
    #     type: string
    #     enum:
    #       - Aspect
    #       - Lens
    #       - Perspective
    #       - Profile
    #       - Sample
    #       - Subject
    #       - User
    #   resourceKey:
    #     type: string
    # required:
    #   - message

  AspectsResponse:
    type: object
    description: >
      A type of observation which can be measured.
    properties:
      description:
        type: string
        readOnly: true
        maxLength: 4096
        description: >
          A description of the aspect. A lens may choose to display this
          information to the user.
      helpEmail:
        type: string
        readOnly: true
        maxLength: 254
        description: >
          The email address where a user can go to get more help about the aspect.
          A lens may choose to display this information to the user e.g. if the
          user clicks a “help” icon attached to the aspect.
      helpUrl:
        type: string
        readOnly: true
        maxLength: 2082
        description: >
          The url where a user can go to get more help about the aspect. A lens
          may choose to display this information to the user e.g. if the user
          clicks a “help” icon attached to the aspect.
      id:
        type: string
        readOnly: true
        description: >
          The aspect id.
      imageUrl:
        type: string
        readOnly: true
        maxLength: 2082
        description: >
          Optional icon to represent the aspect.
      isPublished:
        type: boolean
        default: false
        readOnly: true
        description: >
          This affects the visibility of samples; defaults to false. When set to
          true, all the samples for this aspect are readable by other users; when
          set to false, the samples for this aspect are only readable by the owner
          of the aspect.
      name:
        type: string
        readOnly: true
        maxLength: 60
        pattern: ^[0-9A-Za-z_\\-]{1,60}$
        description: >
          Max 60 characters; case insensitive; allows alpha-numeric characters,
          underscore (_) and dash (-).
      criticalRange:
        type: array
        items:
          type: number
        readOnly: true
        maxLength: 2
        minLength: 2
        example: [1,7]
        description: >
          A two-element array of type decimal. Determines what range of values
          should be assigned to status value 0.
      warningRange:
        type: array
        items:
          type: number
        readOnly: true
        maxLength: 2
        minLength: 2
        example: [1,7]
        description: >
          A two-element array of type decimal. Determines what range of values
          should be assigned to status value 1.
      infoRange:
        type: array
        items:
          type: number
        readOnly: true
        maxLength: 2
        minLength: 2
        example: [1,7]
        description: >
          A two-element array of type decimal. Determines what range of values
          should be assigned to status value 2.
      okRange:
        type: array
        items:
          type: number
        readOnly: true
        maxLength: 2
        minLength: 2
        example: [1,7]
        description: >
          A two-element array of type decimal. Determines what range of values
          should be assigned to status value 3.
      timeout:
        type: string
        readOnly: true
        maxLength: 8
        pattern: ^[0-9]+[smhdSMHD]$
        description: >
          The length of time after which a sample is treated as 'N/A', in the form
          of /^[0-9]+[smhd]$/i. For example, use '5s' for five seconds, '2m' for
          two minutes, '12h' for twelve hours, '1d' for one day.
      valueLabel:
        type: string
        readOnly: true
        maxLength: 10
        description: >
          A short label the lens may display next to the value. Most useful to
          specify a unit of measurement, e.g. 'ms' or '%'.
      valueType:
        type: string
        readOnly: true
        maxLength: 7
        enum:
          - BOOLEAN
          - NUMERIC
          - PERCENT
        default: BOOLEAN
        description: >
          The sample value must be able to be coerced to the specified data type.
          This allows a lens to render sample data in different ways depending on
          their type.
      createdBy:
        type: string
        readOnly: true
        description: >
          Id of the User who created this Aspect.
      createdAt:
        readOnly: true
        type: string
        description: >
          TODO
      updatedAt:
        readOnly: true
        type: string
        description: >
          TODO
      tags:
        type: array
        items:
          type: string
          maxLength: 60
          pattern: ^[0-9A-Za-z_][0-9A-Za-z_\\-]{1,59}$
        description: >
          Array of tag names. Tag name: Max 60 characters; case insensitive; allows alpha-numeric characters,
          underscore (_) and dash (-). Tag names cannot start with a dash (-).
      Samples:
        type: array
        readOnly: true
        description: >
          TODO
        items:
          $ref: "#/definitions/SamplesResponse"
      relatedLinks:
        readOnly: true
        type: array
        items:
          $ref: "#/definitions/RelatedLinkResponse"
        description: >
          RelatedLinks associated with this model.
      apiLinks:
        readOnly: true
        type: array
        items:
          $ref: "#/definitions/HATEOAS"
        description: >
          Hypertext As The Engine Of Application State.

  AuditEventsResponse:
    type: object
    description: >
      An auditable Refocus event.
    properties:
      details:
        type: object
        readOnly: true
        description: >
          A JSON object with additional event details.
      id:
        type: string
        readOnly: true
        description: >
          The auditEvent id.
      loggedAt:
        type: string
        readOnly: true
        description: >
          The timestamp when the event was logged.
      isError:
        type: boolean
        readOnly: true
        default: false
        description: >
          True if this audit event represents an error.
      resourceName:
        type: string
        readOnly: true
        maxLength: 4096
        description: >
          The name of the resource associated with this event.
      resourceType:
        type: string
        readOnly: true
        maxLength: 4096
        description: >
          The type of the resource associated with this event, e.g.
          "Collector", "Subject", etc.
      createdBy:
        type: string
        readOnly: true
        description: >
          Id of the User/Collector who created this auditEvent.
      createdAt:
        readOnly: true
        type: string
        description: >
          Timestamp when the record was saved to Refocus. Due to latency and
          queuing, this value is expected to be greater than the loggedAt
          timestamp.
      apiLinks:
        readOnly: true
        type: array
        items:
          $ref: "#/definitions/HATEOAS"
        description: >
          Hypertext As The Engine Of Application State.

  GlobalConfigResponse:
    type: object
    description: >
      A global configuration item (key/value pair).
    properties:
      key:
        type: string
        readOnly: true
        maxLength: 60
      value:
        type: string
        readOnly: true
      createdBy:
        type: string
        readOnly: true
        description: >
          User who created this Aspect.
      createdAt:
        readOnly: true
        type: string
        description: >
          TODO
      updatedAt:
        readOnly: true
        type: string
        description: >
          TODO
      apiLinks:
        readOnly: true
        type: array
        items:
          $ref: "#/definitions/HATEOAS"
        description: >
          Hypertext As The Engine Of Application State.

  LensesResponse:
    type: object
    description: >
      A user interface component which renders subject/sample data with a
      particular visual representation.
    properties:
      description:
        type: string
        readOnly: true
        maxLength: 4096
        description: >
          A description of the lens.
      helpEmail:
        type: string
        readOnly: true
        description: >
          The email address where a user can go to get more help about the lens.
          A lens may choose to display this information to the user e.g. if the
          user clicks a "help" icon attached to the lens.
        maxLength: 254
      helpUrl:
        type: string
        readOnly: true
        maxLength: 2082
        description: >
          The url where a user can go to get more help about the lens. A lens may
          choose to display this information to the user e.g. if the user clicks a
          "help" icon attached to the lens.
      id:
        type: string
        readOnly: true
        description: >
          The lens id.
      isCustom:
        type: boolean
        readOnly: true
        default: true
        description: >
          True for any lens which is installed by an administrator (rather than
            pre-installed in Refocus).
      isPublished:
        type: boolean
        readOnly: true
        description: >
          True when the lens is available to users.
      name:
        type: string
        maxLength: 60
        readOnly: true
        pattern: ^[0-9A-Za-z_\\-]{0,60}$
        description: >
          The name of lens. Max 60 characters; case insensitive;
          allows alpha-numeric characters, underscore (_) and dash (-).
      sourceDescription:
        type: string
        readOnly: true
        maxLength: 4096
        description: >
          The original lens publisher's description of the lens.
      sourceName:
        type: string
        maxLength: 60
        readOnly: true
        pattern: ^[0-9A-Za-z_\\-]{0,60}$
        description: >
          The original lens publisher's name of the lens.
      sourceVersion:
        type: string
        readOnly: true
        description: >
          The original lens publisher's version of the lens.
      thumbnailUrl:
        type: string
        maxLength: 2082
        readOnly: true
        description: >
          Optional thumbnail image to represent the lens.
      installedBy:
        readOnly: true
        type: string
        description: >
          TODO
      createdBy:
        type: string
        readOnly: true
        description: >
          Id of the User who created this Lens.
      createdAt:
        readOnly: true
        type: string
        description: >
          TODO
      updatedAt:
        readOnly: true
        type: string
        description: >
          TODO
      apiLinks:
        readOnly: true
        type: array
        items:
          $ref: "#/definitions/HATEOAS"
        description: >
          Hypertext As The Engine Of Application State.

  PerspectivesResponse:
    type: object
    description: >
      A named combination of a set of subjects and their samples rendered by a
      particular lens.
    properties:
      id:
        type: string
        readOnly: true
      name:
        type: string
        readOnly: true
        pattern: ^[0-9A-Za-z_\\-]{1,60}$
        maxLength: 60
        description: >
          The name of the perspective.
      rootSubject:
        type: string
        maxLength: 4096
        description: >
          The absolute path of the root subject.
      aspectFilter:
        type: array
        items:
          type: string
          maxLength: 60
          pattern: ^[0-9A-Za-z_\\-]{1,60}$
        description: >
          Array of aspect names to filter; Aspect name: Max 60 characters; case insensitive; allows alpha-numeric characters,
          underscore (_) and dash (-).
      aspectTagFilter:
        type: array
        items:
          type: string
          maxLength: 60
          pattern: ^[0-9A-Za-z_\\-]{1,60}$
        description: >
          Array of aspect tag names to filter; Tag name: Max 60 characters; case insensitive; allows alpha-numeric characters,
          underscore (_) and dash (-).
      subjectTagFilter:
        type: array
        items:
          type: string
          maxLength: 60
          pattern: ^[0-9A-Za-z_\\-]{1,60}$
        description: >
          Array of subject tag names to filter; Tag name: Max 60 characters; case insensitive; allows alpha-numeric characters,
          underscore (_) and dash (-).
      statusFilter:
        type: array
        items:
          type: string
          enum:
            - Critical
            - Invalid
            - Timeout
            - Warning
            - Info
            - OK
            - "-Critical"
            - "-Invalid"
            - "-Timeout"
            - "-Warning"
            - "-Info"
            - "-OK"
        description: >
          Array of sample status to filter; Status values can only be one of these:
          Critical, Invalid, Timeout, Warning, Info, OK, -Critical, -Invalid, -Timeout, -Warning, -Info, -OK.
      createdBy:
        readOnly: true
        type: string
        description: >
          TODO
      createdAt:
        readOnly: true
        type: string
        description: >
          TODO
      updatedAt:
        readOnly: true
        type: string
        description: >
          TODO
      lensId:
        type: string
        description: >
          The id of Lens.
      apiLinks:
        readOnly: true
        type: array
        items:
          $ref: "#/definitions/HATEOAS"
        description: >
          Hypertext As The Engine Of Application State.

  ProfilesResponse:
    type: object
    description: >
      A named set of read/write privileges.
    properties:
      id:
        type: string
        readOnly: true
      name:
        type: string
        readOnly: true
        pattern: ^[0-9A-Za-z_\\-]{1,60}$
        maxLength: 60
        description: >
          The name of the profile.
      aspectAccess:
        type: string
        readOnly: true
        maxLength: 2
        enum:
          - r
          - rw
        default: r
        description: >
          The permission to read and/or write aspects.
      botAccess:
        type: string
        readOnly: true
        maxLength: 2
        enum:
          - r
          - rw
        default: r
        description: >
          The permission to read and/or write bots.
      eventAccess:
        type: string
        readOnly: true
        maxLength: 2
        enum:
          - r
          - rw
        default: r
        description: >
          The permission to read and/or write events.
      lensAccess:
        type: string
        readOnly: true
        maxLength: 2
        enum:
          - r
          - rw
        default: r
        description: >
          The permission to read and/or write lenses.
      perspectiveAccess:
        type: string
        readOnly: true
        maxLength: 2
        enum:
          - r
          - rw
        default: r
        description: >
          The permission to read and/or write perspectives.
      profileAccess:
        type: string
        readOnly: true
        maxLength: 2
        enum:
          - r
          - rw
        default: r
        description: >
          The permission to read and/or write profiles.
      roomAccess:
        type: string
        readOnly: true
        maxLength: 2
        enum:
          - r
          - rw
        default: rw
        description: >
          The permission to read and/or write rooms.
      roomTypeAccess:
        type: string
        readOnly: true
        maxLength: 2
        enum:
          - r
          - rw
        default: r
        description: >
          The permission to read and/or write roomTypes.
      sampleAccess:
        type: string
        readOnly: true
        maxLength: 2
        enum:
          - r
          - rw
        default: r
        description: >
          The permission to read and/or write samples.
      subjectAccess:
        type: string
        readOnly: true
        maxLength: 2
        enum:
          - r
          - rw
        default: r
        description: >
          The permission to read and/or write subjects.
      userAccess:
        type: string
        readOnly: true
        maxLength: 2
        enum:
          - r
          - rw
        default: r
        description: >
          The permission to read and/or write users.
      users:
        readOnly: true
        type: array
        items:
          $ref: "#/definitions/UsersResponse"
      createdBy:
        readOnly: true
        type: string
        description: >
          TODO
      createdAt:
        readOnly: true
        type: string
        description: >
          TODO
      updatedAt:
        readOnly: true
        type: string
        description: >
          TODO
      apiLinks:
        readOnly: true
        type: array
        items:
          $ref: "#/definitions/HATEOAS"
        description: >
          Hypertext As The Engine Of Application State.

  SamplesResponse:
    type: object
    description: >
      An observation of a particular aspect for a particular subject at a
      particular point in time.
    properties:
      messageBody:
        type: string
        readOnly: true
        description: >
          Optional message about the sample value. Informational only--not used to
          determine the status of the sample. It's up to the lens whether/how to
          display this, will typically be displayed only on hover or click.
        maxLength: 4096
      messageCode:
        type: string
        readOnly: true
        maxLength: 5
        description: >
          Optional 5-charater code about the sample value. Informational only--not
          used to determine the status of the sample. It's up to the lens
          whether/how to display this, will typically be displayed without having
          to hover or click.
      status:
        type: string
        enum:
          - Critical
          - Invalid
          - Timeout
          - Warning
          - Info
          - OK
        readOnly: true
        description: >
          Status.
      previousStatus:
        type: string
        enum:
          - Critical
          - Invalid
          - Timeout
          - Warning
          - Info
          - OK
        readOnly: true
        description: >
          Previous Status.
      value:
        type: string
        readOnly: true
        maxLength: 255
        description: >
          Stored as a string but will be treated as whatever the aspect’s
          valueType was specified as, i.e. [BOOLEAN|NUMERIC|PERCENT]. If timeout
          occurs, value is set to null.
      provider:
        readOnly: true
        $ref: "#/definitions/UsersResponse"
        description: >
          User who provided this sample.
      createdAt:
        readOnly: true
        type: string
        description: >
          TODO
      updatedAt:
        readOnly: true
        type: string
        description: >
          TODO
      statusChangedAt:
        readOnly: true
        type: string
        description: >
          Time at which the status changed from one state to another.
      aspect:
        readOnly: true
        $ref: "#/definitions/AspectsResponse"
        description: >
          The aspect of this sample.
      relatedLinks:
        readOnly: true
        type: array
        items:
          $ref: "#/definitions/RelatedLinkResponse"
        description: >
          RelatedLinks associated with this model.
      apiLinks:
        readOnly: true
        type: array
        items:
          $ref: "#/definitions/HATEOAS"
        description: >
          Hypertext As The Engine Of Application State.

  BulkUpsertResponse:
    type: object
    description: >
      Status of bulk upsert request.
    properties:
      status:
        type: string
        enum:
          - OK
        readOnly: true
        description: >
          Status.
      jobId:
        type: integer
        readOnly: true
        description: >
          Optionally a jobId is returned with the response when the bulk upsert
          request is enqueued as a job for the workers to process it
          asynchronously. The returned jobId can be used to check the status
          of the bulk upsert request.

  GetBulkUpsertStatusResponse:
    type: object
    description: >
      Status of bulk upsert request.
    properties:
      status:
        type: string
        readOnly: true
        maxLength: 254
        description: >
          Status.
      errors:
        type: array
        readOnly: true
        description: >
          An array containing the error information of the samples that
          were not upserted.
        items:
          type: object

  SubjectsResponse:
    type: object
    description: >
      A resource under observation.
    properties:
      absolutePath:
        type: string
        readOnly: true
        maxLength: 4096
        description: >
          The absolute path of the subject. This is automatically set based on the
          name and hierarchy.
      children:
        type: array
        items:
          $ref: "#/definitions/SubjectsResponse"
      description:
        type: string
        readOnly: true
        maxLength: 4096
        description: >
          A description of the subject. A lens may choose to display this
          information to the user.
      helpEmail:
        type: string
        readOnly: true
        maxLength: 254
        description: >
          The email address where a user can go to get more help about the subject.
          A lens may choose to display this information to the user e.g. if the
          user clicks a “help” icon attached to the subject.
      helpUrl:
        type: string
        readOnly: true
        maxLength: 2082
        description: >
          The url where a user can go to get more help about the subject. A lens
          may choose to display this information to the user e.g. if the user
          clicks a “help” icon attached to the subject.
      id:
        type: string
        readOnly: true
      imageUrl:
        type: string
        readOnly: true
        maxLength: 2082
        description: >
          Optional icon to represent the subject.
      isPublished:
        type: boolean
        readOnly: true
        description: >
          Default false. When set to true, the subject is readable by other users;
          when set to false, the subject is only readable by its owner.
      name:
        type: string
        readOnly: true
        pattern: ^[0-9A-Za-z_\\-]{1,60}$
        maxLength: 60
        description: >
          Max 60 characters; case insensitive; allows alpha-numeric characters,
          underscore (_) and dash (-).
      sortBy:
        type: string
        readOnly: true
        pattern: ^[0-9A-Za-z_\\-]{0,254}$
        maxLength: 254
        description: >
          The sortBy string can be used to define the sort order of subjects
          which a lens developer can choose to honor when rendering the data.
          The attribute is defaulted to an empty string when the user does not
          provide any string value. Max 254 characters; case insensitive;
          allows alpha-numeric characters, + underscore (_) and dash (-).
          Filter by sortBy; asterisk (*) wildcards ok.
          Max 254 characters; case insensitive; allows alpha-numeric characters,
          underscore (_) and dash (-).
      parentId:
        type: string
        readOnly: true
        description: >
          The id of the subject's parent, empty if this subject is at the root of
          the hierarchy.
      parentAbsolutePath:
        type: string
        readOnly: true
        maxLength: 4096
        description: >
          The absolute path of the subject's parent, empty if this subject is at
          the root of the hierarchy.
      # childCount:
      #   type: integer
      #   readOnly: true
      #   description: >
      #    The number of direct children subjects under this subject.
      createdBy:
        type: string
        readOnly: true
        description: >
          Id of the User who created this Aspect.
      createdAt:
        type: string
        readOnly: true
        description: >
          TODO
      updatedAt:
        type: string
        readOnly: true
        description: >
          TODO
      tags:
        type: array
        items:
          type: string
          maxLength: 60
          pattern: ^[0-9A-Za-z_][0-9A-Za-z_\\-]{1,59}$
        description: >
          Array of tag names. Tag name: Max 60 characters; case insensitive; allows alpha-numeric characters,
          underscore (_) and dash (-). Tag names cannot start with a dash (-).
      samples:
        type: array
        description: >
          TODO
        items:
          type: object
      relatedLinks:
        readOnly: true
        type: array
        items:
          $ref: "#/definitions/RelatedLinkResponse"
        description: >
          RelatedLinks associated with this model.
      apiLinks:
        readOnly: true
        type: array
        items:
          $ref: "#/definitions/HATEOAS"
        description: >
          Hypertext As The Engine Of Application State.
      hierarchyLevel:
        type: integer
        readOnly: true
        description: >
         The depth of the subject starting from the root. The root always has a
          hierarchy level of 1
  TokensResponse:
    type: object
    description: >
      Metadata about the JSON web token.
    properties:
      id:
        type: string
        readOnly: true
      isRevoked:
        type: string
        readOnly: true
        description: >
          Zero if the token is still active, non-zero if the token has been
          revoked.
      name:
        type: string
        readOnly: true
        maxLength: 60
        description: >
          The name of the token.
      apiLinks:
        readOnly: true
        type: array
        items:
          $ref: "#/definitions/HATEOAS"
        description: >
          Hypertext As The Engine Of Application State.

  UsersResponse:
    type: object
    description: >
      A person or API client who interacts with the Refocus system.
    properties:
      email:
        type: string
        readOnly: true
        maxLength: 254
        description: >
          The user's email address.
      id:
        type: string
        readOnly: true
      imageUrl:
        type: string
        readOnly: true
        maxLength: 2082
        description: >
          Optional thumbnail image.
      name:
        type: string
        readOnly: true
        maxLength: 256
        description: >
          First and last name.
      fullName:
        type: string
        readOnly: true
        maxLength: 256
        description: >
          The user's full name.
      password:
        type: string
        readOnly: true
      createdBy:
        type: string
        readOnly: true
        description: >
          TODO
      createdAt:
        type: string
        readOnly: true
        description: >
          TODO
      updatedAt:
        type: string
        readOnly: true
        description: >
          TODO
      # TODO profile!
      apiLinks:
        readOnly: true
        type: array
        items:
          $ref: "#/definitions/HATEOAS"
        description: >
          Hypertext As The Engine Of Application State.

  SSOConfigResponse:
    type: object
    description: >
      SSO Configuration parameters used to enable SSO in Refocus.
    properties:
      id:
        type: string
        readOnly: true
      samlEntryPoint:
        type: string
        readOnly: true
        maxLength: 2082
        description: >
          Required SAML Identity Provider entry point.
      samlIssuer:
        type: string
        readOnly: true
        maxLength: 2082
        description: >
          Required issuer string to supply to identity provider.
      createdBy:
        type: string
        readOnly: true
        description: >
          TODO
      createdAt:
        type: string
        readOnly: true
        description: >
          TODO
      updatedAt:
        type: string
        readOnly: true
        description: >
          TODO
      # TODO profile!
      apiLinks:
        readOnly: true
        type: array
        items:
          $ref: "#/definitions/HATEOAS"
        description: >
          Hypertext As The Engine Of Application State.

  TokenResponse:
    type: object
    description: >
      API access token if authentication success.
    properties:
      Success:
        type: boolean
        readOnly: true
      id:
        type: string
      isDisabled:
        type: string
        readOnly: true
      name:
        type: string
        readOnly: true
        description:
          Name of token.
      token:
        type: string
        readOnly: true
        description: >
          API token.
      createdBy:
        readOnly: true
        type: string
        description: >
          TODO
      apiLinks:
        readOnly: true
        type: array
        items:
          $ref: "#/definitions/HATEOAS"
        description: >
          Hypertext As The Engine Of Application State.

  AuthenticationResponse:
    type: object
    description: >
      Authentication success response.
    properties:
      Success:
        type: boolean
        readOnly: true
      message:
        type: string
        readOnly: true
        maxLength: 2082
        description: >
          Authentication success message.

  AspectWriterResponse:
    type: object
    description: >
      Users having write permission to the aspects
    properties:
      aspectId:
        type: string
        readOnly: true
        description: >
          Id of a write-protected aspect
      userId:
        type: string
        readOnly: true
        description: >
          Id of a user having write permission to the aspect
      createdAt:
        readOnly: true
        type: string
        description: >
          Timestamp at which the the write permission was created
      updatedAt:
        readOnly: true
        type: string
        description: >
          Timestamp at which the the write permission was modified

  GeneratorWriterResponse:
    type: object
    description: >
      Users having write permission to the generator
    properties:
      generatorId:
        type: string
        readOnly: true
        description: >
          Id of a write-protected generator
      userId:
        type: string
        readOnly: true
        description: >
          Id of a user having write permission to the generator
      createdAt:
        readOnly: true
        type: string
        description: >
          Timestamp at which the the write permission was created
      updatedAt:
        readOnly: true
        type: string
        description: >
          Timestamp at which the the write permission was modified

  GeneratorTemplateWriterResponse:
    type: object
    description: >
      Users having write permission to the generatorTemplate
    properties:
      generatorTemplateId:
        type: string
        readOnly: true
        description: >
          Id of a write-protected generatorTemplate
      userId:
        type: string
        readOnly: true
        description: >
          Id of a user having write permission to the generatorTemplate
      createdAt:
        readOnly: true
        type: string
        description: >
          Timestamp at which the the write permission was created
      updatedAt:
        readOnly: true
        type: string
        description: >
          Timestamp at which the the write permission was modified

  LensWriterResponse:
    type: object
    description: >
      Users having write permission to the lenses
    properties:
      lensId:
        type: string
        readOnly: true
        description: >
          Id of a write-protected aspect
      userId:
        type: string
        readOnly: true
        description: >
          Id of a user having write permission to the lens
      createdAt:
        readOnly: true
        type: string
        description: >
          Timestamp at which the the write permission was created
      updatedAt:
        readOnly: true
        type: string
        description: >
          Timestamp at which the the write permission was modified

  PerspectiveWriterResponse:
    type: object
    description: >
      Users having write permission to the perspectives
    properties:
      perspectiveId:
        type: string
        readOnly: true
        description: >
          Id of a write-protected perspective
      userId:
        type: string
        readOnly: true
        description: >
          Id of a user having write permission to the perspective
      createdAt:
        readOnly: true
        type: string
        description: >
          Timestamp at which the the write permission was created
      updatedAt:
        readOnly: true
        type: string
        description: >
          Timestamp at which the the write permission was modified

  SubjectWriterResponse:
    type: object
    description: >
      Users having write permission to the subject
    properties:
      subjectId:
        type: string
        readOnly: true
        description: >
          Id of a write-protected subject
      userId:
        type: string
        readOnly: true
        description: >
          Id of a user having write permission to the subject
      createdAt:
        readOnly: true
        type: string
        description: >
          Timestamp at which the the write permission was created
      updatedAt:
        readOnly: true
        type: string
        description: >
          Timestamp at which the the write permission was modified

  BotResponse:
    type: object
    description: A response for information about a bot
    properties:
      id:
        type: string
        description: The UUID for the bot
      name:
        type: string
        description: The unique readable name for the bot
      url:
        type: string
        description: The URL of the bot server
      ui:
        type: object
        description: The UI of the bot
        properties:
          name:
            type: string
            description: The name of the UI file.
          size:
            type: integer
            description: The size of the UI file (bytes)
      active:
        type: boolean
        description: Flag for if a bot is active with communication
      actions:
        type: array
        description: A list of actions that a bot can perform
        items:
          type: object
      data:
        type: array
        description: A list of data that a bot can provide
        items:
          type: object

  EventResponse:
    type: object
    description: A response for information about a event
    properties:
      id:
        type: string
        description: The UUID of the specified event
      log:
        type: string
        description: Human readable log line describing the event and its context it stores
      context:
        type: object
        description: A object, typically JSON, that contains the information to describe an event
      roomId:
        type: integer
        description: The room ID in which the event deals with
      botId:
        type: string
        description: The bot ID in which the event deals with
      botDataId:
        type: string
        description: The bot data ID in which the event deals with
      botActionId:
        type: string
        description: The bot action ID in which the event deals with
      userId:
        type: string
        description: The user ID in which the event deals with

  BotActionResponse:
    type: object
    description: A response for information about bot actions
    properties:
      id:
        type: string
        description: The UUID of the specified bot action
      name:
        type: string
        description: The name of the bot action requested
      isPending:
        type: boolean
        description: If the action is still pending completion
      parameters:
        type: array
        description: The values required to run a bot action
        items:
          type: object
      response:
        type: object
        description: The output of an bot action
      roomId:
        type: integer
        description: The room ID in which the bot action deals with
      botId:
        type: string
        description: The bot ID in which the bot action deals with
      userId:
        type: string
        description: The user ID in which the bot action deals with

  CollectorResponse:
    type: "object"
    required:
    - "name"
    properties:
      id:
        type: string
        readOnly: true
        description: >
          The collector id.
      name:
        type: "string"
        description: "Should be unique."
      possibleGenerators:
        readOnly: true
        type: "array"
        items:
          type: "object"
        description: "Generators assigned to this collector."
      registered:
        type: boolean
        description: "Boolean. If false, means deregistered. Changed by the DEREGISTER command"
        enum:
        - true
        - false
      status:
        type: "string"
        description: "The collector status."
        enum:
        - "Stopped"
        - "Running"
        - "Paused"
        - "MissedHeartbeat"
      lastHeartbeat:
        readOnly: true
        type: string
        description: >
          Timestamp at which the last heartbeat was sent.
      lastModifiedAt:
        readOnly: true
        type: string
        description: >
          Timestamp of the collector's most recent modification.
      createdBy:
        readOnly: true
        type: string
        description: >
          Id of the User who created this Collector.
      lastUpdatedBy:
        readOnly: true
        type: string
        description: >
          Timestamp of the collector's most recent update.
      description:
        type: string
        maxLength: 4096
        description: >
          Describes this Collector; helps a user determine which Collectors they should assign to run their collection.
      helpEmail:
        type: string
        description: >
          The email address where a user can go to get more help about the collector.
        maxLength: 254
      helpUrl:
        type: string
        maxLength: 2082
        description: >
          The url where a user can go to get more help about the collector.
      host:
        type: string
        description: >
          The host where the collector is installed.
        maxLength: 4096
      ipAddress:
        type: string
        description: >
          The ipAddress where the collector is installed.
        maxLength: 60
      collectorConfig:
        $ref: "#/definitions/CollectorConfigResponse"
      generatorsAdded:
        $ref: "#/definitions/GeneratorsAddedResponse"

  CollectorWriterResponse:
    type: object
    description: >
      Users having write permission to the collector
    properties:
      collectorId:
        type: string
        readOnly: true
        description: >
          Id of a collector
      userId:
        type: string
        readOnly: true
        description: >
          Id of a user having write permission to the collector
      createdAt:
        readOnly: true
        type: string
        description: >
          Timestamp at which the the write permission was created
      updatedAt:
        readOnly: true
        type: string
        description: >
          Timestamp at which the the write permission was modified

  HeartbeatResponse:
    type: object
    description: >
      Gets the config and sample collection metadata from the Refocus server.
    properties:
      collectorConfig:
        $ref: "#/definitions/CollectorConfigResponse"
      generatersAdded:
        $ref: "#/definitions/GeneratorsAddedResponse"
      generatersUpdated:
        $ref: "#/definitions/GeneratorsUpdatedResponse"
      generatorsRemoved:
        $ref: "#/definitions/GeneratorsRemovedResponse"

  CollectorConfigResponse:
    type: object
    description: Collector config variables changed since last heartbeat.
    properties:
      heartbeatInterval:
        type: integer
        description: >
          The number of milliseconds to wait before aborting a request to Refocus.
      sampleCollectorTimeout:
        type: integer
        description: >-
          The number of milliseconds to wait before aborting a request to a remote data source.
          This value may be overridden by each Generator.
      sampleUpsertQueueTime:
        type: integer
        description: >-
          The maximum number of milliseconds that samples will wait before being sent to Refocus.
          When samples are returned by Generator transform, the Collector enqueues those samples
          to send as part of a larger bulk upsert to Refocus. In order to manage upsert load, a
          system-wide minimum sample upsert queue time will be defined in Refocus config;
          a Refocus admin will also be able to override that with a MINIMUM_SAMPLE_UPSERT_QUEUE_TIME
          environment variable.

  GeneratorsAddedResponse:
    type: array
    description: >-
      List of generators assigned to this agent since last heartbeat.
      New generator templates are included as well.
    items:
      $ref: "#/definitions/HeartbeatGeneratorResponse"

  GeneratorsUpdatedResponse:
    type: array
    description: >-
      List of generators assigned to this agent, but were modified
      since last heartbeat.
    items:
      $ref: "#/definitions/HeartbeatGeneratorResponse"

  GeneratorsRemovedResponse:
    readOnly: true
    type: array
    description: >
      List of generators which used to be assigned to this agent but is
      no longer assigned to this agent. Array of generator names.
    items:
      type: string

  GeneratorResponse:
    type: object
    description: >-
      The designation of which subjects and aspects to collect, plus any additional context data
    properties:
      description:
        type: string
        maxLength: 4096
        description: >
          A description of the generator.
      helpEmail:
        type: string
        description: >
          The email address where a user can go to get more help about the generator.
        maxLength: 254
      helpUrl:
        type: string
        maxLength: 2082
        description: >
          The url where a user can go to get more help about the generator.
      createdBy:
        readOnly: true
        type: string
        description: >
          Id of the User who created this Generator.
      id:
        type: string
        readOnly: true
        description: >
          The collector id.
      intervalSecs:
        type: integer
        description: >-
          Interval (seconds) between each collection.
      isActive:
        type: boolean
        description: Default false. When set to true, the generator will be assigned to a running collector and regularly send in samples.
      name:
        type: string
        readOnly: true
        description: The generator's name.
      subjectQuery:
        type: string
        readOnly: true
        minLength: 7
        maxLength: 4096
        description: The query to append to GET subjects. Only "absolutePath", "name", "tags" are allowed in subjectQuery.
      possibleCollectors:
        description: List of collectors this Sample Generator should try to use.
        type: array
        items:
          type: object
      subjects:
        description: AbsolutePaths of the subjects.
        type: array
        items:
          type: string
      aspects:
        description: Names of the aspects.
        type: array
        items:
          type: string
      tags:
        type: array
        items:
          type: string
          maxLength: 60
          pattern: ^[0-9A-Za-z_][0-9A-Za-z_\\-]{1,59}$
        description: >
          Array of tag names. Tag name: Max 60 characters; case insensitive;
          allows alpha-numeric characters, underscore (_) and dash (-). Tag
          names cannot start with a dash (-).
      connection:
        type: object
        description: Information about the connection.
      context:
        type: object
        description: >
          Variables accessible inside the transform function.
      currentCollector:
        type: object
        description: Current collector assigned to the generator.
        maxLength: 60
      generatorTemplate:
        $ref: "#/definitions/GeneratorTemplateResponse"

  HeartbeatGeneratorResponse:
    type: object
    description: >-
      The designation of which subjects and aspects to collect, plus any additional context data
    properties:
      description:
        type: string
        maxLength: 4096
        description: >
          A description of the generator.
      helpEmail:
        type: string
        description: >
          The email address where a user can go to get more help about the generator.
        maxLength: 254
      helpUrl:
        type: string
        maxLength: 2082
        description: >
          The url where a user can go to get more help about the generator.
      createdBy:
        readOnly: true
        type: string
        description: >
          Id of the User who created this Generator.
      id:
        type: string
        readOnly: true
        description: >
          The collector id.
      intervalSecs:
        type: integer
        description: >-
          Interval (seconds) between each collection.
      isActive:
        type: boolean
        description: Default false. When set to true, the generator will be assigned to a running collector and regularly send in samples.
      name:
        type: string
        readOnly: true
        description: The generator's name.
      subjectQuery:
        type: string
        readOnly: true
        minLength: 7
        maxLength: 4096
        description: The query to append to GET subjects. Only "absolutePath", "name", "tags" are allowed in subjectQuery.
      possibleCollectors:
        description: List of collectors this Sample Generator should try to use.
        type: array
        items:
          type: object
      subjects:
        description: Array of subjects.
        type: array
        items:
          type: object
      aspects:
        description: Array of aspects.
        type: array
        items:
          type: object
      tags:
        type: array
        items:
          type: string
          maxLength: 60
          pattern: ^[0-9A-Za-z_][0-9A-Za-z_\\-]{1,59}$
        description: >
          Array of tag names. Tag name: Max 60 characters; case insensitive;
          allows alpha-numeric characters, underscore (_) and dash (-). Tag
          names cannot start with a dash (-).
      connection:
        type: object
        description: Information about the connection.
      context:
        type: object
        description: >
          Variables accessible inside the transform function.
      currentCollector:
        type: object
        description: Current collector assigned to the generator.
        maxLength: 60
      generatorTemplate:
        $ref: "#/definitions/GeneratorTemplateResponse"

  GeneratorTemplateResponse:
    type: object
    description: >-
      The transform logic and the definition of what additional context data is required.
    properties:
      description:
        type: string
        maxLength: 4096
        description: >-
          A description of the generatorTemplate.
      helpEmail:
        type: string
        description: >-
          The email address where a user can go to get more help about the
          generatorTemplate.
        maxLength: 254
      helpUrl:
        type: string
        maxLength: 2082
        description: >-
          The url where a user can go to get more help about the generatorTemplate.
      name:
        type: string
        readOnly: true
        description: >-
          The generatorTemplate's name.
      version:
        type: string
        description: >-
          The version, in semantic versioning format ( MAJOR.MINOR.PATCH )
      tags:
        type: array
        items:
          type: string
          maxLength: 60
          pattern: ^[0-9A-Za-z_][0-9A-Za-z_\\-]{1,59}$
        description: >-
          Array of tag names. Tag name: Max 60 characters; case insensitive;
          allows alpha-numeric characters, underscore (_) and dash (-). Tag
          names cannot start with a dash (-).
      author:
        type: object
        description: >-
          The author of this generatorTemplate.
      repository:
        type: object
        description: >-
          The repository where this generatorTemplate is located.
      connection:
        type: object
        description: >-
          Information about the connection.
      contextDefinition:
        type: object
        description: >-
          Variables available to connection.url, connection.toUrl, and
          the transform function.
      transform:
        type: object
        description: >-
          The body of a javascript function which transforms some data into an
          array of samples
      isPublished:
        type: boolean
        description: >-
          Default false. When set to true, the generatorTemplate is available to
          all users.
        default: false
      id:
        type: string
        readOnly: true
        description: >
          The generatorTemplate id.
      createdBy:
        type: string
        readOnly: true
        description: >
          Id of the User who created this generatorTemplate.


  RoomResponse:
    type: object
    description: A response for information about a room
    properties:
      id:
        type: integer
        description: The room number of the specified room
      name:
        type: string
        description: The unique readable name for the room
      active:
        type: boolean
        description: Flag for whether the room is still active or closed
      type:
        type: string
        description: The roomType being used in the specified room

  RoomTypeResponse:
    type: object
    description: A response for information about a bot
    properties:
      id:
        type: string
        description: The UUID of the roomType specified
      name:
        type: string
        description: The roomType being used in the specified room
      isEnabled:
        type: boolean
        description: Flag indicating whether a roomType is enabled to use on rooms
      settings:
        type: object
        description: Key-value pairs used to configure bots and rooms intial state
      rules:
        type: array
        items:
          type: object
        description: Array containing the rules that trigger automations for rooms of this type
      bots:
        type: array
        items:
          type: string
        description: Array containing the bots to be used for rooms of this type

  BotDataResponse:
    type: object
    description: A response for information about a room
    properties:
      id:
        type: string
        description: UUID of the specified bot data
      name:
        type: string
        description: Name of the bot data
      value:
        type: string
        description: Current value of the bot data
      roomId:
        type: integer
        description: The room number of the room of the bot data
      botId:
        type: string
        description: UUID of the specified bot in that room

  BulkSubjectDeleteResponse:
    type: object
    description: >
      Status of bulk subject delete request.
    properties:
      status:
        type: string
        enum:
          - OK
        readOnly: true
        description: >
          Status of the operation.
      jobId:
        type: integer
        readOnly: true
        description: >
          Optionally a jobId is returned with the response when the bulk subject
          delete request is enqueued as a job for the workers to process it
          asynchronously. The returned jobId can then be used to check the status of the bulk subject delete request.

  GetBulkSubjectDeleteStatusResponse:
    type: object
    description: >
      Status of the bulk subject delete request.
    properties:
      status:
        type: string
        readOnly: true
        maxLength: 254
        description: >
          Status.
      errors:
        type: array
        readOnly: true
        description: >
          An array of errors, if any errors were encountered while attempting to bulk delete subjects.
        items:
          type: object

# =============================================================================
parameters:

  CollectorFieldsParam:
    name: fields
    in: query
    description: >
      Comma-delimited list of field names to include in the response.
    required: false
    type: array
    collectionFormat: csv
    items:
      type: string
      enum:
        - name
        - id
        - status
        - registered
        - possibleGenerators
        - lastHeartbeat
        - lastModifiedAt
        - createdBy
        - lastUpdatedBy
        - description
        - helpEmail
        - helpUrl
        - host
        - ipAddress
        - osInfo
        - processInfo
        - version

  limitParam:
    name: limit
    in: query
    description: >
        Maximum number of records to return in the response; also useful for
        pagination in the UI.
    required: false
    type: integer

  offsetParam:
    name: offset
    in: query
    description: >
        Offset for paginating the response.
    required: false
    type: integer

  AspectsFieldsParam:
    name: fields
    in: query
    description: >
      Comma-delimited list of field names to include in the response.
    required: false
    type: array
    collectionFormat: csv
    items:
      type: string
      enum:
        - createdAt
        - criticalRange
        - description
        - helpEmail
        - helpUrl
        - id
        - imageUrl
        - infoRange
        - isPublished
        - name
        - okRange
        - rank
        - relatedLinks
        - tags
        - timeout
        - updatedAt
        - valueLabel
        - valueType
        - warningRange
        - user

  AuditEventsFieldsParam:
    name: fields
    in: query
    description: >
      Comma-delimited list of field names to include in the response.
    required: false
    type: array
    collectionFormat: csv
    items:
      type: string
      enum:
        - createdAt
        - details
        - isError
        - loggedAt
        - resourceName
        - resourceType

  GeneratorFieldsParam:
    name: fields
    in: query
    description: >
      Comma-delimited list of field names to include in the response.
    required: false
    type: array
    collectionFormat: csv
    items:
      type: string
      enum:
        - isActive
        - tags
        - aspects
        - subjects
        - subjectQuery
        - createdAt
        - description
        - helpEmail
        - helpUrl
        - id
        - intervalSecs
        - name
        - updatedAt
        - currentCollector
        - user
        - possibleCollectors

  GeneratorTemplateFieldsParam:
    name: fields
    in: query
    description: >
      Comma-delimited list of field names to include in the response.
    required: false
    type: array
    collectionFormat: csv
    items:
      type: string
      enum:
        - description
        - helpEmail
        - helpUrl
        - id
        - name
        - version
        - tags
        - author
        - repository
        - connection
        - contextDefinition
        - transform
        - isPublished
        - user

  LensesFieldsParam:
    name: fields
    in: query
    description: >
      Comma-delimited list of field names to include in the response.
    required: false
    type: array
    collectionFormat: csv
    items:
      type: string
      enum:
        - createdAt
        - description
        - helpEmail
        - helpUrl
        - id
        - installedBy
        - isCustom
        - isPublished
        - name
        - sourceDescription
        - sourceName
        - sourceVersion
        - thumbnailUrl
        - updatedAt
        - version
        - user

  PerspectivesFieldsParam:
    name: fields
    in: query
    description: >
      Comma-delimited list of field names to include in the response.
    required: false
    type: array
    collectionFormat: csv
    items:
      type: string
      enum:
        - createdAt
        - createdBy
        - aspectFilter
        - aspectFilterType
        - aspectTagFilter
        - aspectTagFilterType
        - id
        - lensId
        - name
        - rootSubject
        - statusFilter
        - statusFilterType
        - subjectTagFilter
        - subjectTagFilterType
        - updatedAt
        - user
        - lens

  ProfilesFieldsParam:
    name: fields
    in: query
    description: >-
      Comma-delimited list of field names to include in the response.
    required: false
    type: array
    collectionFormat: csv
    items:
      type: string
      enum:
        - id
        - name
        - aspectAccess
        - botAccess
        - eventAccess
        - lensAccess
        - perspectiveAccess
        - profileAccess
        - roomAccess
        - roomTypeAccess
        - sampleAccess
        - subjectAccess
        - userAccess
        - createdBy
        - createdAt
        - updatedAt
        - userCount
        - users

  SamplesFieldsParam:
    name: fields
    in: query
    description: >-
      Comma-delimited list of field names to include in the response.
    required: false
    type: array
    collectionFormat: csv
    items:
      type: string
      enum:
        - createdAt
        - id
        - messageBody
        - messageCode
        - name
        - previousStatus
        - provider
        - relatedLinks
        - status
        - statusChangedAt
        - tags
        - updatedAt
        - value

  SubjectsFieldsParam:
    name: fields
    in: query
    description: >-
      Comma-delimited list of field names to include in the response.
    required: false
    type: array
    collectionFormat: csv
    items:
      type: string
      enum:
        - absolutePath
        - createdAt
        - createdBy
        - description
        - geolocation
        - helpEmail
        - helpUrl
        - id
        - imageUrl
        - isPublished
        - name
        - sortBy
        - tags
        - parentAbsolutePath
        - parentId
        - relatedLinks
        - updatedAt
        - user

  TokensFieldsParam:
    name: fields
    in: query
    description: >-
      Comma-delimited list of field names to include in the response.
    required: false
    type: array
    collectionFormat: csv
    items:
      type: string
      enum:
        - name
        - isRevoked
        - user

  UsersFieldsParam:
    name: fields
    in: query
    description: >-
      Comma-delimited list of field names to include in the response.
    required: false
    type: array
    collectionFormat: csv
    items:
      type: string
      enum:
        - email
        - id
        - imageUrl
        - name
        - createdBy
        - createdAt
        - sso
        - updatedAt
        - profile

# =============================================================================
responses:
  400:
    description: Bad Request
    schema:
      $ref: '#/definitions/BadRequest'
  401:
    description: Authentication Error
    schema:
      $ref: '#/definitions/AuthenticationError'
  403:
    description: Forbidden
    schema:
      $ref: '#/definitions/ErrorResponse'
  404:
    description: Resource Not Found
    schema:
      $ref: '#/definitions/ResourceNotFoundError'
  genericError:
    description: Error
    schema:
      $ref: '#/definitions/ErrorResponse'<|MERGE_RESOLUTION|>--- conflicted
+++ resolved
@@ -3136,16 +3136,17 @@
           required: false
           type: string
         -
-<<<<<<< HEAD
           name: type
           description: Get events that are a specific type
-=======
+          in: query
+          required: false
+          type: string
+        -
           name: sort
           description: >
             Specify the sort order using a field name, e.g. '...?sort=createdAt'. Prepend the
             field name with a minus sign to specify descending order, e.g.
             '...?sort=-name'.
->>>>>>> 42d7c735
           in: query
           required: false
           type: string
