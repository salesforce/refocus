--- conflicted
+++ resolved
@@ -3744,14 +3744,11 @@
           name: sortBy
           in: query
           description: >-
-<<<<<<< HEAD
             The sortBy string can be used to define the sort order of subjects
             which a lens developer can choose to honor when rendering the data.
             The attribute is defaulted to an empty string when the user does not
             provide any string value. Max 254 characters; case insensitive;
             allows alpha-numeric characters, + underscore (_) and dash (-).
-=======
->>>>>>> ee95934e
             Filter by sortBy; asterisk (*) wildcards ok.
           required: false
           type: string
@@ -3851,17 +3848,14 @@
                 pattern: ^[0-9A-Za-z_\\-]{0,254}$
                 maxLength: 254
                 description: >
-<<<<<<< HEAD
                   The sortBy string can be used to define the sort order of subjects
                   which a lens developer can choose to honor when rendering the data.
                   The attribute is defaulted to an empty string when the user does not
                   provide any string value. Max 254 characters; case insensitive;
                   allows alpha-numeric characters, + underscore (_) and dash (-).
                   Filter by sortBy; asterisk (*) wildcards ok.
-=======
                   Max 254 characters; case insensitive; allows alpha-numeric characters,
                   underscore (_) and dash (-).
->>>>>>> ee95934e
               parentId:
                 type: string
                 pattern: ^[0-9A-Fa-f]{8}-[0-9A-Fa-f]{4}-[0-9A-Fa-f]{4}-[0-9A-Fa-f]{4}-[0-9A-Fa-f]{12}$
@@ -4038,17 +4032,14 @@
                 pattern: ^[0-9A-Za-z_\\-]{0,254}$
                 maxLength: 254
                 description: >
-<<<<<<< HEAD
                   The sortBy string can be used to define the sort order of subjects
                   which a lens developer can choose to honor when rendering the data.
                   The attribute is defaulted to an empty string when the user does not
                   provide any string value. Max 254 characters; case insensitive;
                   allows alpha-numeric characters, + underscore (_) and dash (-).
                   Filter by sortBy; asterisk (*) wildcards ok.
-=======
                   Max 254 characters; case insensitive; allows alpha-numeric characters,
                   underscore (_) and dash (-).
->>>>>>> ee95934e
               parentId:
                 type: string
                 pattern: ^[0-9A-Fa-f]{8}-[0-9A-Fa-f]{4}-[0-9A-Fa-f]{4}-[0-9A-Fa-f]{4}-[0-9A-Fa-f]{12}$
@@ -4159,17 +4150,14 @@
                 pattern: ^[0-9A-Za-z_\\-]{0,254}$
                 maxLength: 254
                 description: >
-<<<<<<< HEAD
                   The sortBy string can be used to define the sort order of subjects
                   which a lens developer can choose to honor when rendering the data.
                   The attribute is defaulted to an empty string when the user does not
                   provide any string value. Max 254 characters; case insensitive;
                   allows alpha-numeric characters, + underscore (_) and dash (-).
                   Filter by sortBy; asterisk (*) wildcards ok.
-=======
                   Max 254 characters; case insensitive; allows alpha-numeric characters,
                   underscore (_) and dash (-).
->>>>>>> ee95934e
               parentId:
                 type: string
                 pattern: ^[0-9A-Fa-f]{8}-[0-9A-Fa-f]{4}-[0-9A-Fa-f]{4}-[0-9A-Fa-f]{4}-[0-9A-Fa-f]{12}$
@@ -4285,17 +4273,14 @@
                 pattern: ^[0-9A-Za-z_\\-]{0,254}$
                 maxLength: 254
                 description: >
-<<<<<<< HEAD
                   The sortBy string can be used to define the sort order of subjects
                   which a lens developer can choose to honor when rendering the data.
                   The attribute is defaulted to an empty string when the user does not
                   provide any string value. Max 254 characters; case insensitive;
                   allows alpha-numeric characters, + underscore (_) and dash (-).
                   Filter by sortBy; asterisk (*) wildcards ok.
-=======
                   Max 254 characters; case insensitive; allows alpha-numeric characters,
                   underscore (_) and dash (-).
->>>>>>> ee95934e
               tags:
                 type: array
                 items:
@@ -6849,17 +6834,14 @@
         pattern: ^[0-9A-Za-z_\\-]{0,254}$
         maxLength: 254
         description: >
-<<<<<<< HEAD
           The sortBy string can be used to define the sort order of subjects
           which a lens developer can choose to honor when rendering the data.
           The attribute is defaulted to an empty string when the user does not
           provide any string value. Max 254 characters; case insensitive;
           allows alpha-numeric characters, + underscore (_) and dash (-).
           Filter by sortBy; asterisk (*) wildcards ok.
-=======
           Max 254 characters; case insensitive; allows alpha-numeric characters,
           underscore (_) and dash (-).
->>>>>>> ee95934e
       parentId:
         type: string
         readOnly: true
