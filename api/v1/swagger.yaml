# =============================================================================
# Copyright (c) 2016, salesforce.com, inc.
# All rights reserved.
# Licensed under the BSD 3-Clause license.
# For full license text, see LICENSE.txt file in the repo root or
# https://opensource.org/licenses/BSD-3-Clause
# =============================================================================

# =============================================================================
# api/v1/swagger.yaml
# =============================================================================
swagger: "2.0"

# =============================================================================
info:
  version: 1.0.0
  title: Refocus API
  description: >-
    Refocus is a platform for visualizing the health and status of systems
    and/or services under observation. Check out our
    [home page](https://salesforce.github.io/refocus),
    [docs](https://salesforce.github.io/refocus/docs/00-welcome) and
    [github](https://github.com/salesforce/refocus) repository.

    ### API Reference

    The Refocus API is a
    [REST](http://en.wikipedia.org/wiki/Representational_State_Transfer) API
    which allows client applications to interact with Refocus. We use standard
    HTTP response codes, standard HTTP authentication and
    standard HTTP verbs, all of which make it easy to integrate with lots of
    HTTP clients. JSON is returned by all API responses, including errors.
  termsOfService: >-
    [License](https://github.com/salesforce/refocus/blob/master/LICENSE.txt)
  contact:
    name: Salesforce Customer Experience Tools
    url: https://salesforce.github.io/refocus
    # email: focusapi@salesforce.com
  license:
    name: BSD 3-Clause
    url: https://github.com/salesforce/refocus/blob/master/LICENSE.txt

# =============================================================================
# host: localhost:10010

# =============================================================================
basePath: /v1

# =============================================================================
# externalDocs:
#   description: >-
#     Focus API Documentation
#   url: http://focus.salesforce.com/docs/api/

# =============================================================================
# schemes:
#   - https
#   - http

# =============================================================================
securityDefinitions:
  jwt:
    type: apiKey
    name: Authorization
    in: header
    description: >-
      Include an `Authorization` request header with your
      [JSON Web Token](https://tools.ietf.org/html/rfc7519) (JWT) as the value.
      You can request a token from the UI (/tokens/new) or using API
      `POST /v1/tokens`. Never expose your secret API access token!

# =============================================================================
consumes:
  - application/json

# =============================================================================
produces:
  - application/json

# =============================================================================
paths:

  # ---------------------------------------------------------------------------
  /admin/sampleStore/rebuild:
    x-swagger-router-controller: admin
    post:
      security:
        - jwt: []
      summary: Rebuild redis sampleStore
      tags: [ admin ]
      description: >-
        Rebuild the redis sampleStore from the samples in the database.
        Requires user to have an admin profile.
      operationId: rebuildSampleStore
      responses:
        204:
          description: >-
            Success.
        400:
          $ref: "#/responses/400"
        401:
          $ref: "#/responses/401"
        404:
          $ref: "#/responses/404"
        default:
          $ref: "#/responses/genericError"

  # ---------------------------------------------------------------------------
  /aspects:
    x-swagger-router-controller: aspects
    get:
      security:
        - jwt: []
      summary: Find aspects
      tags: [ aspects ]
      description: >-
        Find an aspect or aspects. You may query using field filters with
        asterisk (*) wildcards. You may also optionally specify sort, limit,
        offset, and a list of fields to include in the response. The global
        default limit will apply if no limit param is specified.
      externalDocs:
        description: >-
          GET /aspects
        url: http://focus.salesforce.com/docs/api/aspects
      operationId: findAspects
      parameters:
        -
          $ref: "#/parameters/AspectsFieldsParam"
        - name: sort
          in: query
          description: >
            Specify the sort order using a field name, e.g. '...?sort=name'.
            Prepend the field name with a minus sign to specify descending
            order, e.g. '...?sort=-name'.
          required: false
          type: array
          collectionFormat: csv
          items:
            type: string
            enum:
              - description
              - helpEmail
              - helpUrl
              - id
              - isPublished
              - name
              - rank
              - timeout
              - valueLabel
              - valueType
              - createdAt
              - updatedAt
              - -description
              - -helpEmail
              - -helpUrl
              - -id
              - -isPublished
              - -name
              - -timeout
              - -valueLabel
              - -valueType
              - -createdAt
              - -rank
              - -updatedAt
        -
          $ref: "#/parameters/limitParam"
        -
          $ref: "#/parameters/offsetParam"
        -
          name: name
          in: query
          description: >-
            Filter by aspect name; asterisk (*) wildcards ok.
          required: false
          type: string
        -
          name: description
          in: query
          description: >-
            Filter by aspect description; asterisk (*) wildcards ok.
          required: false
          type: string
        -
          name: imageUrl
          in: query
          description: >-
            Filter by aspect imageUrl; asterisk (*) wildcards ok.
          required: false
          type: string
        -
          name: isPublished
          in: query
          description: >-
            Filter by aspect isPublished (true|false).
          required: false
          type: boolean
        -
          name: rank
          in: query
          description: >-
            Filter by aspect rank.
          required: false
          type: string
        -
          name: timeout
          in: query
          description: >-
            Filter by aspect timeout; asterisk (*) wildcards ok.
          required: false
          type: string
        -
          name: valueLabel
          in: query
          description: >-
            Filter by aspect valueLabel; asterisk (*) wildcards ok.
          required: false
          type: string
        -
          name: valueType
          in: query
          description: >-
            Filter by aspect valueType (BOOLEAN|NUMERIC|PERCENT).
          required: false
          type: string
        -
          name: status
          in: query
          description: >-
            Filter by aspect status.
          required: false
          type: string
        -
          name: tags
          in: query
          items:
            type: string
            maxLength: 60
            pattern: ^[0-9A-Za-z_-]{1,60}$
          description: >-
             Comma-separated list of tags to include/exclude. Tag names are
             case-insensitive. For example, ?tags=FOO,BAR will only return
             aspects with tags FOO and BAR. Prefix each of the tag name with
             a negative sign to indicate that a aspect with that tag should
             be excluded. For example, ?tags=-BAZ,FOO will return only the
             aspects with tag name not equal to BAZ or FOO. A mix of tag
             names with and without minus signs, for example ?tags=BAZ,-FOO
             are not allowed. Aspects without tags are not included in the
             include result set.
          type: array
          required: false
        -
          name: createdAt
          in: query
          description: >-
            Filter by time period when aspects were created.
          required: false
          type: string
          pattern: '^-\d+[smdh]$'
        -
          name: updatedAt
          in: query
          description: >-
            Filter by time period when aspects were updated.
          required: false
          type: string
          pattern: '^-\d+[smdh]$'
      responses:
        200:
          description: >-
            Success, returns a list of aspects.
          schema:
            type: array
            items:
              $ref: "#/definitions/AspectsResponse"
        400:
          $ref: "#/responses/400"
        401:
          $ref: "#/responses/401"
        default:
          $ref: "#/responses/genericError"
    post:
      security:
        - jwt: []
      summary: Create aspect
      tags: [ aspects ]
      description: >-
        Create a new aspect.
      operationId: postAspect
      parameters:
        -
          name: queryBody
          description: Request body.
          in: body
          required: true
          schema:
            type: object
            description: A type of observation which can be measured.
            properties:
              description:
                type: string
                maxLength: 4096
                description: >
                  A description of the aspect. A lens may choose to display this
                  information to the user.
              helpEmail:
                type: string
                description: >
                  The email address where a user can go to get more help about the aspect.
                  A lens may choose to display this information to the user e.g. if the
                  user clicks a “help” icon attached to the aspect.
                maxLength: 254
              helpUrl:
                type: string
                maxLength: 2082
                description: >
                  The url where a user can go to get more help about the aspect. A lens
                  may choose to display this information to the user e.g. if the user
                  clicks a “help” icon attached to the aspect.
              imageUrl:
                type: string
                maxLength: 2082
                description: Optional icon to represent the aspect.
              isPublished:
                type: boolean
                default: false
                description: >
                  This affects the visibility of samples; defaults to false. When set to
                  true, all the samples for this aspect are readable by other users; when
                  set to false, the samples for this aspect are only readable by the owner
                  of the aspect.
              name:
                type: string
                maxLength: 60
                pattern: ^[0-9A-Za-z_\\-]{1,60}$
                description: >
                  Max 60 characters; case insensitive; allows alpha-numeric characters,
                  underscore (_) and dash (-).
              criticalRange:
                type: array
                items:
                  type: number
                maxLength: 2
                minLength: 2
                example: [1,7]
                description: >
                  A two-element array of type decimal. Determines what range of values
                  should be assigned Critical status.
              warningRange:
                type: array
                items:
                  type: number
                maxLength: 2
                minLength: 2
                example: [1,7]
                description: >
                  A two-element array of type decimal. Determines what range of values
                  should be assigned Warning status.
              infoRange:
                type: array
                items:
                  type: number
                maxLength: 2
                minLength: 2
                example: [1,7]
                description: >
                  A two-element array of type decimal. Determines what range of values
                  should be assigned Info status.
              okRange:
                type: array
                items:
                  type: number
                maxLength: 2
                minLength: 2
                example: [1,7]
                description: >
                  A two-element array of type decimal. Determines what range of values
                  should be assigned OK status.
              timeout:
                type: string
                maxLength: 8
                pattern: ^[0-9]+[smhdSMHD]$
                description: >
                  The length of time after which a sample is treated as 'N/A', in the form
                  of /^[0-9]+[smhd]$/i. For example, use '5s' for five seconds, '2m' for
                  two minutes, '12h' for twelve hours, '1d' for one day.
              valueLabel:
                type: string
                maxLength: 10
                description: >
                  A short label the lens may display next to the value. Most useful to
                  specify a unit of measurement, e.g. 'ms' or '%'.
              valueType:
                type: string
                maxLength: 7
                enum:
                  - BOOLEAN
                  - NUMERIC
                  - PERCENT
                default: BOOLEAN
                description: >
                  The sample value must be able to be coerced to the specified data type.
                  This allows a lens to render sample data in different ways depending on
                  their type.
              tags:
                type: array
                items:
                  type: string
                  maxLength: 60
                  pattern: ^[0-9A-Za-z_][0-9A-Za-z_\\-]{1,59}$
                description: >
                  Array of tag names. Tag name: Max 60 characters; case insensitive; allows alpha-numeric characters,
                  underscore (_) and dash (-). Tag names cannot start with a dash (-).
              relatedLinks:
                type: array
                items:
                  $ref: "#/definitions/RelatedLinkRequest"
                description: >
                  RelatedLinks associated with this model.
              rank:
                type: number
                description: >
                  Provide guidance for how a lens should display aspects--ascending order by
                  rank (numeric, nulls last) then within rank in ascending order by name
                  (alphanumeric).
              owner:
                type: string
                description: >
                  The name of the user to assign as the owner. Defaults to the user that created it
            required:
              - name
              - timeout
      responses:
        201:
          description: >-
            Created.
          schema:
            $ref: "#/definitions/AspectsResponse"
        400:
          $ref: "#/responses/400"
        401:
          $ref: "#/responses/401"
        404:
          $ref: "#/responses/404"
        default:
          $ref: "#/responses/genericError"

  # ---------------------------------------------------------------------------
  /aspects/{key}:
    x-swagger-router-controller: aspects
    delete:
      security:
        - jwt: []
      summary: Delete aspect
      tags: [ aspects ]
      description: >-
        Delete the specified aspect. Beware! Deleting an aspect also deletes all
        the samples associated with this aspect.
      operationId: deleteAspect
      parameters:
        -
          name: key
          in: path
          description: >-
            The id or name of the aspect to delete.
          required: true
          type: string
      responses:
        200:
          description: >-
            Success, returns the deleted aspect.
          schema:
            $ref: "#/definitions/AspectsResponse"
        400:
          $ref: "#/responses/400"
        401:
          $ref: "#/responses/401"
        403:
          $ref: "#/responses/403"
        404:
          $ref: "#/responses/404"
        default:
          $ref: "#/responses/genericError"
    get:
      security:
        - jwt: []
      summary: Get aspect
      tags: [ aspects ]
      description: >-
        Retrieve the specified aspect by its id or name. You may also optionally
        specify a list of fields to include in the response.
      operationId: getAspect
      parameters:
        -
          name: key
          in: path
          description: The id or name of the aspect to retrieve.
          required: true
          type: string
        -
          $ref: "#/parameters/AspectsFieldsParam"
      responses:
        200:
          description: Success, returns the specified aspect.
          schema:
            $ref: "#/definitions/AspectsResponse"
        400:
          $ref: "#/responses/400"
        401:
          $ref: "#/responses/401"
        404:
          $ref: "#/responses/404"
        default:
          $ref: "#/responses/genericError"
    patch:
      security:
        - jwt: []
      summary: Update aspect (partial)
      tags: [ aspects ]
      description: >-
        Update the specified aspect. If a field is not included in the query
        body, that field will not be updated.
      operationId: patchAspect
      parameters:
        -
          name: key
          in: path
          description: The id or name of the aspect to update.
          required: true
          type: string
        -
          name: queryBody
          in: body
          description: Request body.
          required: true
          schema:
            type: object
            description: >
                  A type of observation which can be measured.
            properties:
              description:
                type: string
                maxLength: 4096
                description: >
                  A description of the aspect. A lens may choose to display this
                  information to the user.
              helpEmail:
                type: string
                description: >
                  The email address where a user can go to get more help about the aspect.
                  A lens may choose to display this information to the user e.g. if the
                  user clicks a “help” icon attached to the aspect.
                maxLength: 254
              helpUrl:
                type: string
                maxLength: 2082
                description: >
                  The url where a user can go to get more help about the aspect. A lens
                  may choose to display this information to the user e.g. if the user
                  clicks a “help” icon attached to the aspect.
              imageUrl:
                type: string
                maxLength: 2082
                description: Optional icon to represent the aspect.
              isPublished:
                type: boolean
                default: false
                description: >
                  This affects the visibility of samples; defaults to false. When set to
                  true, all the samples for this aspect are readable by other users; when
                  set to false, the samples for this aspect are only readable by the owner
                  of the aspect.
              name:
                type: string
                maxLength: 60
                pattern: ^[0-9A-Za-z_\\-]{1,60}$
                description: >
                  Max 60 characters; case insensitive; allows alpha-numeric characters,
                  underscore (_) and dash (-).
              criticalRange:
                type: array
                items:
                  type: number
                maxLength: 2
                minLength: 2
                example: [1,7]
                description: >
                  A two-element array of type decimal. Determines what range of values
                  should be assigned Critical status.
              warningRange:
                type: array
                items:
                  type: number
                maxLength: 2
                minLength: 2
                example: [1,7]
                description: >
                  A two-element array of type decimal. Determines what range of values
                  should be assigned Warning status.
              infoRange:
                type: array
                items:
                  type: number
                maxLength: 2
                minLength: 2
                example: [1,7]
                description: >
                  A two-element array of type decimal. Determines what range of values
                  should be assigned Info status.
              okRange:
                type: array
                items:
                  type: number
                maxLength: 2
                minLength: 2
                example: [1,7]
                description: >
                  A two-element array of type decimal. Determines what range of values
                  should be assigned OK status.
              timeout:
                type: string
                maxLength: 10
                pattern: ^[0-9]{1,9}[smhdSMHD]$
                description: >
                  The length of time after which a sample is treated as 'N/A', in the form
                  of /^[0-9]+[smhd]$/i. For example, use '5s' for five seconds, '2m' for
                  two minutes, '12h' for twelve hours, '1d' for one day.
              valueLabel:
                type: string
                maxLength: 10
                description: >
                  A short label the lens may display next to the value. Most useful to
                  specify a unit of measurement, e.g. 'ms' or '%'.
              valueType:
                type: string
                maxLength: 7
                enum:
                  - BOOLEAN
                  - NUMERIC
                  - PERCENT
                default: BOOLEAN
                description: >
                  The sample value must be able to be coerced to the specified data type.
                  This allows a lens to render sample data in different ways depending on
                  their type.
              tags:
                type: array
                items:
                  type: string
                  maxLength: 60
                  pattern: ^[0-9A-Za-z_][0-9A-Za-z_\\-]{1,59}$
                description: >
                  Array of tag names. Tag name: Max 60 characters; case insensitive; allows alpha-numeric characters,
                  underscore (_) and dash (-). Tag names cannot start with a dash (-).
              relatedLinks:
                type: array
                items:
                  $ref: "#/definitions/RelatedLinkRequest"
                description: >
                  RelatedLinks associated with this model.
              rank:
                type: number
                description: >
                  Provide guidance for how a lens should display aspects--ascending order by
                  rank (numeric, nulls last) then within rank in ascending order by name
                  (alphanumeric).
              owner:
                type: string
                description: >
                  The name of the user to assign as the owner. Defaults to the user that created it
      responses:
        200:
          description: Success, returns the updated aspect.
          schema:
            $ref: "#/definitions/AspectsResponse"
        400:
          $ref: "#/responses/400"
        401:
          $ref: "#/responses/401"
        403:
          $ref: "#/responses/404"
        404:
          $ref: "#/responses/404"
        default:
          $ref: "#/responses/genericError"
    put:
      security:
        - jwt: []
      summary: Update aspect (full)
      tags: [ aspects ]
      description: >-
        Update the specified aspect. If a field is not included in the query
        body, that field will be set to null (or false or empty or a default
        enum value).
      operationId: putAspect
      parameters:
        -
          name: key
          in: path
          description: The id or name of the aspect to update
          required: true
          type: string
        -
          name: queryBody
          in: body
          description: Request body
          required: true
          schema:
            type: object
            description: A type of observation which can be measured.
            properties:
              description:
                type: string
                maxLength: 4096
                description: >
                  A description of the aspect. A lens may choose to display this
                  information to the user.
              helpEmail:
                type: string
                description: >
                  The email address where a user can go to get more help about the aspect.
                  A lens may choose to display this information to the user e.g. if the
                  user clicks a “help” icon attached to the aspect.
                maxLength: 254
              helpUrl:
                type: string
                maxLength: 2082
                description: >
                  The url where a user can go to get more help about the aspect. A lens
                  may choose to display this information to the user e.g. if the user
                  clicks a “help” icon attached to the aspect.
              imageUrl:
                type: string
                maxLength: 2082
                description: >
                  Optional icon to represent the aspect.
              isPublished:
                type: boolean
                default: false
                description: >
                  This affects the visibility of samples; defaults to false. When set to
                  true, all the samples for this aspect are readable by other users; when
                  set to false, the samples for this aspect are only readable by the owner
                  of the aspect.
              name:
                type: string
                maxLength: 60
                pattern: ^[0-9A-Za-z_\\-]{1,60}$
                description: >
                  Max 60 characters; case insensitive; allows alpha-numeric characters,
                  underscore (_) and dash (-).
              criticalRange:
                type: array
                items:
                  type: number
                maxLength: 2
                minLength: 2
                example: [1,7]
                description: >
                  A two-element array of type decimal. Determines what range of values
                  should be assigned Critical status.
              warningRange:
                type: array
                items:
                  type: number
                maxLength: 2
                minLength: 2
                example: [1,7]
                description: >
                  A two-element array of type decimal. Determines what range of values
                  should be assigned Warning status.
              infoRange:
                type: array
                items:
                  type: number
                maxLength: 2
                minLength: 2
                example: [1,7]
                description: >
                  A two-element array of type decimal. Determines what range of values
                  should be assigned Info status.
              okRange:
                type: array
                items:
                  type: number
                maxLength: 2
                minLength: 2
                example: [1,7]
                description: >
                  A two-element array of type decimal. Determines what range of values
                  should be assigned OK status.
              timeout:
                type: string
                maxLength: 8
                pattern: ^[0-9]+[smhdSMHD]$
                description: >
                  The length of time after which a sample is treated as 'N/A', in the form
                  of /^[0-9]+[smhd]$/i. For example, use '5s' for five seconds, '2m' for
                  two minutes, '12h' for twelve hours, '1d' for one day.
              valueLabel:
                type: string
                maxLength: 10
                description: >
                  A short label the lens may display next to the value. Most useful to
                  specify a unit of measurement, e.g. 'ms' or '%'.
              valueType:
                type: string
                maxLength: 7
                enum:
                  - BOOLEAN
                  - NUMERIC
                  - PERCENT
                default: BOOLEAN
                description: >
                  The sample value must be able to be coerced to the specified data type.
                  This allows a lens to render sample data in different ways depending on
                  their type.
              tags:
                type: array
                default: []
                items:
                  type: string
                  maxLength: 60
                  pattern: ^[0-9A-Za-z_][0-9A-Za-z_\\-]{1,59}$
                description: >
                  Array of tag names. Tag name: Max 60 characters; case insensitive; allows alpha-numeric characters,
                  underscore (_) and dash (-). Tag names cannot start with a dash (-).
              relatedLinks:
                type: array
                default: []
                items:
                  $ref: "#/definitions/RelatedLinkRequest"
                description: >
                  RelatedLinks associated with this model.
              rank:
                type: number
                description: >
                  Provide guidance for how a lens should display aspects--ascending order by
                  rank (numeric, nulls last) then within rank in ascending order by name
                  (alphanumeric).
              owner:
                type: string
                description: >
                  The name of the user to assign as the owner. Defaults to the user that created it
            required:
              - name
      responses:
        200:
          description: >-
            Success, returns the updated aspect.
          schema:
            $ref: "#/definitions/AspectsResponse"
        400:
          $ref: "#/responses/400"
        401:
          $ref: "#/responses/401"
        403:
          $ref: "#/responses/403"
        404:
          $ref: "#/responses/404"
        default:
          $ref: "#/responses/genericError"

  # ---------------------------------------------------------------------------
  /aspects/{key}/tags:
    x-swagger-router-controller: aspects
    delete:
      security:
        - jwt: []
      summary: Delete aspect tags
      tags: [ aspects ]
      description: >-
        Delete all the tags of the specified aspect.
      operationId: deleteAspectTags
      parameters:
        -
          name: key
          in: path
          description: >-
            The id or name of the aspect for which all the tags need to be
            deleted.
          required: true
          type: string
      responses:
        200:
          description: >-
            Success, returns the updated aspect.
          schema:
            $ref: "#/definitions/AspectsResponse"
        400:
          $ref: "#/responses/400"
        401:
          $ref: "#/responses/401"
        403:
          $ref: "#/responses/403"
        404:
          $ref: "#/responses/404"
        default:
          $ref: "#/responses/genericError"

  # ---------------------------------------------------------------------------
  /aspects/{key}/tags/{tagName}:
    x-swagger-router-controller: aspects
    delete:
      security:
        - jwt: []
      summary: Delete aspect tag
      tags: [ aspects ]
      description: >-
        Delete the specified tag of the aspect.
      operationId: deleteAspectTags
      parameters:
        -
          name: key
          in: path
          description: >-
            The id or name of the aspect for which specified tag needs to be
            deleted.
          required: true
          type: string
        -
          name: tagName
          in: path
          description: >-
            The name of the tag to be deleted
          required: true
          type: string
      responses:
        200:
          description: >-
            Success, returns the updated aspect after deleting tag.
          schema:
            $ref: "#/definitions/AspectsResponse"
        400:
          $ref: "#/responses/400"
        401:
          $ref: "#/responses/401"
        403:
          $ref: "#/responses/403"
        404:
          $ref: "#/responses/404"
        default:
          $ref: "#/responses/genericError"

  # ---------------------------------------------------------------------------
  /aspects/{key}/relatedLinks:
    x-swagger-router-controller: aspects
    delete:
      security:
        - jwt: []
      summary: Delete aspect related links
      tags: [ aspects ]
      description: >-
        Deletes all the related links of the specified aspect.
      operationId: deleteAspectRelatedLinks
      parameters:
        -
          name: key
          in: path
          description: >-
            The id or name of the aspect for which all the related links need
            to be deleted.
          required: true
          type: string
      responses:
        200:
          description: >-
            Success, returns the updated aspect.
          schema:
            $ref: "#/definitions/AspectsResponse"
        400:
          $ref: "#/responses/400"
        401:
          $ref: "#/responses/401"
        403:
          $ref: "#/responses/403"
        404:
          $ref: "#/responses/404"
        default:
          $ref: "#/responses/genericError"

  # ---------------------------------------------------------------------------
  /aspects/{key}/relatedLinks/{relName}:
    x-swagger-router-controller: aspects
    delete:
      security:
        - jwt: []
      summary: Delete aspect related link
      tags: [ aspects ]
      description: >-
        Delete the specified related link of the aspect.
      operationId: deleteAspectRelatedLinks
      parameters:
        -
          name: key
          in: path
          description: >-
            The id or name of the aspect for which specified related link needs
            to be deleted.
          required: true
          type: string
        -
          name: relName
          in: path
          description: >-
            The name of the relatedLink to delete
          required: true
          type: string
      responses:
        200:
          description: >-
            Success, returns the updated aspect.
          schema:
            $ref: "#/definitions/AspectsResponse"
        400:
          $ref: "#/responses/400"
        401:
          $ref: "#/responses/401"
        403:
          $ref: "#/responses/403"
        404:
          $ref: "#/responses/404"
        default:
          $ref: "#/responses/genericError"

  # ---------------------------------------------------------------------------
  /aspects/{key}/writers:
    x-swagger-router-controller: aspects
    delete:
      security:
        - jwt: []
      summary: Delete aspect writers
      tags: [ aspects ]
      description: >-
        Remove all users from an aspect’s list of authorized writers.
      operationId: deleteAspectWriters
      parameters:
        -
          name: key
          in: path
          description: >-
             The id or name of the aspect.
          required: true
          type: string
      responses:
        204:
          description: >-
            The aspect is no longer write-protected.
        400:
          $ref: "#/responses/400"
        401:
          $ref: "#/responses/401"
        403:
          $ref: "#/responses/403"
        404:
          $ref: "#/responses/404"
        default:
          $ref: "#/responses/genericError"
    get:
      security:
        - jwt: []
      summary: Get aspect writers
      tags: [ aspects ]
      description: >-
        Get the list of all authorized writers for an aspect.
      operationId: getAspectWriters
      parameters:
        -
          name: key
          in: path
          description: >-
            The id or name of the aspect for which the authorized list of users
            are to be obtained.
          required: true
          type: string
      responses:
        200:
          description: >-
            Success, returns the users having write permission to the aspect.
          schema:
            type: array
            items:
              $ref: "#/definitions/UsersResponse"
              description: >-
                The users having write permission to the aspect
        400:
          $ref: "#/responses/400"
        401:
          $ref: "#/responses/401"
        404:
          $ref: "#/responses/404"
        default:
          $ref: "#/responses/genericError"
    post:
      security:
        - jwt: []
      summary: Add aspect writer
      tags: [ aspects ]
      description: >-
        Add one or more users to an aspect’s list of authorized writers.
      operationId: postAspectWriters
      parameters:
        -
          name: key
          in: path
          description: >-
            The id or name of the aspect for which the authorized list of users
            are to be obtained.
          required: true
          type: string
        -
          name: queryBody
          description: Request body.
          in: body
          required: true
          schema:
            type: array
            items:
              type: string
            description: >
              User name or id
      responses:
        201:
          description: >-
            One or more of the valid users were added to the list of authorized writers.
          schema:
            type: array
            items:
              $ref: "#/definitions/AspectWriterResponse"
              description: >-
                The users having write permission to the aspect
        400:
          $ref: "#/responses/400"
        401:
          $ref: "#/responses/401"
        403:
          $ref: "#/responses/403"
        404:
            $ref: "#/responses/404"
        default:
          $ref: "#/responses/genericError"

# ---------------------------------------------------------------------------
  /aspects/{key}/writers/{userNameOrId}:
    x-swagger-router-controller: aspects
    delete:
      security:
        - jwt: []
      summary: Delete aspect writer
      tags: [ aspects ]
      description: >-
        Remove a user from an aspect’s list of authorized writers.
      operationId: deleteAspectWriter
      parameters:
        -
          name: key
          in: path
          description: >-
            The id or name of the aspect
          required: true
          type: string
        -
          name: userNameOrId
          in: path
          description: >-
            The username or the Id of the user
          required: true
          type: string
      responses:
        204:
          description: >-
            The user’s write permission has been revoked for the aspect.
        400:
          $ref: "#/responses/400"
        401:
          $ref: "#/responses/401"
        403:
          $ref: "#/responses/403"
        404:
          $ref: "#/responses/404"
        default:
          $ref: "#/responses/genericError"
    get:
      security:
        - jwt: []
      summary: Get aspect writer
      tags: [ aspects ]
      description: >-
        Determine whether a user is an authorized writer for an aspect.
      operationId: getAspectWriter
      parameters:
        -
          name: key
          in: path
          description: >-
            The id or name of the aspect for which the authorized list of users
            are to be obtained.
          required: true
          type: string
        -
          name: userNameOrId
          in: path
          description: >-
            The username or the Id of the user
          required: true
          type: string
      responses:
        200:
          description: >-
            Success, return authorized user
          schema:
            $ref: "#/definitions/UsersResponse"
        400:
          $ref: "#/responses/400"
        401:
          $ref: "#/responses/401"
        404:
          $ref: "#/responses/404"
        default:
          $ref: "#/responses/genericError"

  # ---------------------------------------------------------------------------
  /auditEvents:
    x-swagger-router-controller: auditEvents
    get:
      security:
        - jwt: []
      summary: Find auditEvents
      tags: [ auditEvents ]
      description: >-
        Find auditEvents. You may query using field filters with asterisk (*)
        wildcards. You may also optionally specify sort, limit, offset, and a
        list of fields to include in the response.
      externalDocs:
        description: >-
          GET /auditEvents
        url: http://focus.salesforce.com/docs/api/auditEvents
      operationId: findAuditEvents
      parameters:
        -
          $ref: "#/parameters/AuditEventsFieldsParam"
        - name: sort
          in: query
          description: >
            Specify the sort order using a field name, e.g.
            '...?sort=loggedAt'. Prepend the field name with a minus sign
            to specify descending order, e.g. '...?sort=-loggedAt'.
          required: false
          type: array
          collectionFormat: csv
          items:
            type: string
            enum:
              - createdAt
              - id
              - isError
              - loggedAt
              - resourceName
              - resourceType
              - -createdAt
              - -id
              - -isError
              - -loggedAt
              - -resourceName
              - -resourceType
        -
          $ref: "#/parameters/limitParam"
        -
          $ref: "#/parameters/offsetParam"
        -
          name: startAt
          in: query
          description: >-
            Filter by auditEvent loggedAt timestamp range
            (https://xml2rfc.tools.ietf.org/public/rfc/html/rfc3339.html#anchor14).
            Cannot combine startAt/endAt with relativeDateTime.
          required: false
          type: string
        -
          name: endAt
          in: query
          description: >-
            Filter by auditEvent loggedAt timestamp range
            (https://xml2rfc.tools.ietf.org/public/rfc/html/rfc3339.html#anchor14).
            Cannot combine startAt/endAt with relativeDateTime.
          required: false
          type: string
        -
          name: relativeDateTime
          in: query
          description: >-
            Filter by auditEvent loggedAt timestamp using relative date/time,
            e.g. "-12h" for the last twelve hours, "-15m" for the last fifteen
            minutes, etc. Cannot combine startAt/endAt with relativeDateTime.
          required: false
          type: string
        -
          name: resourceType
          in: query
          description: >-
            Filter by auditEvent resourceType; asterisk (*) wildcards ok.
          required: false
          type: string
        -
          name: resourceName
          in: query
          description: >-
            Filter by auditEvent resourceName; asterisk (*) wildcards ok.
          required: false
          type: string
        -
          name: isError
          in: query
          description: >-
            Filter by auditEvent isError.
          required: false
          type: boolean
        -
          name: createdAt
          in: query
          description: >-
            Filter by time period when AuditEvents were created.
          required: false
          type: string
          pattern: '^-\d+[smdh]$'
        -
          name: updatedAt
          in: query
          description: >-
            Filter by time period when AuditEvents were updated.
          required: false
          type: string
          pattern: '^-\d+[smdh]$'
      responses:
        200:
          description: >-
            Success, returns a list of auditEvents.
          schema:
            type: array
            items:
              $ref: "#/definitions/AuditEventsResponse"
        400:
          $ref: "#/responses/400"
        401:
          $ref: "#/responses/401"
        default:
          $ref: "#/responses/genericError"
    post:
      security:
        - jwt: []
      summary: Create new auditEvents
      tags: [ auditEvents ]
      description: >-
        Create new auditEvents.
      operationId: postAuditEvents
      parameters:
        -
          name: queryBody
          description: Request body.
          in: body
          required: true
          schema:
            type: array
            items:
              type: object
              description: >
                An auditable Refocus event.
              properties:
                details:
                  type: object
                  description: >
                    A JSON object with additional event details.
                loggedAt:
                  type: string
                  description: >
                    The timestamp when the event was logged.
                isError:
                  type: boolean
                  default: false
                  description: >
                    True if this auditEvent represents an error.
                resourceName:
                  type: string
                  maxLength: 4096
                  description: >
                    The name of the resource associated with this event.
                resourceType:
                  type: string
                  maxLength: 4096
                  description: >
                    The type of the resource associated with this event, e.g.
                    "Collector", "Subject", etc.
              required:
                - resourceType
                - resourceName
      responses:
        200:
          description: >-
            Created.
          schema:
            $ref: "#/definitions/BulkUpsertResponse"
        400:
          $ref: "#/responses/400"
        401:
          $ref: "#/responses/401"
        404:
          $ref: "#/responses/404"
        default:
          $ref: "#/responses/genericError"

  # ---------------------------------------------------------------------------
  /auditEvents/{key}:
    x-swagger-router-controller: auditEvents
    get:
      security:
        - jwt: []
      summary: Get auditEvent
      tags: [ auditEvents ]
      description: >-
        Retrieve the specified auditEvent by its id. You may also optionally
        specify a list of fields to include in the response.
      operationId: getAuditEvent
      parameters:
        -
          name: key
          in: path
          description: The id of the auditEvent to retrieve.
          required: true
          type: string
        -
          $ref: "#/parameters/AuditEventsFieldsParam"
      responses:
        200:
          description: Success, returns the specified auditEvent.
          schema:
            $ref: "#/definitions/AuditEventsResponse"
        400:
          $ref: "#/responses/400"
        401:
          $ref: "#/responses/401"
        404:
          $ref: "#/responses/404"
        default:
          $ref: "#/responses/genericError"

  # ---------------------------------------------------------------------------
  /authenticate:
    x-swagger-router-controller: authenticate
    post:
      summary: Authenticate user
      tags: [ authenticate ]
      description: >-
        Authenticate a user with username and password.
      operationId: authenticateUser
      parameters:
        -
          name: queryBody
          in: body
          required: true
          schema:
            type: object
            description: >
              Credentials of person who interacts with the Refocus system.
            properties:
              username:
                type: string
                maxLength: 254
                description: >
                  The User name provided by the user during registeration
              password:
                type: string
                format: password
                description: >
                  The user's password.
            required:
              - username
              - password
      responses:
        200:
          description: >-
            Authenticated the user.
          schema:
            $ref: "#/definitions/AuthenticationResponse"
        400:
          $ref: "#/responses/400"
        403:
          $ref: "#/responses/403"
        default:
          $ref: "#/responses/genericError"

  # ---------------------------------------------------------------------------
  /botActions:
    x-swagger-router-controller: botActions
    get:
      security:
        - jwt: []
      summary: Find botActions
      tags: [ botActions ]
      operationId: findBotActions
      parameters:
        -
          name: roomId
          description: Get actions from specific room
          in: query
          required: false
          type: integer
        -
          name: botId
          description: Get actions from specific bot
          in: query
          required: true
          type: string
        -
          name: name
          description: Get botActions by name
          in: query
          required: false
          type: string
        -
          name: isPending
          description: Get pending botActions
          in: query
          required: false
          type: boolean
        -
          name: createdAt
          in: query
          description: >-
            Filter by time period when BotActions were created.
          required: false
          type: string
          pattern: '^-\d+[smdh]$'
        -
          name: updatedAt
          in: query
          description: >-
            Filter by time period when BotActions were updated.
          required: false
          type: string
          pattern: '^-\d+[smdh]$'
        -
          $ref: "#/parameters/limitParam"
        -
          $ref: "#/parameters/offsetParam"
      responses:
        200:
          description: >-
            Success, returns all BotActions
          schema:
            type: array
            items:
              $ref: "#/definitions/BotActionResponse"
        400:
          $ref: "#/responses/400"
        401:
          $ref: "#/responses/401"
        404:
          $ref: "#/responses/404"
        default:
          $ref: "#/responses/genericError"

    post:
      security:
        - jwt: []
      summary: Create botAction
      tags: [ botActions ]
      description: Create a new botAction with a name, room id and bot id
      operationId: postBotActions
      parameters:
        -
          name: queryBody
          in: body
          required: true
          schema:
            type: object
            description: Create botAction properties
            properties:
              name:
                type: string
                maxLength: 254
                description: Name of the botAction
                pattern: ^[0-9A-Za-z_\\-]{0,60}$
              isPending:
                type: boolean
                description: If the botAction is active
              parameters:
                type: array
                description: Array of objects that contain the name of actions a botAction can take and an array of parameters needed for that action
                items:
                  type: object
              response:
                type: object
                description: A JSON field that contains the output of an action
              roomId:
                type: integer
                description: The room in which this action is in reference with
              botId:
                type: string
                description: The bot of which this action is in reference with
              userId:
                type: string
                description: The user of which this action is in reference with
              owner:
                type: string
                description: >
                  The name of the user to assign as the owner. Defaults to the user that created it
            required:
              - name
              - roomId
              - botId
      responses:
        201:
          description: >-
            Created botAction
          schema:
            $ref: "#/definitions/BotActionResponse"
        400:
          $ref: "#/responses/400"
        401:
          $ref: "#/responses/401"
        403:
          $ref: "#/responses/403"
        default:
          $ref: "#/responses/genericError"

  # ---------------------------------------------------------------------------
  /botActions/{key}:
    x-swagger-router-controller: botActions
    delete:
      security:
        - jwt: []
      summary: Delete botAction
      tags: [ botActions ]
      description: >-
        Delete a specific botAction
      operationId: deleteBotActions
      parameters:
        -
          name: key
          in: path
          description: >-
            The id or name of the botAction to delete.
          required: true
          type: string
      responses:
        200:
          description: >-
            Success, Deleted BotAction
          schema:
            $ref: "#/definitions/BotActionResponse"
        400:
          $ref: "#/responses/400"
        401:
          $ref: "#/responses/401"
        404:
          $ref: "#/responses/404"
        default:
          $ref: "#/responses/genericError"

    get:
      security:
        - jwt: []
      summary: Get botAction
      tags: [ botActions ]
      operationId: getBotAction
      parameters:
        -
          name: key
          in: path
          description: >-
            The id or name of the botAction to retrieve
          required: true
          type: string
        -
          name: isPending
          description: Get botActions depending on its pending tag
          in: query
          required: false
          type: boolean
        -
          $ref: "#/parameters/limitParam"
        -
          $ref: "#/parameters/offsetParam"
      responses:
        200:
          description: >-
            Success, returns specified botAction
          schema:
            $ref: "#/definitions/BotActionResponse"
        400:
          $ref: "#/responses/400"
        401:
          $ref: "#/responses/401"
        404:
          $ref: "#/responses/404"
        default:
          $ref: "#/responses/genericError"

    patch:
      security:
        - jwt: []
      summary: Update botAction (partial)
      tags: [ botActions ]
      description: Update botAction fields
      operationId: patchBotAction
      parameters:
        -
          name: key
          in: path
          description: >-
            The id or name of the botAction to retrieve
          required: true
          type: string
        -
          name: queryBody
          in: body
          required: true
          schema:
            type: object
            description: Update specified botAction fields
            properties:
              name:
                type: string
                maxLength: 254
                description: Name of the botAction
                pattern: ^[0-9A-Za-z_\\-]{0,60}$
              isPending:
                type: boolean
                description: If the botAction is active
              parameters:
                type: array
                description: Array of objects that contain the name of actions a botAction can take and an array of parameters needed for that action
                items:
                  type: object
              response:
                type: object
                description: A JSON field that contains the output of an action
              roomId:
                type: integer
                description: The room in which this action is in reference with
              botId:
                type: string
                description: The bot of which this action is in reference with
              userId:
                type: string
                description: The user of which this action is in reference with
              owner:
                type: string
                description: >
                  The name of the user to assign as the owner. Defaults to the user that created it
      responses:
        200:
          description: >-
            Updated field
          schema:
            $ref: "#/definitions/BotActionResponse"
        400:
          $ref: "#/responses/400"
        401:
          $ref: "#/responses/401"
        403:
          $ref: "#/responses/403"
        default:
          $ref: "#/responses/genericError"

  # ---------------------------------------------------------------------------
  /botActions/{key}/writers:
    x-swagger-router-controller: botActions
    delete:
      security:
        - jwt: []
      summary: Delete bot writers
      tags: [ botActions ]
      description: >-
        Remove all users from a botAction's list of authorized writers.
      operationId: deleteBotActionsWriters
      parameters:
        -
          name: key
          in: path
          description: >-
             The id or name of the bot.
          required: true
          type: string
      responses:
        204:
          description: >-
            The bot is no longer write-protected.
        400:
          $ref: "#/responses/400"
        401:
          $ref: "#/responses/401"
        403:
          $ref: "#/responses/403"
        404:
          $ref: "#/responses/404"
        default:
          $ref: "#/responses/genericError"
    get:
      security:
        - jwt: []
      summary: Get botAction writers
      tags: [ botActions ]
      description: >-
        Get the list of all authorized writers for a botAction.
      operationId: getBotActionWriters
      parameters:
        -
          name: key
          in: path
          description: >-
            The id or name of the botAction for which the authorized list of users
            are to be obtained.
          required: true
          type: string
      responses:
        200:
          description: >-
            Success, returns the users having write permission to the botAction.
          schema:
            type: array
            items:
              $ref: "#/definitions/UsersResponse"
              description: >-
                The users having write permission to the botAction
        400:
          $ref: "#/responses/400"
        401:
          $ref: "#/responses/401"
        404:
          $ref: "#/responses/404"
        default:
          $ref: "#/responses/genericError"
    post:
      security:
        - jwt: []
      summary: Add botAction writer
      tags: [ botActions ]
      description: >-
        Add one or more users to a botActions list of authorized writers.
      operationId: postBotActionWriters
      parameters:
        -
          name: key
          in: path
          description: >-
            The id or name of the botAction for which the authorized list of users
            are to be obtained.
          required: true
          type: string
        -
          name: queryBody
          description: Request body.
          in: body
          required: true
          schema:
            type: array
            items:
              type: string
            description: >
              User name
      responses:
        201:
          description: >-
            One or more of the valid users were added to the list of authorized writers.
          schema:
            type: array
            items:
              $ref: "#/definitions/BotActionWriterResponse"
              description: >-
                The users having write permission to the botAction
        400:
          $ref: "#/responses/400"
        401:
          $ref: "#/responses/401"
        403:
          $ref: "#/responses/403"
        404:
          $ref: "#/responses/403"
        default:
          $ref: "#/responses/genericError"

  # ---------------------------------------------------------------------------
  /botActions/{key}/writers/{userNameOrId}:
    x-swagger-router-controller: botActions
    delete:
      security:
        - jwt: []
      summary: Delete botActions writer
      tags: [ botActions ]
      description: >-
        Remove a user from a botAction's list of authorized writers.
      operationId: deleteBotWriter
      parameters:
        -
          name: key
          in: path
          description: >-
            The id or name of the botAction
          required: true
          type: string
        -
          name: userNameOrId
          in: path
          description: >-
            The username or the Id of the user
          required: true
          type: string
      responses:
        204:
          description: >-
            The user’s write permission has been revoked for the botAction.
        400:
          $ref: "#/responses/400"
        401:
          $ref: "#/responses/401"
        403:
          $ref: "#/responses/403"
        404:
          $ref: "#/responses/404"
        default:
          $ref: "#/responses/genericError"
    get:
      security:
        - jwt: []
      summary: Get bot writer
      tags: [ botActions ]
      description: >-
        Determine whether a user is an authorized writer for botAction.
      operationId: getBotActionWriter
      parameters:
        -
          name: key
          in: path
          description: >-
            The id or name of the botAction for which the authorized list of users
            are to be obtained.
          required: true
          type: string
        -
          name: userNameOrId
          in: path
          description: >-
            The username or the Id of the user
          required: true
          type: string
      responses:
        200:
          description: >-
            Success, return authorized user
          schema:
            $ref: "#/definitions/UsersResponse"
        400:
          $ref: "#/responses/400"
        401:
          $ref: "#/responses/401"
        404:
          $ref: "#/responses/404"
        default:
          $ref: "#/responses/genericError"

  # ---------------------------------------------------------------------------
  /botData:
    x-swagger-router-controller: botData
    get:
      security:
        - jwt: []
      tags: [ botData ]
      operationId: findBotData
      parameters:
        -
          name: roomId
          description: Get data from specific room
          in: query
          required: false
          type: integer
        -
          name: botId
          description: Get data from specific bot
          in: query
          required: true
          type: string
        -
          name: name
          description: Filter botData by name
          in: query
          required: false
          type: string
        -
          name: createdAt
          in: query
          description: >-
            Filter by time period when BotData was created.
          required: false
          type: string
          pattern: '^-\d+[smdh]$'
        -
          name: updatedAt
          in: query
          description: >-
            Filter by time period when BotData was updated.
          required: false
          type: string
          pattern: '^-\d+[smdh]$'
        -
          $ref: "#/parameters/limitParam"
        -
          $ref: "#/parameters/offsetParam"
      responses:
        200:
          description: >-
            Success, returns all botData
          schema:
            type: array
            items:
              $ref: "#/definitions/BotDataResponse"
        400:
          $ref: "#/responses/400"
        401:
          $ref: "#/responses/401"
        403:
          $ref: "#/responses/403"
        404:
          $ref: "#/responses/404"
        default:
          $ref: "#/responses/genericError"

    post:
      security:
        - jwt: []
      summary: Create botData
      tags: [ botData ]
      description: Create new bot data for a rooms specific bots
      operationId: postBotData
      parameters:
        -
          name: queryBody
          in: body
          required: true
          schema:
            type: object
            description: Create botData properties
            properties:
              name:
                type: string
                maxLength: 254
                description: Name of the bot data
                pattern: ^[0-9A-Za-z_\\-]{0,60}$
              value:
                type: string
                description: Value of the bot data
              botId:
                type: string
                maxLength: 254
                description: UUID for the corresponding bot
              roomId:
                type: integer
                maxLength: 254
                description: Number for the corresponding room
              owner:
                type: string
                description: >
                  The name of the user to assign as the owner. Defaults to the user that created it
            required:
              - name
              - value
              - roomId
              - botId
      responses:
        201:
          description: >-
            Created botData
          schema:
            $ref: "#/definitions/BotDataResponse"
        400:
          $ref: "#/responses/400"
        401:
          $ref: "#/responses/401"
        403:
          $ref: "#/responses/403"
        404:
          $ref: "#/responses/404"
        default:
          $ref: "#/responses/genericError"

  # ---------------------------------------------------------------------------
  /botData/{key}/writers:
    x-swagger-router-controller: botData
    delete:
      security:
        - jwt: []
      summary: Delete bot writers
      tags: [ botData ]
      description: >-
        Remove all users from a botData's list of authorized writers.
      operationId: deleteBotDataWriters
      parameters:
        -
          name: key
          in: path
          description: >-
             The id or name of the botData.
          required: true
          type: string
      responses:
        204:
          description: >-
            The botData is no longer write-protected.
        400:
          $ref: "#/responses/400"
        401:
          $ref: "#/responses/401"
        403:
          $ref: "#/responses/403"
        404:
          $ref: "#/responses/404"
        default:
          $ref: "#/responses/genericError"
    get:
      security:
        - jwt: []
      summary: Get botData writers
      tags: [ botData ]
      description: >-
        Get the list of all authorized writers for a botData.
      operationId: getBotDataWriters
      parameters:
        -
          name: key
          in: path
          description: >-
            The id or name of the botData for which the authorized list of users
            are to be obtained.
          required: true
          type: string
      responses:
        200:
          description: >-
            Success, returns the users having write permission to the botData.
          schema:
            type: array
            items:
              $ref: "#/definitions/UsersResponse"
              description: >-
                The users having write permission to the botData
        400:
          $ref: "#/responses/400"
        401:
          $ref: "#/responses/401"
        404:
          $ref: "#/responses/404"
        default:
          $ref: "#/responses/genericError"
    post:
      security:
        - jwt: []
      summary: Add botData writer
      tags: [ botData ]
      description: >-
        Add one or more users to a botDatas list of authorized writers.
      operationId: postBotDataWriters
      parameters:
        -
          name: key
          in: path
          description: >-
            The id or name of the botData for which the authorized list of users
            are to be obtained.
          required: true
          type: string
        -
          name: queryBody
          description: Request body.
          in: body
          required: true
          schema:
            type: array
            items:
              type: string
            description: >
              User name
      responses:
        201:
          description: >-
            One or more of the valid users were added to the list of authorized writers.
          schema:
            type: array
            items:
              $ref: "#/definitions/BotDataWriterResponse"
              description: >-
                The users having write permission to the botData
        400:
          $ref: "#/responses/400"
        401:
          $ref: "#/responses/401"
        403:
          $ref: "#/responses/403"
        404:
          $ref: "#/responses/403"
        default:
          $ref: "#/responses/genericError"

  # ---------------------------------------------------------------------------
  /botData/{key}/writers/{userNameOrId}:
    x-swagger-router-controller: botData
    delete:
      security:
        - jwt: []
      summary: Delete botActions writer
      tags: [ botActions ]
      description: >-
        Remove a user from a botData's list of authorized writers.
      operationId: deleteBotDataWriter
      parameters:
        -
          name: key
          in: path
          description: >-
            The id or name of the botData
          required: true
          type: string
        -
          name: userNameOrId
          in: path
          description: >-
            The username or the Id of the user
          required: true
          type: string
      responses:
        204:
          description: >-
            The user’s write permission has been revoked for the botAction.
        400:
          $ref: "#/responses/400"
        401:
          $ref: "#/responses/401"
        403:
          $ref: "#/responses/403"
        404:
          $ref: "#/responses/404"
        default:
          $ref: "#/responses/genericError"
    get:
      security:
        - jwt: []
      summary: Get botData writer
      tags: [ botData ]
      description: >-
        Determine whether a user is an authorized writer for botData.
      operationId: getBotDataWriter
      parameters:
        -
          name: key
          in: path
          description: >-
            The id or name of the botData for which the authorized list of users
            are to be obtained.
          required: true
          type: string
        -
          name: userNameOrId
          in: path
          description: >-
            The username or the Id of the user
          required: true
          type: string
      responses:
        200:
          description: >-
            Success, return authorized user
          schema:
            $ref: "#/definitions/UsersResponse"
        400:
          $ref: "#/responses/400"
        401:
          $ref: "#/responses/401"
        404:
          $ref: "#/responses/404"
        default:
          $ref: "#/responses/genericError"

  # ---------------------------------------------------------------------------
  /botData/upsert:
    x-swagger-router-controller: botData
    post:
      security:
        - jwt: []
      summary: Upsert botData
      tags: [ botData ]
      description: Creates or updates bot data for a room's specific bots
      operationId: upsertBotData
      parameters:
        -
          name: queryBody
          in: body
          required: true
          schema:
            type: object
            description: Create botData properties
            properties:
              name:
                type: string
                maxLength: 254
                description: Name of the bot data
                pattern: ^[0-9A-Za-z_\\-]{0,60}$
              value:
                type: string
                description: Value of the bot data
              botId:
                type: string
                maxLength: 254
                description: UUID for the corresponding bot
              roomId:
                type: integer
                maxLength: 254
                description: Number for the corresponding room
              owner:
                type: string
                description: >
                  The name of the user to assign as the owner. Defaults to the user that created it
            required:
              - name
              - value
              - roomId
              - botId
      responses:
        201:
          description: >-
            Bot Data Created
          schema:
            $ref: "#/definitions/BotDataResponse"
        200:
          description: >-
            Bot Data Updated
          schema:
            $ref: "#/definitions/BotDataResponse"
        400:
          $ref: "#/responses/400"
        401:
          $ref: "#/responses/401"
        403:
          $ref: "#/responses/403"
        404:
          $ref: "#/responses/404"
        default:
          $ref: "#/responses/genericError"

  # ---------------------------------------------------------------------------
  /botData/{key}:
    x-swagger-router-controller: botData
    get:
      security:
        - jwt: []
      summary: Get botData
      tags: [ botData ]
      operationId: getBotData
      parameters:
        -
          name: key
          in: path
          description: >-
            The id or name of the botData to retrieve
          required: true
          type: string
        -
          $ref: "#/parameters/limitParam"
        -
          $ref: "#/parameters/offsetParam"
      responses:
        200:
          description: >-
            Success, returns specified botData
          schema:
            $ref: "#/definitions/BotDataResponse"
        400:
          $ref: "#/responses/400"
        401:
          $ref: "#/responses/401"
        404:
          $ref: "#/responses/404"
        default:
          $ref: "#/responses/genericError"


    patch:
      security:
        - jwt: []
      summary: Update botData (partial)
      tags: [ botData ]
      description: Update botData fields
      operationId: patchBotData
      parameters:
        -
          name: key
          in: path
          description: >-
            The id or name of the botData to retrieve
          required: true
          type: string
        -
          name: queryBody
          in: body
          required: true
          schema:
            type: object
            description: Create botData properties
            properties:
              name:
                type: string
                maxLength: 254
                description: Name of the bot data
                pattern: ^[0-9A-Za-z_\\-]{0,60}$
              value:
                type: string
                description: Value of the bot data
              botId:
                type: string
                maxLength: 254
                description: UUID for the coresponding bot
              roomId:
                type: integer
                maxLength: 254
                description: Number for the coresponding room
              owner:
                type: string
                description: >
                  The name of the user to assign as the owner. Defaults to the user that created it
      responses:
        200:
          description: >-
            Updated field
          schema:
            $ref: "#/definitions/BotDataResponse"
        400:
          $ref: "#/responses/400"
        401:
          $ref: "#/responses/401"
        403:
          $ref: "#/responses/403"
        default:
          $ref: "#/responses/genericError"

    delete:
      security:
        - jwt: []
      summary: Delete botData
      tags: [ botData ]
      description: >-
        Delete a specific botData
      operationId: deleteBotData
      parameters:
        -
          name: key
          in: path
          description: >-
            The id or name of the botData to delete.
          required: true
          type: string
      responses:
        200:
          description: >-
            Success, Deleted BotData
          schema:
            $ref: "#/definitions/BotDataResponse"
        400:
          $ref: "#/responses/400"
        401:
          $ref: "#/responses/401"
        403:
          $ref: "#/responses/403"
        404:
          $ref: "#/responses/404"
        default:
          $ref: "#/responses/genericError"

  # ---------------------------------------------------------------------------
  /bots:
    x-swagger-router-controller: bots
    get:
      security:
        - jwt: []
      summary: Find bots
      tags: [ bots ]
      operationId: findBots
      parameters:
        -
          name: name
          description: Get bots by name
          in: query
          required: false
          type: string
        -
          name: active
          description: Get active bots
          in: query
          required: false
          type: boolean
        -
          name: createdAt
          in: query
          description: >-
            Filter by time period when Bots were created.
          required: false
          type: string
          pattern: '^-\d+[smdh]$'
        -
          name: updatedAt
          in: query
          description: >-
            Filter by time period when Bots were updated.
          required: false
          type: string
          pattern: '^-\d+[smdh]$'
        -
          $ref: "#/parameters/limitParam"
        -
          $ref: "#/parameters/offsetParam"
      responses:
        200:
          description: >-
            Success, returns all Bots
          schema:
            type: array
            items:
              $ref: "#/definitions/BotResponse"
        400:
          $ref: "#/responses/400"
        401:
          $ref: "#/responses/401"
        404:
          $ref: "#/responses/404"
        default:
          $ref: "#/responses/genericError"

    post:
      security:
        - jwt: []
      summary: Create bot
      tags: [ bots ]
      description: Create a new bot with a name
      operationId: postBots
      consumes:
        - multipart/form-data
      parameters:
        -
          name: name
          in: formData
          description: The unique readable name for the bot
          type: string
          required: true
          pattern: ^[0-9A-Za-z_\\-]{0,60}$
        -
          name: active
          in: formData
          description: Flag for if a bot is active with communication
          type: boolean
          default: false
        -
          name: url
          in: formData
          description: The URL of the code repository
          type: string
        -
          name: helpUrl
          in: formData
          description: The URL of the support documentation
          type: string
          required: false
        -
          name: ownerUrl
          in: formData
          description: The URL of the owner of the bot
          type: string
          required: false
        -
          name: ui
          description: The zipped HTML and Javascript needed to run the UI of the bot
          in: formData
          type: file
          format: binary
        -
          name: version
          in: formData
          description: The version of the bot. Use Semantic Versioning 2.0.0
          type: string
          required: true
        -
          name: displayName
          in: formData
          description: The name displayed in the bot header.
          type: string
          maxLength: 60
          required: false
        -
          name: actions
          in: formData
          description: Array of objects that contain the name of actions a bot can take and an array of parameters needed for that action
          type: array
          items:
            type: string
          default: []
        -
          name: data
          in: formData
          description: Array of objects that contain the name of data on a bot
          type: array
          items:
            type: string
          default: []
        -
          name: owner
          in: formData
          description: >
            The name of the user to assign as the owner. Defaults to the user that created it
          type: string
      responses:
        201:
          description: >-
            Created bot
          schema:
            $ref: "#/definitions/BotResponse"
        400:
          $ref: "#/responses/400"
        401:
          $ref: "#/responses/401"
        403:
          $ref: "#/responses/403"
        default:
          $ref: "#/responses/genericError"

  # ---------------------------------------------------------------------------
  /bots/{key}:
    x-swagger-router-controller: bots
    delete:
      security:
        - jwt: []
      summary: Delete bot
      tags: [ bots ]
      description: >-
        Delete a specific bot
      operationId: deleteBots
      parameters:
        -
          name: key
          in: path
          description: >-
            The id or name of the bot to delete.
          required: true
          type: string
      responses:
        200:
          description: >-
            Success, Deleted Bot
          schema:
            $ref: "#/definitions/BotResponse"
        400:
          $ref: "#/responses/400"
        401:
          $ref: "#/responses/401"
        404:
          $ref: "#/responses/404"
        default:
          $ref: "#/responses/genericError"

    get:
      security:
        - jwt: []
      summary: Get bot
      tags: [ bots ]
      operationId: getBot
      parameters:
        -
          name: key
          in: path
          description: >-
            The id or name of the bot to retrieve
          required: true
          type: string
        -
          name: name
          description: Get bot by name
          in: query
          required: false
          type: string
        -
          name: active
          description: Get bots depending on its active tag
          in: query
          required: false
          type: boolean
        -
          $ref: "#/parameters/limitParam"
        -
          $ref: "#/parameters/offsetParam"
      responses:
        200:
          description: >-
            Success, returns specified bot
          schema:
            $ref: "#/definitions/BotResponse"
        400:
          $ref: "#/responses/400"
        401:
          $ref: "#/responses/401"
        404:
          $ref: "#/responses/404"
        default:
          $ref: "#/responses/genericError"

    patch:
      security:
        - jwt: []
      summary: Update bot (partial)
      tags: [ bots ]
      description: Update bot fields
      operationId: patchBot
      parameters:
        -
          name: key
          in: path
          description: >-
            The id or name of the bot to retrieve
          required: true
          type: string
        -
          name: queryBody
          in: body
          required: true
          schema:
            type: object
            description: Update specified bot fields
            properties:
              name:
                type: string
                maxLength: 254
                description: Name of the bot
                pattern: ^[0-9A-Za-z_\\-]{0,60}$
              url:
                type: string
                description: Bot url
              helpUrl:
                type: string
                description: Url of the support documentation for the bot
              ownerUrl:
                type: string
                description: Url of the owner of the bot
              active:
                type: boolean
                description: If the bot is active
              version:
                type: string
                description: The version of the bot. Use Semantic Versioning 2.0.0
              displayName:
                type: string
                maxLength: 60
                description: The name displayed in the bot header.
              actions:
                type: array
                description: Array of objects that contain the name of actions a bot can take and an array of parameters needed for that action
                items:
                  type: object
              data:
                type: array
                description: Array of objects that contain the name of data on a bot
                items:
                  type: object
              owner:
                type: string
                description: >
                  The name of the user to assign as the owner. Defaults to the user that created it
      responses:
        200:
          description: >-
            Updated field
          schema:
            $ref: "#/definitions/BotResponse"
        400:
          $ref: "#/responses/400"
        401:
          $ref: "#/responses/401"
        403:
          $ref: "#/responses/403"
        default:
          $ref: "#/responses/genericError"

    put:
      security:
        - jwt: []
      summary: Upgrade bot (full)
      tags: [ bots ]
      description: This route is used to update all the fields in a bot and to load in a new UI
      operationId: putBots
      consumes:
        - multipart/form-data
      parameters:
        -
          name: key
          in: path
          description: >-
            The id or name of the bot to retrieve
          required: true
          type: string
        -
          name: name
          in: formData
          description: The unique readable name for the bot
          type: string
          pattern: ^[0-9A-Za-z_\\-]{0,60}$
        -
          name: active
          in: formData
          description: Flag for if a bot is active with communication
          type: boolean
          default: false
        -
          name: url
          in: formData
          description: The URL of the bot server
          type: string
        -
          name: helpUrl
          in: formData
          description: The URL of the support documentation
          type: string
        -
          name: ownerUrl
          in: formData
          description: The URL of the owner of the bot
          type: string
        -
          name: version
          in: formData
          description: The version of the bot. Use Semantic Versioning 2.0.0
          type: string
        -
          name: displayName
          in: formData
          description: The name displayed in the bot header.
          type: string
          maxLength: 60
        -
          name: ui
          description: The zipped HTML and Javascript needed to run the UI of the bot
          in: formData
          type: file
          format: binary
        -
          name: actions
          in: formData
          description: Array of objects that contain the name of actions a bot can take and an array of parameters needed for that action
          type: array
          items:
            type: string
          default: []
        -
          name: data
          in: formData
          description: Array of objects that contain the name of data on a bot
          type: array
          items:
            type: string
          default: []
        -
          name: owner
          in: formData
          description: >
            The name of the user to assign as the owner. Defaults to the user that created it
          type: string
      responses:
        200:
          description: Success, returns the updated bot.
          schema:
            $ref: "#/definitions/BotResponse"
        400:
          $ref: "#/responses/400"
        401:
          $ref: "#/responses/401"
        403:
          $ref: "#/responses/403"
        default:
          $ref: "#/responses/genericError"

  # ---------------------------------------------------------------------------

  /bots/{key}/heartbeat:
    x-swagger-router-controller: bots
    post:
      security:
        - jwt: []
      summary: Send heartbeat
      tags: [ bots ]
      description: >-
        Send heartbeat.
      operationId: heartbeat
      parameters:
        -
          name: key
          in: path
          description: Key/Name of bot.
          required: true
          type: string
        -
          name: queryBody
          in: body
          required: true
          schema:
            type: object
            description: >-
              Heartbeat from the refocus.
            properties:
              timestamp:
                type: integer
      responses:
        200:
          description: Success.
        400:
          $ref: "#/responses/400"
        403:
          $ref: "#/responses/403"
        404:
            $ref: "#/responses/404"

  # ---------------------------------------------------------------------------
  /bots/{key}/writers:
    x-swagger-router-controller: bots
    delete:
      security:
        - jwt: []
      summary: Delete bot writers
      tags: [ bots ]
      description: >-
        Remove all users from a bot's list of authorized writers.
      operationId: deleteBotWriters
      parameters:
        -
          name: key
          in: path
          description: >-
             The id or name of the bot.
          required: true
          type: string
      responses:
        204:
          description: >-
            The bot is no longer write-protected.
        400:
          $ref: "#/responses/400"
        401:
          $ref: "#/responses/401"
        403:
          $ref: "#/responses/403"
        404:
          $ref: "#/responses/404"
        default:
          $ref: "#/responses/genericError"
    get:
      security:
        - jwt: []
      summary: Get bot writers
      tags: [ bots ]
      description: >-
        Get the list of all authorized writers for a bot.
      operationId: getBotWriters
      parameters:
        -
          name: key
          in: path
          description: >-
            The id or name of the bot for which the authorized list of users
            are to be obtained.
          required: true
          type: string
      responses:
        200:
          description: >-
            Success, returns the users having write permission to the bot.
          schema:
            type: array
            items:
              $ref: "#/definitions/UsersResponse"
              description: >-
                The users having write permission to the subject
        400:
          $ref: "#/responses/400"
        401:
          $ref: "#/responses/401"
        404:
          $ref: "#/responses/404"
        default:
          $ref: "#/responses/genericError"
    post:
      security:
        - jwt: []
      summary: Add bot writer
      tags: [ bots ]
      description: >-
        Add one or more users to a bots list of authorized writers.
      operationId: postBotWriters
      parameters:
        -
          name: key
          in: path
          description: >-
            The id or name of the bot for which the authorized list of users
            are to be obtained.
          required: true
          type: string
        -
          name: queryBody
          description: Request body.
          in: body
          required: true
          schema:
            type: array
            items:
              type: string
            description: >
              User name
      responses:
        201:
          description: >-
            One or more of the valid users were added to the list of authorized writers.
          schema:
            type: array
            items:
              $ref: "#/definitions/BotWriterResponse"
              description: >-
                The users having write permission to the subject
        400:
          $ref: "#/responses/400"
        401:
          $ref: "#/responses/401"
        403:
          $ref: "#/responses/403"
        404:
          $ref: "#/responses/403"
        default:
          $ref: "#/responses/genericError"

  # ---------------------------------------------------------------------------
  /bots/{key}/writers/{userNameOrId}:
    x-swagger-router-controller: bots
    delete:
      security:
        - jwt: []
      summary: Delete bot writer
      tags: [ bots ]
      description: >-
        Remove a user from a subjects's list of authorized writers.
      operationId: deleteBotWriter
      parameters:
        -
          name: key
          in: path
          description: >-
            The id or name of the bot
          required: true
          type: string
        -
          name: userNameOrId
          in: path
          description: >-
            The username or the Id of the user
          required: true
          type: string
      responses:
        204:
          description: >-
            The user’s write permission has been revoked for the subject.
        400:
          $ref: "#/responses/400"
        401:
          $ref: "#/responses/401"
        403:
          $ref: "#/responses/403"
        404:
          $ref: "#/responses/404"
        default:
          $ref: "#/responses/genericError"
    get:
      security:
        - jwt: []
      summary: Get bot writer
      tags: [ bots ]
      description: >-
        Determine whether a user is an authorized writer for bot.
      operationId: getBotWriter
      parameters:
        -
          name: key
          in: path
          description: >-
            The id or name of the bot for which the authorized list of users
            are to be obtained.
          required: true
          type: string
        -
          name: userNameOrId
          in: path
          description: >-
            The username or the Id of the user
          required: true
          type: string
      responses:
        200:
          description: >-
            Success, return authorized user
          schema:
            $ref: "#/definitions/UsersResponse"
        400:
          $ref: "#/responses/400"
        401:
          $ref: "#/responses/401"
        404:
          $ref: "#/responses/404"
        default:
          $ref: "#/responses/genericError"

  # ---------------------------------------------------------------------------
  /collectors:
    x-swagger-router-controller: collectors
    get:
      security:
        - jwt: []
      tags: [ collectors ]
      summary: Find collectors
      description: >-
        Find a collector or collectors. You may query using field filters with
        asterisk (*) wildcards. You may also optionally specify sort, limit,
        offset, and a list of fields to include in the response. The global
        default limit will apply if no limit param is specified.
      operationId: findCollectors
      parameters:
        -
          $ref: "#/parameters/CollectorFieldsParam"
        - name: sort
          in: query
          description: >
            Specify the sort order using a field name, e.g. '...?sort=name'. Prepend the
            field name with a minus sign to specify descending order, e.g.
            '...?sort=-name'.
          required: false
          type: array
          collectionFormat: csv
          items:
            type: string
            enum:
              - name
              - status
              - registered
              - lastHeartbeat
              - lastModifiedAt
              - createdBy
              - lastUpdatedBy
              - helpEmail
              - helpUrl
              - host
              - ipAddress
              - version
              - -name
              - -status
              - -registered
              - -lastHeartbeat
              - -lastModifiedAt
              - -createdBy
              - -lastUpdatedBy
              - -helpEmail
              - -helpUrl
              - -host
              - -ipAddress
              - -version
        -
          $ref: "#/parameters/limitParam"
        -
          $ref: "#/parameters/offsetParam"
        -
          name: name
          in: query
          description: >-
            Filter by name; asterisk (*) wildcards ok.
          required: false
          type: string
        -
          name: status
          in: query
          description: >-
            Filter by status; asterisk (*) wildcards ok.
          required: false
          type: string
        -
          name: registered
          in: query
          description: >-
            Filter by registered (true|false).
          required: false
          type: boolean
        -
          name: helpEmail
          in: query
          description: >-
            Filter by helpEmail; asterisk (*) wildcards ok.
          required: false
          type: string
        -
          name: helpUrl
          in: query
          description: >-
            Filter by helpUrl; asterisk (*) wildcards ok.
          required: false
          type: string
        -
          name: host
          in: query
          description: >-
            Filter by host; asterisk (*) wildcards ok.
          required: false
          type: string
        -
          name: version
          in: query
          description: >-
            Filter by version; asterisk (*) wildcards ok.
          required: false
          type: string
        -
          name: createdAt
          in: query
          description: >-
            Filter by time period when collectors were created.
          required: false
          type: string
          pattern: '^-\d+[smdh]$'
        -
          name: updatedAt
          in: query
          description: >-
            Filter by time period when collectors were updated.
          required: false
          type: string
          pattern: '^-\d+[smdh]$'
      responses:
        200:
          description: Success, returns an array of zero or more Refocus collectors.
          schema:
            type: "array"
            items:
              $ref: "#/definitions/CollectorResponse"

  # ---------------------------------------------------------------------------

  /collectors/start:
    x-swagger-router-controller: collectors
    post:
      security:
        - jwt: []
      parameters:
        -
          name: queryBody
          description: Request body.
          in: body
          required: true
          schema:
            type: object
            description: Access restricted to Refocus Collector only.
            properties:
              name:
                type: string
                description: Access restricted to Refocus Collector only.
              description:
                type: string
                maxLength: 4096
                description: Access restricted to Refocus Collector only.
              helpEmail:
                type: string
                description: Access restricted to Refocus Collector only.
                maxLength: 254
              helpUrl:
                type: string
                maxLength: 2082
                description: Access restricted to Refocus Collector only.
              host:
                type: string
                description: Access restricted to Refocus Collector only.
                maxLength: 4096
              ipAddress:
                type: string
                description: Access restricted to Refocus Collector only.
                maxLength: 60
              osInfo:
                type: object
                description: Access restricted to Refocus Collector only.
              processInfo:
                type: object
                description: Access restricted to Refocus Collector only.
              version:
                type: string
                description: Access restricted to Refocus Collector only.
              owner:
                type: string
                description: >
                  The name of the user to assign as the owner. Defaults to the user that created it
            required:
              - name
              - version
      summary: Start collector
      tags: [ collectors ]
      description: Starts the specified collector.
      operationId: startCollector

      responses:
        200:
          description: Success, returns the specified collector's metadata.
          schema:
            $ref: "#/definitions/CollectorResponse"
        400:
          $ref: "#/responses/400"
        403:
          $ref: "#/responses/403"
        404:
            $ref: "#/responses/404"

  # ---------------------------------------------------------------------------

  /collectors/{key}:
    x-swagger-router-controller: collectors
    get:
      security:
        - jwt: []
      tags: [ collectors ]
      summary: Get collector
      description: >-
        Retrieve the specified collector metadata by the collector's id or name.
        You may also optionally specify a list of fields to include in the response.
      operationId: getCollector
      parameters:
        -
          name: key
          in: path
          description: The id or name of the collector to retrieve.
          required: true
          type: string
        -
          $ref: "#/parameters/CollectorFieldsParam"
      responses:
        200:
          description: Success, returns the specified collector's metadata.
          schema:
            $ref: "#/definitions/CollectorResponse"
        400:
          description: "Invalid ID supplied"
        404:
          description: "Collector not found"
    patch:
      security:
        - jwt: []
      tags: [ collectors ]
      summary: Update collector (partial)
      description: >-
        Update the specified collector's config data. If a field is not included
        in the querybody, that field will not be updated.
      operationId: patchCollector
      parameters:
        -
          name: key
          in: path
          description: The id or name of the collector to update.
          required: true
          type: string
        -
          name: queryBody
          in: body
          description: Request body.
          required: true
          schema:
            type: object
            description: Fields permitted for patching.
            properties:
              description:
                type: string
                maxLength: 4096
                description: >
                  Describes this Collector; helps a user determine which Collectors they should assign to run their collection.
              helpEmail:
                type: string
                description: >
                  The email address where a user can go to get more help about the collector.
                maxLength: 254
              helpUrl:
                type: string
                maxLength: 2082
                description: >
                  The url where a user can go to get more help about the collector.
              host:
                type: string
                description: Access restricted to Refocus Collector only.
                maxLength: 4096
              ipAddress:
                type: string
                description: Access restricted to Refocus Collector only.
                maxLength: 60
              osInfo:
                type: object
                description: Access restricted to Refocus Collector only.
              processInfo:
                type: object
                description: Access restricted to Refocus Collector only.
              version:
                type: string
                description: Access restricted to Refocus Collector only.
              owner:
                type: string
                description: >
                  The name of the user to assign as the owner. Defaults to the user that created it
      responses:
        403:
          $ref: "#/responses/403"
        404:
          $ref: "#/responses/404"

  # ---------------------------------------------------------------------------

  /collectors/{key}/status:
    x-swagger-router-controller: collectors
    get:
      security:
        - jwt: []
      tags: [ collectors ]
      summary: Get collector status
      description: >-
        Retrieve the specified collector status by the collector's id or name.
      operationId: getCollectorStatus
      parameters:
        -
          name: key
          in: path
          description: The id or name of the collector to get the status of.
          required: true
          type: string
      responses:
        200:
          description: Success, returns the specified collector's status.
          schema:
             type: object
             properties:
               status:
                 type: string
                 description: The collector status.
        400:
          description: "Invalid ID supplied"
        404:
          description: "Collector not found"

  # ---------------------------------------------------------------------------

  /collectors/{key}/deregister:
    x-swagger-router-controller: collectors
    post:
      security:
        - jwt: []
      summary: Deregister collector
      tags: [ collectors ]
      description: >-
        Deregister the specified collector.
      operationId: deregisterCollector
      parameters:
        -
          name: key
          in: path
          description: Deregister the specified collector.
          required: true
          type: string
      responses:
        200:
          description: Success, returns the specified collector's metadata.
          schema:
            $ref: "#/definitions/CollectorResponse"
        400:
          $ref: "#/responses/400"
        403:
          $ref: "#/responses/403"
        404:
            $ref: "#/responses/404"

  # ---------------------------------------------------------------------------

  /collectors/{key}/reregister:
    x-swagger-router-controller: collectors
    post:
      security:
        - jwt: []
      summary: Reregisters a deregistered collector
      tags: [ collectors ]
      description: >-
        Reregister the specified collector.
      operationId: reregisterCollector
      parameters:
        -
          name: key
          in: path
          description: Reregister the specified collector.
          required: true
          type: string
      responses:
        200:
          description: Success, returns the specified collector's metadata.
          schema:
            $ref: "#/definitions/CollectorResponse"
        400:
          $ref: "#/responses/400"
        403:
          $ref: "#/responses/403"
        404:
            $ref: "#/responses/404"

  # ---------------------------------------------------------------------------

  /collectors/{key}/heartbeat:
    x-swagger-router-controller: collectors
    post:
      security:
        - jwt: []
      summary: Send heartbeat
      tags: [ collectors ]
      description: >-
        Send heartbeat. Access restricted to Refocus Collector only.
      operationId: heartbeat
      parameters:
        -
          name: key
          in: path
          description: Access restricted to Refocus Collector only.
          required: true
          type: string
        -
          name: queryBody
          in: body
          description: Access restricted to Refocus Collector only.
          required: true
          schema:
            type: object
            description: >-
              Heartbeat from the collector.
            properties:
              timestamp:
                type: integer
                description: Access restricted to Refocus Collector only.
              collectorConfig:
                type: object
                properties:
                  osInfo:
                    type: object
                    properties:
                      arch:
                        type: string
                        description: Access restricted to Refocus Collector only.
                      hostname:
                        type: string
                        description: Access restricted to Refocus Collector only.
                      platform:
                        type: string
                        description: Access restricted to Refocus Collector only.
                      release:
                        type: string
                        description: Access restricted to Refocus Collector only.
                      type:
                        type: string
                        description: Access restricted to Refocus Collector only.
                      username:
                        type: string
                        description: Access restricted to Refocus Collector only.
                  processInfo:
                    type: object
                    properties:
                      execPath:
                        type: string
                        description: Access restricted to Refocus Collector only.
                      memoryUsage:
                        type:  object
                        description: Access restricted to Refocus Collector only.
                      uptime:
                        type: number
                        description: Access restricted to Refocus Collector only.
                      version:
                        type: string
                        description: Access restricted to Refocus Collector only.
                      versions:
                        type: object
                        description: Access restricted to Refocus Collector only.
                  version:
                    type: string
                    description: Access restricted to Refocus Collector only.
      responses:
        200:
          description: Success.
          schema:
            $ref: "#/definitions/HeartbeatResponse"
        400:
          $ref: "#/responses/400"
        403:
          $ref: "#/responses/403"
        404:
            $ref: "#/responses/404"

  # ---------------------------------------------------------------------------

  /collectors/{key}/stop:
    x-swagger-router-controller: collectors
    post:
      security:
        - jwt: []
      summary: Stop collector
      tags: [ collectors ]
      description: >-
        Change collector status from Running to Stopped. Invalid if the
        collector's status is already stopped.
      operationId: stopCollector
      parameters:
        -
          name: key
          in: path
          description: The id or name of the collector to stop.
          required: true
          type: string
      responses:
        200:
          description: Success, returns the specified collector's metadata.
          schema:
            $ref: "#/definitions/CollectorResponse"
        400:
          $ref: "#/responses/400"
        403:
          $ref: "#/responses/403"
        404:
            $ref: "#/responses/404"

  # ---------------------------------------------------------------------------

  /collectors/{key}/pause:
    x-swagger-router-controller: collectors
    post:
      security:
        - jwt: []
      summary: Pause running collector
      tags: [ collectors ]
      description: >-
        Change collector status from Running to Paused. Invalid if the
        collector's status is not Running.
      operationId: pauseCollector
      parameters:
        -
          name: key
          in: path
          description: The id or name of the collector to pause.
          required: true
          type: string
      responses:
        200:
          description: Success, returns the specified collector's metadata.
          schema:
            $ref: "#/definitions/CollectorResponse"
        400:
          $ref: "#/responses/400"
        403:
          $ref: "#/responses/403"
        404:
            $ref: "#/responses/404"

  # ---------------------------------------------------------------------------

  /collectors/{key}/resume:
    x-swagger-router-controller: collectors
    post:
      security:
        - jwt: []
      summary: Resume paused collector
      tags: [ collectors ]
      description: >-
        Change collector status from Paused to Running. Invalid if the
        collector's status is not Paused.
      operationId: resumeCollector
      parameters:
        -
          name: key
          in: path
          description: The id or name of the collector to resume.
          required: true
          type: string
      responses:
        200:
          description: Success, returns the specified collector's metadata.
          schema:
            $ref: "#/definitions/CollectorResponse"
        400:
          $ref: "#/responses/400"
        403:
          $ref: "#/responses/403"
        404:
            $ref: "#/responses/404"

  # ---------------------------------------------------------------------------

  /collectors/{key}/writers:
    x-swagger-router-controller: collectors
    delete:
      security:
        - jwt: []
      summary: Delete collector writers
      tags: [ collectors ]
      description: >-
        Remove all users from a collector’s list of authorized writers.
      operationId: deleteCollectorWriters
      parameters:
        -
          name: key
          in: path
          description: >-
             The id or name of the collector.
          required: true
          type: string
      responses:
        204:
          description: >-
            The collector is no longer write-protected.
        400:
          $ref: "#/responses/400"
        401:
          $ref: "#/responses/401"
        403:
          $ref: "#/responses/403"
        404:
          $ref: "#/responses/404"
        default:
          $ref: "#/responses/genericError"
    get:
      security:
        - jwt: []
      summary: Get collector writers
      tags: [ collectors ]
      description: >-
        Returns a list of users permitted to modify this collector. DOES NOT
        use wildcards.
      operationId: getCollectorWriters
      parameters:
        -
          name: key
          in: path
          description: >-
            The id or name of the collector for which the authorized list of
            users are to be obtained.
          required: true
          type: string
      responses:
        200:
          description: >-
            Success, returns The users having write permission to the collector
            metadata.
          schema:
            type: array
            items:
              $ref: "#/definitions/UsersResponse"
              description: >-
                The users having write permission to the collector metadata.
        404:
          $ref: "#/responses/404"
        default:
          $ref: "#/responses/genericError"
    post:
      security:
        - jwt: []
      summary: Add collector writer
      tags: [ collectors ]
      description: >-
         Add one or more users to a collector's list of authorized writers.
      operationId: postCollectorWriters
      parameters:
        -
          name: key
          in: path
          description: >-
            The id or name of the collector for which the authorized list of
            users are to be obtained.
          required: true
          type: string
        -
          name: queryBody
          description: Request body.
          in: body
          required: true
          schema:
            type: array
            items:
              type: string
            description: >
              User name or id
      responses:
        201:
          description: >-
            One or more of the valid users were added to the list of authorized
            writers.
          schema:
            type: array
            items:
              $ref: "#/definitions/CollectorWriterResponse"
              description: >-
                The users who have write permission to the collector metadata.
        400:
          $ref: "#/responses/400"
        403:
          $ref: "#/responses/403"
        404:
            $ref: "#/responses/404"
        default:
          $ref: "#/responses/genericError"

  # ---------------------------------------------------------------------------

  /collectors/{key}/writers/{userNameOrId}:
    x-swagger-router-controller: collectors
    get:
      security:
        - jwt: []
      tags: [ collectors ]
      summary: Get collector writers
      description: >-
        Determine whether a user is an authorized writer for a Collector.
        If user is unauthorized, there is no writer by this name for this
        collector.
      operationId: getCollectorWriter
      parameters:
      -
        name: key
        in: path
        description: The id or name of the collector
        required: true
        type: string
      - name: userNameOrId
        in: "path"
        description: The id or name of the user
        required: true
        type: string
      responses:
        200:
          description: Success, return authorized user
          schema:
            $ref: "#/definitions/UsersResponse"
        404:
          description: userNameOrId does not identify a User
    delete:
      security:
        - jwt: []
      summary: Delete collector writer
      tags: [ collectors ]
      description: >-
        Remove a user from a collector’s list of authorized writers.
      operationId: deleteCollectorWriter
      parameters:
        -
          name: key
          in: path
          description: >-
            The id or name of the collector
          required: true
          type: string
        -
          name: userNameOrId
          in: path
          description: >-
            The username or the Id of the user
          required: true
          type: string
      responses:
        204:
          description: >-
            The user’s write permission has been revoked for the collector.
        400:
          $ref: "#/responses/400"
        403:
          $ref: "#/responses/403"
        404:
          $ref: "#/responses/404"
        default:
          $ref: "#/responses/genericError"

  # ---------------------------------------------------------------------------
  /events:
    x-swagger-router-controller: events
    get:
      security:
        - jwt: []
      summary: Find events
      tags: [ events ]
      operationId: findEvents
      description: >-
        All events are retrieved using this route and using the paramaters as filters you can focus on rooms, bots, or users.
      parameters:
        -
          name: roomId
          description: Get events from specific room
          in: query
          required: false
          type: integer
        -
          name: botId
          description: Get events from specific bot
          in: query
          required: false
          type: string
        -
          name: type
          description: Get events that are a specific type
          in: query
          required: false
          type: string
        -
          name: actionType
          description: Get events that are a specific actionType
          in: query
          required: false
          type: string
        -
          name: sort
          description: >
            Specify the sort order using a field name, e.g. '...?sort=createdAt'. Prepend the
            field name with a minus sign to specify descending order, e.g.
            '...?sort=-name'.
          in: query
          required: false
          type: string
        -
          name: botDataId
          description: Get events from specific botData
          in: query
          required: false
          type: string
        -
          name: botActionId
          description: Get events from specific botAction
          in: query
          required: false
          type: string
        -
          name: userId
          description: Get events from specific user
          in: query
          required: false
          type: string
        -
          name: createdAt
          in: query
          description: >-
            Filter by time period when events were created.
          required: false
          type: string
          pattern: '^-\d+[smdh]$'
        -
          name: updatedAt
          in: query
          description: >-
            Filter by time period when events were updated.
          required: false
          type: string
          pattern: '^-\d+[smdh]$'
        -
          $ref: "#/parameters/limitParam"
        -
          $ref: "#/parameters/offsetParam"
      responses:
        200:
          description: >-
            Success, returns all Events
          schema:
            type: array
            items:
              $ref: "#/definitions/EventResponse"
        400:
          $ref: "#/responses/400"
        401:
          $ref: "#/responses/401"
        404:
          $ref: "#/responses/404"
        default:
          $ref: "#/responses/genericError"

    post:
      security:
        - jwt: []
      summary: Create event
      tags: [ events ]
      description: >-
        Create a new event that can describe any action or information needed to be specifically logged,
        typically used to activity in rooms.
      operationId: postEvents
      parameters:
        -
          name: queryBody
          in: body
          required: true
          schema:
            type: object
            description: Create event properties
            properties:
              log:
                type: string
                description: Human readable log line to describe the context.
              context:
                type: object
                description: Any object, typically JSON, used to describe to some information that needed to be logged.
              actionType:
                type: 'string'
                description: 'This is the type of the event'
              roomId:
                type: integer
                description: Room that this event relates to.
              botId:
                type: string
                description: Bot that this event relates to.
              botDataId:
                type: string
                description: Bot Data that this event relates to.
              botActionId:
                type: string
                description: Bot Action that this event relates to.
              userId:
                type: string
                description: User that this event relates to.
              owner:
                type: string
                description: >
                  The name of the user to assign as the owner. Defaults to the user that created it
            required:
              - log
      responses:
        201:
          description: >-
            Created event
          schema:
            $ref: "#/definitions/EventResponse"
        400:
          $ref: "#/responses/400"
        401:
          $ref: "#/responses/401"
        403:
          $ref: "#/responses/403"
        default:
          $ref: "#/responses/genericError"

  # ---------------------------------------------------------------------------
  /events/bulk:
    x-swagger-router-controller: events
    post:
      security:
        - jwt: []
      summary: Create events in bulk.
      tags: [ events ]
      description: >-
        Create multiple events at once.
      operationId: bulkPostEvent
      parameters:
        -
          name: queryBody
          description: Request body
          in: body
          schema:
            type: array
            items:
              type: object
              description: Create event properties
              properties:
                log:
                  type: string
                  description: Human readable log line to describe the context.
                context:
                  type: object
                  description: Any object, typically JSON, used to describe to some infomration that needed to be logged.
                actionType:
                  type: 'string'
                  description: 'This is the type of the event'
                roomId:
                  type: integer
                  description: Room that this event relates to.
                botId:
                  type: string
                  description: Bot that this event relates to.
                botDataId:
                  type: string
                  description: Bot Data that this event relates to.
                botActionId:
                  type: string
                  description: Bot Action that this event relates to.
                userId:
                  type: string
                  description: User that this event relates to.
                owner:
                  type: string
                  description: >
                    The name of the user to assign as the owner. Defaults to the user that created it
              required:
                - log
      responses:
        200:
          description: >-
            Created
          schema:
            $ref: "#/definitions/BulkCreateResponse"
        400:
          $ref: "#/responses/400"
        403:
          $ref: "#/responses/403"
        404:
          $ref: "#/responses/404"
        default:
          $ref: "#/responses/genericError"

  # ---------------------------------------------------------------------------
  /events/bulk/{key}/status:
    x-swagger-router-controller: events
    get:
      security:
        - jwt: []
      summary: Get event bulk job status
      tags: [ events ]
      description: >-
        Retrieve the status of the job identified by id in the request.
      operationId: getEventBulkStatus
      parameters:
        -
          name: key
          in: path
          description: >-
            The id the job
          required: true
          type: integer
      responses:
        200:
          description: >-
            Success.
          schema:
            $ref: "#/definitions/GetBulkUpsertStatusResponse"
        400:
          $ref: "#/responses/400"
        404:
          $ref: "#/responses/404"
        default:
          $ref: "#/responses/genericError"

  # ---------------------------------------------------------------------------
  /events/{key}:
    x-swagger-router-controller: events
    get:
      security:
        - jwt: []
      summary: Get event
      tags: [ events ]
      description: >-
        This route is used to retrieve a single event.
      operationId: getEvent
      parameters:
        -
          name: key
          in: path
          description: >-
            The id the event to retrieve
          required: true
          type: string
        -
          $ref: "#/parameters/limitParam"
        -
          $ref: "#/parameters/offsetParam"
      responses:
        200:
          description: >-
            Success, returns specified event
          schema:
            $ref: "#/definitions/EventResponse"
        400:
          $ref: "#/responses/400"
        401:
          $ref: "#/responses/401"
        404:
          $ref: "#/responses/404"
        default:
          $ref: "#/responses/genericError"

  # ---------------------------------------------------------------------------
  /generators:
    x-swagger-router-controller: generators
    get:
      security:
        - jwt: []
      summary: Find generators
      tags: [ generators ]
      description: >-
        Get a generator or all generators. You may query using field filters
        with asterisk (*) wildcards. You may also optionally specify sort,
        limit, offset, and a list of fields to include in the response. The
        global default limit will apply if no limit param is specified.
      externalDocs:
        description: >-
          GET /generators
        url: http://focus.salesforce.com/docs/api/generators
      operationId: findGenerators
      parameters:
        -
          $ref: "#/parameters/GeneratorFieldsParam"
        -
          name: sort
          in: query
          description: >-
            Specify the sort order using a field name, e.g. '...?sort=name'. Prepend the
            field name with a minus sign to specify descending order, e.g.
            '...?sort=-name'.
          required: false
          type: array
          collectionFormat: csv
          items:
            type: string
            enum:
              - isActive
              - aspects
              - subjectQuery
              - createdAt
              - description
              - intervalSecs
              - name
              - updatedAt
              - -isActive
              - -aspects
              - -subjectQuery
              - -createdAt
              - -description
              - -intervalSecs
              - -name
              - -updatedAt
        -
          $ref: "#/parameters/limitParam"
        -
          $ref: "#/parameters/offsetParam"
        -
          name: description
          in: query
          type: string
          maxLength: 4096
          description: >-
            Filter by the generator description; asterisk (*) wildcards ok.
        -
          name: createdBy
          in: query
          type: string
          description: >-
            Filter by the generator id; asterisk (*) wildcards ok.
        -
          name: isActive
          in: query
          type: boolean
          description: >-
            Filter by whether or not the generator is active.
        -
          name: intervalSecs
          in: query
          type: integer
          description: >-
            Interval (seconds) between each collection.
        -
          name: name
          in: query
          type: string
          description: >-
            Filter by the generator name; asterisk (*) wildcards ok.
        -
          name: subjectQuery
          in: query
          type: string
          minLength: 7
          maxLength: 4096
          description: >-
            Filter by the query to append to GET subjects. Only "absolutePath", "name", "tags" are allowed in subjectQuery.
        -
          name: aspects
          in: query
          description: >-
            Filter by the names of the aspects.
          type: array
          items:
            type: string
        -
          name: tags
          in: query
          items:
            type: string
            maxLength: 60
            pattern: ^[0-9A-Za-z_-]{1,60}$
          description: >-
             Comma-separated list of tags to include/exclude. Tag names are
             case-insensitive. For example, ?tags=FOO,BAR will only return
             aspects with tags FOO and BAR. Prefix each of the tag name with
             a negative sign to indicate that a aspect with that tag should
             be excluded. For example, ?tags=-BAZ,FOO will return only the
             aspects with tag name not equal to BAZ or FOO. A mix of tag
             names with and without minus signs, for example ?tags=BAZ,-FOO
             are not allowed. Generators without tags are not included in the
             include result set.
          type: array
          required: false
        -
          name: createdAt
          in: query
          description: >-
            Filter by time period when generators were created.
          required: false
          type: string
          pattern: '^-\d+[smdh]$'
        -
          name: updatedAt
          in: query
          description: >-
            Filter by time period when generators were updated.
          required: false
          type: string
          pattern: '^-\d+[smdh]$'
      responses:
        200:
          description: >-
            Success, returns a list of generators
          schema:
            type: array
            items:
              $ref: "#/definitions/GeneratorResponse"
        400:
          $ref: "#/responses/400"
        default:
          $ref: "#/responses/genericError"
    post:
      security:
        - jwt: []
      summary: Create generator
      tags: [ generators ]
      description: >-
        Create a new generator and makes the creator the writer of the generator.
      operationId: postGenerator
      parameters:
        -
          name: queryBody
          description: Request body.
          in: body
          required: true
          schema:
            type: object
            description: A generator configration object.
            properties:
              description:
                type: string
                maxLength: 4096
                description: >-
                  A description of the generator.
              helpEmail:
                type: string
                description: >-
                  The email address where a user can go to get more help about the Generator.
                maxLength: 254
              helpUrl:
                type: string
                maxLength: 2082
                description: >-
                  The url where a user can go to get more help about the Generator.
              intervalSecs:
                type: integer
                minimum: 1
                default: 60
                description: >-
                  Interval (seconds) between each collection.
              name:
                type: string
                description: A unique and descriptive name for your Generator.
              subjectQuery:
                type: string
                minLength: 7
                maxLength: 4096
                description: The query to append to GET subjects. Only "absolutePath", "name", "tags" are allowed in subjectQuery.
              collectorGroup:
                 description: Name of set of collectors this Sample Generator should try to use.
                 type: string
              aspects:
                description: List of one or more Aspects you want to collect Samples for.
                type: array
                items:
                  type: string
              tags:
                type: array
                items:
                  type: string
                  maxLength: 60
                  pattern: ^[0-9A-Za-z_][0-9A-Za-z_\\-]{1,59}$
                description: >
                  Array of tag names. Tag name: Max 60 characters; case
                  insensitive; allows alpha-numeric characters, underscore (_)
                  and dash (-). Tag names cannot start with a dash (-).
              connection:
                type: object
                description: Information about the connection.
              context:
                type: object
                description: >-
                  Specify the values for any context variables as defined by the Sample Generator Template you are using.
              generatorTemplate:
                type: object
                description: Details of Generator Template.
                properties:
                  name:
                    type: string
                    description: The Generator Template's name.
                  version:
                    type: string
                    description: >-
                      A Generator Template version number (MAJOR.MINOR.PATCH)
                      or a valid x-range, tilde range or caret range. Any of X,
                      x, or * may be used to "stand in" for one of the numeric
                      major, minor or patch values. A tilde range allows
                      patch-level changes if a minor version is specified on
                      the comparator, or allows minor-level changes if not.
                      A caret range allows changes that do not modify the
                      left-most non-zero major, minor or patch number.
                      See https://github.com/npm/node-semver for more details
                      on semver matching.
              owner:
                type: string
                description: >
                  The name of the user to assign as the owner. Defaults to the user that created it
            required:
              - name
              - aspects
              - generatorTemplate
      responses:
        201:
          description: >-
            Created.
          schema:
            $ref: "#/definitions/GeneratorResponse"
        400:
          $ref: "#/responses/400"
        403:
          $ref: "#/responses/403"
        default:
          $ref: "#/responses/genericError"

  # ---------------------------------------------------------------------------
  /generators/{key}:
    x-swagger-router-controller: generators
    get:
      security:
        - jwt: []
      summary: Get generator
      tags: [ generators ]
      description: >-
        Retrieve the specified generator.
      operationId: getGenerator
      parameters:
        -
          name: key
          in: path
          description: The id or key of the generator to retrieve.
          required: true
          type: string
        -
          $ref: "#/parameters/GeneratorFieldsParam"
      responses:
        200:
          description: Success, returns the specified generator.
          schema:
            $ref: "#/definitions/GeneratorResponse"
        400:
          $ref: "#/responses/400"
        404:
          $ref: "#/responses/404"
        default:
          $ref: "#/responses/genericError"
    patch:
      security:
        - jwt: []
      summary: Update generator (partial)
      tags: [ generators ]
      description: >-
        Update the specified generator. Requires user to have write permision. If a field is not included in the query body, that field will not be updated.
      operationId: patchGenerator
      parameters:
        -
          name: key
          in: path
          description: The id or key of the generator to update.
          required: true
          type: string
        -
          name: queryBody
          in: body
          description: Request body.
          required: true
          schema:
            type: object
            description: A generator configration object.
            properties:
              description:
                type: string
                maxLength: 4096
                description: >-
                  A description of the generator.
              helpEmail:
                type: string
                description: >-
                  The email address where a user can go to get more help about the generator.
                maxLength: 254
              helpUrl:
                type: string
                maxLength: 2082
                description: >-
                  The url where a user can go to get more help about the generator.
              intervalSecs:
                type: integer
                minimum: 1
                default: 60
                description: >-
                  Interval (seconds) between each collection.
              name:
                type: string
                readOnly: true
                description: The generator's name.
              subjectQuery:
                type: string
                readOnly: true
                minLength: 7
                maxLength: 4096
                description: The query to append to GET subjects. Only "absolutePath", "name", "tags" are allowed in subjectQuery.
              aspects:
                description: Names of the aspects.
                type: array
                items:
                  type: string
              tags:
                type: array
                default: []
                items:
                  type: string
                  maxLength: 60
                  pattern: ^[0-9A-Za-z_][0-9A-Za-z_\\-]{1,59}$
                description: >
                  Array of tag names. Tag name: Max 60 characters; case
                  insensitive; allows alpha-numeric characters, underscore (_)
                  and dash (-). Tag names cannot start with a dash (-).
              connection:
                type: object
                description: Information about the connection.
              context:
                type: object
                description: >-
                  Variables accessible inside the transform function.
              collectorGroup:
                 description: Name of set of collectors this Sample Generator should try to use.
                 type: string
              isActive:
                type: boolean
                description: >-
                  Default false. When set to true, the generator will be
                  assigned to a running collector and regularly send in samples.
              generatorTemplate:
                type: object
                description: Details of Generator Template.
                properties:
                  name:
                    type: string
                    description: The Generator Template's name.
                  version:
                    type: string
                    description: >-
                      A Generator Template version number (MAJOR.MINOR.PATCH)
                      or a valid x-range, tilde range or caret range. Any of X,
                      x, or * may be used to "stand in" for one of the numeric
                      major, minor or patch values. A tilde range allows
                      patch-level changes if a minor version is specified on
                      the comparator, or allows minor-level changes if not.
                      A caret range allows changes that do not modify the
                      left-most non-zero major, minor or patch number.
                      See https://github.com/npm/node-semver for more details
                      on semver matching.
              owner:
                type: string
                description: >
                  The name of the user to assign as the owner. Defaults to the user that created it
      responses:
        200:
          description: Success, returns the updated generator.
          schema:
            $ref: "#/definitions/GeneratorResponse"
        400:
          $ref: "#/responses/400"
        403:
          $ref: "#/responses/403"
        404:
          $ref: "#/responses/404"
        default:
          $ref: "#/responses/genericError"
    put:
      security:
        - jwt: []
      summary: Update generator (full)
      tags: [ generators ]
      description: >-
        Update the specified generator. Requires user to have write permision.
        If a field is not included in the query body, that field will be set to null or its default value.

      operationId: putGenerator
      parameters:
        -
          name: key
          in: path
          description: The id or key of the generator to update.
          required: true
          type: string
        -
          name: queryBody
          in: body
          description: Request body.
          required: true
          schema:
            type: object
            description: A generator configration object.
            properties:
              description:
                type: string
                maxLength: 4096
                description: >-
                  A description of the generator.
              helpEmail:
                type: string
                description: >-
                  The email address where a user can go to get more help about the generator.
                maxLength: 254
              helpUrl:
                type: string
                maxLength: 2082
                description: >-
                  The url where a user can go to get more help about the generator.
              intervalSecs:
                type: integer
                minimum: 1
                default: 60
                description: >-
                  Interval (seconds) between each collection.
              name:
                type: string
                readOnly: true
                description: The generator's name.
              subjectQuery:
                type: string
                readOnly: true
                minLength: 7
                maxLength: 4096
                description: The query to append to GET subjects. Only "absolutePath", "name", "tags" are allowed in subjectQuery.
              aspects:
                description: Names of the aspects.
                type: array
                items:
                  type: string
              tags:
                type: array
                default: []
                items:
                  type: string
                  maxLength: 60
                  pattern: ^[0-9A-Za-z_][0-9A-Za-z_\\-]{1,59}$
                description: >
                  Array of tag names. Tag name: Max 60 characters; case
                  insensitive; allows alpha-numeric characters, underscore (_)
                  and dash (-). Tag names cannot start with a dash (-).
              connection:
                type: object
                description: Information about the connection.
              context:
                type: object
                description: >-
                  Variables accessible inside the transform function.
              collectorGroup:
                 description: Name of set of collectors this Sample Generator should try to use.
                 type: string
              isActive:
                type: boolean
                description: >-
                  Default false. When set to true, the generator will be
                  assigned to a running collector and regularly send in samples.
              generatorTemplate:
                type: object
                description: Details of Generator Template.
                properties:
                  name:
                    type: string
                    description: The Generator Template's name.
                  version:
                    type: string
                    description: >-
                      A Generator Template version number (MAJOR.MINOR.PATCH)
                      or a valid x-range, tilde range or caret range. Any of X,
                      x, or * may be used to "stand in" for one of the numeric
                      major, minor or patch values. A tilde range allows
                      patch-level changes if a minor version is specified on
                      the comparator, or allows minor-level changes if not.
                      A caret range allows changes that do not modify the
                      left-most non-zero major, minor or patch number.
                      See https://github.com/npm/node-semver for more details
                      on semver matching.
              owner:
                type: string
                description: >
                  The name of the user to assign as the owner. Defaults to the user that created it
            required:
              - name
              - aspects
              - generatorTemplate
      responses:
        200:
          description: Success, returns the updated generator.
          schema:
            $ref: "#/definitions/GeneratorResponse"
        401:
          $ref: "#/responses/401"
        403:
          $ref: "#/responses/403"
        404:
          $ref: "#/responses/404"
        default:
          $ref: "#/responses/genericError"

  # ---------------------------------------------------------------------------
  /generators/{key}/writers:
    x-swagger-router-controller: generators
    get:
      security:
        - jwt: []
      summary: Get generator writers
      tags: [ generators ]
      description: >-
        Get the list of all authorized writers for an generator.
      operationId: getGeneratorWriters
      parameters:
        -
          name: key
          in: path
          description: >-
            The id or name of the generator for which the authorized list of users
            are to be obtained.
          required: true
          type: string
      responses:
        200:
          description: >-
            Success, returns the users having write permission to the generator.
          schema:
            type: array
            items:
              $ref: "#/definitions/UsersResponse"
              description: >-
                The users having write permission to the generator
        400:
          $ref: "#/responses/400"
        404:
          $ref: "#/responses/404"
        default:
          $ref: "#/responses/genericError"
    post:
      security:
        - jwt: []
      summary: Add generator writer
      tags: [ generators ]
      description: >-
        Add one or more users to an generator’s list of authorized writers.
      operationId: postGeneratorWriters
      parameters:
        -
          name: key
          in: path
          description: >-
            The id or name of the generator for which the authorized list of users
            are to be obtained.
          required: true
          type: string
        -
          name: queryBody
          description: Request body.
          in: body
          required: true
          schema:
            type: array
            items:
              type: string
            description: >-
              User name or id
      responses:
        201:
          description: >-
            One or more of the valid users were added to the list of authorized writers.
          schema:
            type: array
            items:
              $ref: "#/definitions/GeneratorWriterResponse"
              description: >-
                The users having write permission to the generator
        400:
          $ref: "#/responses/400"
        403:
          $ref: "#/responses/403"
        404:
            $ref: "#/responses/404"
        default:
          $ref: "#/responses/genericError"

  # ---------------------------------------------------------------------------
  /generators/{key}/writers/{userNameOrId}:
    x-swagger-router-controller: generators
    get:
      security:
        - jwt: []
      summary: Get generator writer
      tags: [ generators ]
      description: >-
        Determine whether a user is an authorized writer for an generator. Returns the user if authorized, else
        throws 404 if either the writer or generator is not found.

      operationId: getGeneratorWriter
      parameters:
        -
          name: key
          in: path
          description: >-
            The id or name of the generator for which the authorized list of users
            are to be obtained.
          required: true
          type: string
        -
          name: userNameOrId
          in: path
          description: >-
            The username or the Id of the user
          required: true
          type: string
      responses:
        200:
          description: >-
            Success, return authorized user.
          schema:
            $ref: "#/definitions/UsersResponse"
        400:
          $ref: "#/responses/400"
        404:
          $ref: "#/responses/404"
        default:
          $ref: "#/responses/genericError"

    delete:
      security:
        - jwt: []
      summary: Delete generator writer
      tags: [ generators ]
      description: >-
        Remove a user from an generator’s list of authorized writers.
      operationId: deleteGeneratorWriter
      parameters:
        -
          name: key
          in: path
          description: >-
            The id or name of the generator
          required: true
          type: string
        -
          name: userNameOrId
          in: path
          description: >-
            The username or the Id of the user
          required: true
          type: string
      responses:
        204:
          description: >-
            The user’s write permission has been revoked for the generator.
        400:
          $ref: "#/responses/400"
        403:
          $ref: "#/responses/403"
        404:
          $ref: "#/responses/404"
        default:
          $ref: "#/responses/genericError"

  # ---------------------------------------------------------------------------
  /generatorTemplates:
    x-swagger-router-controller: generatorTemplates
    get:
      security:
        - jwt: []
      summary: Find generatorTemplates
      tags: [ generatorTemplates ]
      description: >-
        Get a generatorTemplate or all generatorTemplates. You may query using
        field filters with asterisk (*) wildcards. You may also optionally
        specify sort, limit, offset, and a list of fields to include in the
        response. The global default limit will apply if no limit param is
        specified.
      externalDocs:
        description: >-
          GET /generatorTemplates
        url: http://focus.salesforce.com/docs/api/generatorTemplates
      operationId: findGeneratorTemplates
      parameters:
        -
          $ref: "#/parameters/GeneratorTemplateFieldsParam"
        -
          name: sort
          in: query
          description: >-
            Specify the sort order using a field name, e.g. '...?sort=name'.
            Prepend the field name with a minus sign to specify descending order,
            e.g. '...?sort=-name'.
          required: false
          type: array
          collectionFormat: csv
          items:
            type: string
            enum:
              - description
              - name
              - version
              - createdAt
              - updatedAt
              - -description
              - -name
              - -version
              - -createdAt
              - -updatedAt
        -
          $ref: "#/parameters/limitParam"
        -
          $ref: "#/parameters/offsetParam"
        -
          name: name
          in: query
          type: string
          description: >-
            Filter by the generatorTemplate name; asterisk (*) wildcards ok.
        -
          name: version
          in: query
          type: string
          description: >-
            Filter by the generatorTemplate version; asterisk (*) wildcards ok.
        -
          name: tags
          in: query
          items:
            type: string
            maxLength: 60
            pattern: ^[0-9A-Za-z_-]{1,60}$
          description: >-
             Comma-separated list of tags to include/exclude. Tag names are
             case-insensitive. For example, ?tags=FOO,BAR will only return
             aspects with tags FOO and BAR. Prefix each of the tag name with
             a negative sign to indicate that a aspect with that tag should
             be excluded. For example, ?tags=-BAZ,FOO will return only the
             aspects with tag name not equal to BAZ or FOO. A mix of tag
             names with and without minus signs, for example ?tags=BAZ,-FOO
             are not allowed. GeneratorTemplates without tags are not included in the
             include result set.
          type: array
          required: false
        -
          name: isPublished
          in: query
          type: boolean
          description: >-
            Filter by generatorTemplate isPublished (true|false)
        -
          name: createdAt
          in: query
          description: >-
            Filter by time period when GeneratorTemplates were created.
          required: false
          type: string
          pattern: '^-\d+[smdh]$'
        -
          name: updatedAt
          in: query
          description: >-
            Filter by time period when GeneratorTemplates were updated.
          required: false
          type: string
          pattern: '^-\d+[smdh]$'
      responses:
        200:
          description: >-
            Success, returns a list of generatorTemplates
          schema:
            type: array
            items:
              $ref: "#/definitions/GeneratorTemplateResponse"
        400:
          $ref: "#/responses/400"
        default:
          $ref: "#/responses/genericError"
    post:
      security:
        - jwt: []
      summary: Create generatorTemplate
      tags: [ generatorTemplates ]
      description: >-
        Create a new generatorTemplate and makes the creator the writer of the
        generatorTemplate.
      operationId: postGeneratorTemplate
      parameters:
        -
          name: queryBody
          description: Request body.
          in: body
          required: true
          schema:
            type: object
            description: A generatorTemplate configuration object.
            properties:
              description:
                type: string
                maxLength: 4096
                description: >-
                  A description of the generatorTemplate.
              helpEmail:
                type: string
                description: >-
                  The email address where a user can go to get more help about
                  the generatorTemplate.
                maxLength: 254
              helpUrl:
                type: string
                maxLength: 2082
                description: >-
                  The url where a user can go to get more help about the
                  generatorTemplate.
              name:
                type: string
                readOnly: true
                description: >-
                  The generatorTemplate's name.
              version:
                type: string
                description: >-
                  The version, in semantic versioning format ( MAJOR.MINOR.PATCH )
              tags:
                type: array
                items:
                  type: string
                  maxLength: 60
                  pattern: ^[0-9A-Za-z_][0-9A-Za-z_\\-]{1,59}$
                description: >
                  Array of tag names. Tag name: Max 60 characters; case
                  insensitive; allows alpha-numeric characters, underscore (_)
                  and dash (-). Tag names cannot start with a dash (-).
              author:
                type: object
                description: >-
                  The author of this generatorTemplate.
              repository:
                type: object
                description: >-
                  The repository where this generatorTemplate is located.
              connection:
                type: object
                description: >-
                  Information about the connection.
              contextDefinition:
                type: object
                description: >-
                  Variables available to connection.url, connection.toUrl, and
                  the transform function.
              transform:
                type: object
                description: >-
                  The body of a javascript function which transforms some data into
                  an array of samples
              isPublished:
                type: boolean
                description: >-
                  Default false. When set to true, the generatorTemplate is
                  available to all users.
                default: false
              owner:
                type: string
                description: >
                  The name of the user to assign as the owner. Defaults to the user that created it
            required:
              - name
              - version
              - author
              - connection
              - transform
      responses:
        201:
          description: >-
            Created.
          schema:
            $ref: "#/definitions/GeneratorTemplateResponse"
        400:
          $ref: "#/responses/400"
        403:
          $ref: "#/responses/403"
        default:
          $ref: "#/responses/genericError"

  # ---------------------------------------------------------------------------
  /generatorTemplates/{key}:
    x-swagger-router-controller: generatorTemplates
    get:
      security:
        - jwt: []
      summary: Get generatorTemplate
      tags: [ generatorTemplates ]
      description: >-
        Retrieve the specified generatorTemplate.
      operationId: getGeneratorTemplate
      parameters:
        -
          name: key
          in: path
          description: The id or key of the generatorTemplate to retrieve.
          required: true
          type: string
        -
          $ref: "#/parameters/GeneratorTemplateFieldsParam"
      responses:
        200:
          description: Success, returns the specified generatorTemplate.
          schema:
            $ref: "#/definitions/GeneratorTemplateResponse"
        400:
          $ref: "#/responses/400"
        404:
          $ref: "#/responses/404"
        default:
          $ref: "#/responses/genericError"
    patch:
      security:
        - jwt: []
      summary: Update generatorTemplate (partial)
      tags: [ generatorTemplates ]
      description: >-
        Update the specified generatorTemplate. Requires user to have write
        permission. If a field is not included in the query body, that field
        will not be updated.
      operationId: patchGeneratorTemplate
      parameters:
        -
          name: key
          in: path
          description: The id or key of the generatorTemplate to update.
          required: true
          type: string
        -
          name: queryBody
          in: body
          description: Request body.
          required: true
          schema:
            type: object
            description: A generatorTemplate configuration object.
            properties:
              isPublished:
                type: boolean
                description: >-
                  Default false. When set to true, the generatorTemplate is
                  available to all users.
                default: false
              owner:
                type: string
                description: >
                  The name of the user to assign as the owner. Defaults to the user that created it
      responses:
        200:
          description: Success, returns the updated generatorTemplate.
          schema:
            $ref: "#/definitions/GeneratorTemplateResponse"
        400:
          $ref: "#/responses/400"
        403:
          $ref: "#/responses/403"
        404:
          $ref: "#/responses/404"
        default:
          $ref: "#/responses/genericError"

  # ---------------------------------------------------------------------------
  /generatorTemplates/{key}/writers:
    x-swagger-router-controller: generatorTemplates
    get:
      security:
        - jwt: []
      summary: Get generatorTemplate writers
      tags: [ generatorTemplates ]
      description: >-
        Get the list of all authorized writers for a generatorTemplate.
      operationId: getGeneratorTemplateWriters
      parameters:
        -
          name: key
          in: path
          description: >-
            The id or name of the generatorTemplate for which the authorized list
            of users are to be obtained.
          required: true
          type: string
      responses:
        200:
          description: >-
            Success, returns the users having write permission to the
            generatorTemplate.
          schema:
            type: array
            items:
              $ref: "#/definitions/UsersResponse"
              description: >-
                The users having write permission to the generatorTemplate
        400:
          $ref: "#/responses/400"
        404:
          $ref: "#/responses/404"
        default:
          $ref: "#/responses/genericError"
    post:
      security:
        - jwt: []
      summary: Add generatorTemplate writer
      tags: [ generatorTemplates ]
      description: >-
        Add one or more users to a generatorTemplate’s list of authorized
        writers.
      operationId: postGeneratorTemplateWriters
      parameters:
        -
          name: key
          in: path
          description: >-
            The id or name of the generatorTemplate for which the authorized list
            of users are to be obtained.
          required: true
          type: string
        -
          name: queryBody
          description: Request body.
          in: body
          required: true
          schema:
            type: array
            items:
              type: string
            description: >-
              User name or id
      responses:
        201:
          description: >-
            One or more of the valid users were added to the list of authorized
            writers.
          schema:
            type: array
            items:
              $ref: "#/definitions/GeneratorTemplateWriterResponse"
              description: >-
                The users having write permission to the generatorTemplate
        400:
          $ref: "#/responses/400"
        403:
          $ref: "#/responses/403"
        404:
            $ref: "#/responses/404"
        default:
          $ref: "#/responses/genericError"

  # ---------------------------------------------------------------------------
  /generatorTemplates/{key}/writers/{userNameOrId}:
    x-swagger-router-controller: generatorTemplates
    get:
      security:
        - jwt: []
      summary: Get generatorTemplate writer
      tags: [ generatorTemplates ]
      description: >-
        Determine whether a user is an authorized writer for a generatorTemplate.
        Returns the user if authorized, else throws 404 if either the writer or
        generatorTemplate is not found.
      operationId: getGeneratorTemplateWriter
      parameters:
        -
          name: key
          in: path
          description: >-
            The id or name of the generatorTemplate for which the authorized list
            of users are to be obtained.
          required: true
          type: string
        -
          name: userNameOrId
          in: path
          description: >-
            The username or the Id of the user
          required: true
          type: string
      responses:
        200:
          description: >-
            Success, returns requested user.
          schema:
            type: array
            items:
              $ref: "#/definitions/UsersResponse"
              description: >-
                The users having write permission to the generatorTemplate
        400:
          $ref: "#/responses/400"
        404:
          $ref: "#/responses/404"
        default:
          $ref: "#/responses/genericError"

    delete:
      security:
        - jwt: []
      summary: Delete generatorTemplate writer
      tags: [ generatorTemplates ]
      description: >-
        Remove a user from a generatorTemplate’s list of authorized writers.
      operationId: deleteGeneratorTemplateWriter
      parameters:
        -
          name: key
          in: path
          description: >-
            The id or name of the generatorTemplate
          required: true
          type: string
        -
          name: userNameOrId
          in: path
          description: >-
            The username or the Id of the user
          required: true
          type: string
      responses:
        204:
          description: >-
            The user’s write permission has been revoked for the generatorTemplate.
        400:
          $ref: "#/responses/400"
        403:
          $ref: "#/responses/403"
        404:
          $ref: "#/responses/404"
        default:
          $ref: "#/responses/genericError"

  # ---------------------------------------------------------------------------
  /generatorTemplates/{name}/{version}:
    x-swagger-router-controller: generatorTemplates
    get:
      security:
      - jwt: []
      summary: Get generatorTemplate
      tags: [ generatorTemplates ]
      description: >-
        Retrieve the specified generatorTemplate by name and version.
      operationId: getGeneratorTemplateByNameAndVersion
      parameters:
      -
        name: name
        in: path
        description: >-
          The name of the generatorTemplate to be retrieved.
        required: true
        type: string
      -
        name: version
        in: path
        description: >-
          The version of the generatorTemplate to be retrieved.
        required: true
        type: string
      responses:
        200:
          description: >-
            Success, returns a single generatorTemplate
          schema:
            type: object
            items:
              $ref: "#/definitions/GeneratorTemplateResponse"
        400:
          $ref: "#/responses/400"
        default:
          $ref: "#/responses/genericError"

  # ---------------------------------------------------------------------------
  /globalconfig:
    x-swagger-router-controller: globalconfig
    get:
      security:
        - jwt: []
      summary: Find global config items
      tags: [ globalconfig ]
      description: >-
        Get all global config items. You may optionally specify limit and offset.
        The global default limit will apply if no limit param is specified.
      externalDocs:
        description: >-
          GET /globalconfig
        url: http://focus.salesforce.com/docs/api/globalconfig
      operationId: findGlobalConfig
      parameters:
        -
          $ref: "#/parameters/limitParam"
        -
          $ref: "#/parameters/offsetParam"
        - name: createdAt
          in: query
          description: >-
            Filter by time period when globalConfigs were created.
          required: false
          type: string
          pattern: '^-\d+[smdh]$'
        - name: updatedAt
          in: query
          description: >-
            Filter by time period when globalConfigs were updated.
          required: false
          type: string
          pattern: '^-\d+[smdh]$'
      responses:
        200:
          description: >-
            Success, returns a list of global config items.
          schema:
            type: array
            items:
              $ref: "#/definitions/GlobalConfigResponse"
        400:
          $ref: "#/responses/400"
        401:
          $ref: "#/responses/401"
        default:
          $ref: "#/responses/genericError"
    post:
      security:
        - jwt: []
      summary: Create global config item
      tags: [ globalconfig ]
      description: >-
        Create a new global config item. Requires user to have an admin profile.
      operationId: postGlobalConfig
      parameters:
        -
          name: queryBody
          description: Request body.
          in: body
          required: true
          schema:
            type: object
            description: A global configration item (key/value pair).
            properties:
              key:
                type: string
                maxLength: 60
              value:
                type: string
            required:
              - key
      responses:
        201:
          description: >-
            Created.
          schema:
            $ref: "#/definitions/GlobalConfigResponse"
        400:
          $ref: "#/responses/400"
        401:
          $ref: "#/responses/401"
        403:
          $ref: "#/responses/403"
        default:
          $ref: "#/responses/genericError"

  # ---------------------------------------------------------------------------
  /globalconfig/{key}:
    x-swagger-router-controller: globalconfig
    delete:
      security:
        - jwt: []
      summary: Delete global config item
      tags: [ globalconfig ]
      description: >-
        Delete the specified global config item. Requires user to have an admin profile.
      operationId: deleteGlobalConfig
      parameters:
        -
          name: key
          in: path
          required: true
          type: string
      responses:
        200:
          description: >-
            Success, returns the deleted global config item.
          schema:
            $ref: "#/definitions/GlobalConfigResponse"
        400:
          $ref: "#/responses/400"
        401:
          $ref: "#/responses/401"
        404:
          $ref: "#/responses/404"
        default:
          $ref: "#/responses/genericError"
    get:
      security:
        - jwt: []
      summary: Get global config item
      tags: [ globalconfig ]
      description: >-
        Retrieve the specified global config item.
      operationId: getGlobalConfig
      parameters:
        -
          name: key
          in: path
          description: The id or key of the global config item to retrieve.
          required: true
          type: string
      responses:
        200:
          description: Success, returns the specified global config item.
          schema:
            $ref: "#/definitions/GlobalConfigResponse"
        400:
          $ref: "#/responses/400"
        401:
          $ref: "#/responses/401"
        404:
          $ref: "#/responses/404"
        default:
          $ref: "#/responses/genericError"
    patch:
      security:
        - jwt: []
      summary: Update global config item
      tags: [ globalconfig ]
      description: >-
        Update the specified global config item. Requires user to have an admin profile. If a field is not included in the query body, that field will not be updated.
      operationId: patchGlobalConfig
      parameters:
        -
          name: key
          in: path
          description: The id or key of the global config item to update.
          required: true
          type: string
        -
          name: queryBody
          in: body
          description: Request body.
          required: true
          schema:
            type: object
            description: >-
                  A global config item.
            properties:
              value:
                type: string
      responses:
        200:
          description: Success, returns the updated global config item.
          schema:
            $ref: "#/definitions/GlobalConfigResponse"
        400:
          $ref: "#/responses/400"
        401:
          $ref: "#/responses/401"
        403:
          $ref: "#/responses/403"
        404:
          $ref: "#/responses/404"
        default:
          $ref: "#/responses/genericError"

  # ---------------------------------------------------------------------------
  /lenses:
    x-swagger-router-controller: lenses
    get:
      security:
        - jwt: []
      summary: Find lenses
      tags: [ lenses ]
      description: >-
        Find a lens or lenses. You may query using field filters with asterisk
        (*) wildcards. You may also optionally specify sort, limit, offset, and
        a list of fields to include in the response. The global default limit
        will apply if no limit param is specified.
      externalDocs:
        description: >-
          GET /lenses
        url: http://focus.salesforce.com/docs/api/lenses
      operationId: findLenses
      parameters:
        -
          $ref: "#/parameters/LensesFieldsParam"
        - name: sort
          in: query
          description: >
            Specify the sort order using a field name, e.g. '...?sort=name'. Prepend the
            field name with a minus sign to specify descending order, e.g.
            '...?sort=-name'.
          required: false
          type: array
          collectionFormat: csv
          items:
            type: string
            enum:
              - description
              - helpEmail
              - helpUrl
              - id
              - isCustom
              - isPublished
              - name
              - sourceDescription
              - sourceName
              - sourceVersion
              - installedBy
              - createdAt
              - updatedAt
              - -description
              - -helpEmail
              - -helpUrl
              - -id
              - -isCustom
              - -isPublished
              - -name
              - -sourceDescription
              - -sourceName
              - -sourceVersion
              - -installedBy
              - -createdAt
              - -updatedAt
        -
          $ref: "#/parameters/limitParam"
        -
          $ref: "#/parameters/offsetParam"
        -
          name: description
          in: query
          required: false
          type: string
          description: >-
            A description of the lens.
        -
          name: helpEmail
          in: query
          required: false
          type: string
          description: >-
            The email address where a user can go to get more help about the
            lens. A lens may choose to display this information to the user e.g.
            if the user clicks a “help” icon attached to the lens.
        -
          name: helpUrl
          in: query
          required: false
          type: string
          description: >-
            The url where a user can go to get more help about the lens. A lens
            may choose to display this information to the user e.g. if the user
            clicks a “help” icon attached to the lens.
        -
          name: isCustom
          type: boolean
          in: query
          required: false
          description: >-
            True for any lens which is installed by an administrator (rather
            than pre-installed in Focus).
        -
          name: isPublished
          type: boolean
          in: query
          required: false
          description: >-
            True for any lens which is available to users.
        -
          name: name
          type: string
          in: query
          required: false
          description: The name of the lens.
        -
          name: sourceDescription
          in: query
          required: false
          type: string
          description: >-
            The original lens publisher's description of the lens.
        -
          name: sourceName
          type: string
          in: query
          required: false
          description: The original lens publisher's name of the lens.
        -
          name: sourceVersion
          type: string
          in: query
          required: false
          description: The original lens publisher's version of the lens.
        -
          name: version
          type: string
          in: query
          required: false
          description: The version of the lens.
        -
          name: createdAt
          in: query
          description: >-
            Filter by time period when lenses were created.
          required: false
          type: string
          pattern: '^-\d+[smdh]$'
        -
          name: updatedAt
          in: query
          description: >-
            Filter by time period when lenses were updated.
          required: false
          type: string
          pattern: '^-\d+[smdh]$'
      responses:
        200:
          description: >-
            Success, returns a list of lenses.
          schema:
            type: array
            items:
              $ref: "#/definitions/LensesResponse"
        400:
          $ref: "#/responses/400"
        401:
          $ref: "#/responses/401"
        default:
          $ref: "#/responses/genericError"
    post:
      security:
        - jwt: []
      summary: Install lens
      tags: [ lenses ]
      description: Install a new lens.
      operationId: postLens
      consumes:
        - multipart/form-data
      parameters:
        -
          name: description
          in: formData
          description: >-
            A description of the lens. Leave empty if you want to use the
            description provided by the lens publisher (i.e. sourceDescription).
          type: string
        -
          name: isPublished
          in: formData
          description: >-
            Default false. When set to true, the lens is available to all users.
          type: boolean
          default: false
        -
          name: library
          description: >-
            An archive (zip) of metadata and resources required for a browser to
            render the lens.
          in: formData
          type: file
          format: binary
          required: true
        -
          name: name
          in: formData
          description: >-
            A unique name for the lens. Max 60 characters; case insensitive;
            allows alpha-numeric characters, underscore (_) and dash (-). Leave
            empty if you want to use the name provided by the lens publisher
            (i.e. sourceName).
          type: string
          pattern: ^[0-9A-Za-z_\\-]{0,60}$
        -
          name: version
          in: formData
          description: >-
            A version for the lens. Leave empty if you want to use the
            version provided by the lens publisher (i.e. sourceVersion).
          type: string
        -
          name: owner
          in: formData
          description: >-
            The name of the user to assign as the owner. Defaults to the user that created it
          type: string
      responses:
        201:
          description: Returns created lens
          schema:
            $ref: "#/definitions/LensesResponse"
        400:
          $ref: "#/responses/400"
        401:
          $ref: "#/responses/401"
        403:
          $ref: "#/responses/403"
        default:
          $ref: "#/responses/genericError"

  # ---------------------------------------------------------------------------
  /lenses/{key}:
    x-swagger-router-controller: lenses
    delete:
      security:
        - jwt: []
      summary: Uninstall lens
      tags: [ lenses ]
      description: >-
        Uninstall the specified lens. You will not be allowed to uninstall the
        lens if it is used by any perspectives.
      operationId: deleteLens
      parameters:
        -
          name: key
          in: path
          description: >-
            The id or name of the lens to delete.
          required: true
          type: string
      responses:
        200:
          description: >-
            Success, returns the deleted lens.
          schema:
            $ref: "#/definitions/LensesResponse"
        400:
          $ref: "#/responses/400"
        401:
          $ref: "#/responses/401"
        403:
          $ref: "#/responses/403"
        404:
          $ref: "#/responses/404"
        default:
          $ref: "#/responses/genericError"
    get:
      security:
        - jwt: []
      summary: Get lens
      tags: [ lenses ]
      description: >-
        Retrieve the specified lens by its id or name. You may also optionally
        specify a list of fields to include in the response.
      operationId: getLens
      parameters:
        -
          name: key
          in: path
          description: >-
            The id or name of the lens to retrieve.
          required: true
          type: string
        -
          $ref: "#/parameters/LensesFieldsParam"
      responses:
        200:
          description: >-
            Success, returns the specified lens.
          schema:
            $ref: "#/definitions/LensesResponse"
        400:
          $ref: "#/responses/400"
        401:
          $ref: "#/responses/401"
        404:
          $ref: "#/responses/404"
        default:
          $ref: "#/responses/genericError"
    patch:
      security:
        - jwt: []
      summary: Update lens (partial)
      tags: [ lenses ]
      description: >-
        Update selected metadata fields for the specified lens. Note that if you are updating the lens library, you must use PUT (which accepts multipart/form-data).
      operationId: patchLens
      parameters:
        -
          name: key
          in: path
          description: >-
            The id or name of the lens to update.
          required: true
          type: string
        -
          name: queryBody
          in: body
          description: Request body
          required: true
          schema:
            type: object
            description: The lens to update.
            properties:
              description:
                description: >-
                  A description of the lens. Leave empty if you want to use the
                  description provided by the lens publisher (i.e. sourceDescription).
                type: string
              isPublished:
                description: >-
                  Default false. When set to true, the lens is available to all users.
                type: boolean
                default: false
              name:
                description: >-
                  A unique name for the lens. Max 60 characters; case insensitive;
                  allows alpha-numeric characters, underscore (_) and dash (-). Leave
                  empty if you want to use the name provided by the lens publisher
                  (i.e. sourceName).
                type: string
                pattern: ^[0-9A-Za-z_\\-]{0,60}$
              version:
                description: >-
                  A version for the lens. Leave empty if you want to use the
                  version provided by the lens publisher (i.e. sourceVersion).
                type: string
              owner:
                type: string
                description: >
                  The name of the user to assign as the owner. Defaults to the user that created it
      responses:
        200:
          description: >-
            Success, returns the updated lens.
          schema:
            $ref: "#/definitions/LensesResponse"
        400:
          $ref: "#/responses/400"
        401:
          $ref: "#/responses/401"
        403:
          $ref: "#/responses/403"
        404:
          $ref: "#/responses/404"
        default:
          $ref: "#/responses/genericError"
    put:
      security:
        - jwt: []
      summary: Update lens (full)
      tags: [ lenses ]
      description: >-
        Install a new version of the specified lens.
      consumes:
        - multipart/form-data
      operationId: putLens
      parameters:
        -
          name: key
          in: path
          description: >-
            The id or name of the lens to update.
          required: true
          type: string
        -
          name: library
          description: >-
            An archive (zip) of metadata and resources required for a browser to
            render the lens.
          in: formData
          type: file
          required: true
        -
          name: description
          in: formData
          description: >-
            A description of the lens. Leave empty if you want to use the
            description provided by the lens publisher (i.e. sourceDescription).
          type: string
        -
          name: isPublished
          in: formData
          description: >-
            Default false. When set to true, the lens is available to all users.
          type: boolean
          default: false
        -
          name: name
          in: formData
          description: >-
            A unique name for the lens. Max 60 characters; case insensitive;
            allows alpha-numeric characters, underscore (_) and dash (-). Leave
            empty if you want to use the name provided by the lens publisher
            (i.e. sourceName).
          type: string
          pattern: ^[0-9A-Za-z_\\-]{0,60}$
        -
          name: version
          in: formData
          description: >-
            A version for the lens. Leave empty if you want to use the
            version provided by the lens publisher (i.e. sourceVersion).
          type: string
        -
          name: owner
          in: formData
          description: >-
            The name of the user to assign as the owner. Defaults to the user that created it
          type: string
      responses:
        200:
          description: >-
            Success, returns the updated lens.
          schema:
            $ref: "#/definitions/LensesResponse"
        400:
          $ref: "#/responses/400"
        401:
          $ref: "#/responses/401"
        403:
          $ref: "#/responses/403"
        404:
          $ref: "#/responses/404"
        default:
          $ref: "#/responses/genericError"

  # ---------------------------------------------------------------------------
  /lenses/{key}/writers:
    x-swagger-router-controller: lenses
    delete:
      security:
        - jwt: []
      summary: Delete lens writers
      tags: [ lenses ]
      description: >-
        Remove all users from a lens' list of authorized writers.
      operationId: deleteLensWriters
      parameters:
        -
          name: key
          in: path
          description: >-
             The id or name of the lens.
          required: true
          type: string
      responses:
        204:
          description: >-
            The lens is no longer write-protected.
        400:
          $ref: "#/responses/400"
        401:
          $ref: "#/responses/401"
        403:
          $ref: "#/responses/403"
        404:
          $ref: "#/responses/404"
        default:
          $ref: "#/responses/genericError"
    get:
      security:
        - jwt: []
      summary: Get lens writers
      tags: [ lenses ]
      description: >-
        Get the list of all authorized writers for a lens.
      operationId: getLensWriters
      parameters:
        -
          name: key
          in: path
          description: >-
            The id or name of the lens for which the authorized list of users
            are to be obtained.
          required: true
          type: string
      responses:
        200:
          description: >-
            Success, returns The users having write permission to the lens.
          schema:
            type: array
            items:
              $ref: "#/definitions/UsersResponse"
              description: >-
                The users having write permission to the lens
        400:
          $ref: "#/responses/400"
        401:
          $ref: "#/responses/401"
        404:
          $ref: "#/responses/404"
        default:
          $ref: "#/responses/genericError"
    post:
      security:
        - jwt: []
      summary: Add lens writer
      tags: [ lenses ]
      description: >-
        Add one or more users to a lens' list of authorized writers.
      operationId: postLensWriters
      parameters:
        -
          name: key
          in: path
          description: >-
            The id or name of the lens for which the authorized list of users
            are to be obtained.
          required: true
          type: string
        -
          name: queryBody
          description: Request body.
          in: body
          required: true
          schema:
            type: array
            items:
              type: string
            description: >
              User name
      responses:
        201:
          description: >-
            One or more of the valid users were added to the list of authorized writers.
          schema:
            type: array
            items:
              $ref: "#/definitions/LensWriterResponse"
              description: >-
                The users having write permission to the lens
        400:
          $ref: "#/responses/400"
        401:
          $ref: "#/responses/401"
        403:
          $ref: "#/responses/403"
        404:
          $ref: "#/responses/404"
        default:
          $ref: "#/responses/genericError"

  # ---------------------------------------------------------------------------
  /lenses/{key}/writers/{userNameOrId}:
    x-swagger-router-controller: lenses
    delete:
      security:
        - jwt: []
      summary: Delete lens writer
      tags: [ lenses ]
      description: >-
        Remove a user from a lens’ list of authorized writers.
      operationId: deleteLensWriter
      parameters:
        -
          name: key
          in: path
          description: >-
            The id or name of the lens
          required: true
          type: string
        -
          name: userNameOrId
          in: path
          description: >-
            The username or the Id of the user
          required: true
          type: string
      responses:
        204:
          description: >-
            The user’s write permission has been revoked for the lens.
        400:
          $ref: "#/responses/400"
        401:
          $ref: "#/responses/401"
        403:
          $ref: "#/responses/403"
        404:
          $ref: "#/responses/404"
        default:
          $ref: "#/responses/genericError"
    get:
      security:
        - jwt: []
      summary: Get lens writer
      tags: [ lenses ]
      description: >-
        Determine whether a user is an authorized writer for lens.
      operationId: getLensWriter
      parameters:
        -
          name: key
          in: path
          description: >-
            The id or name of the aspect for which the authorized list of users
            are to be obtained.
          required: true
          type: string
        -
          name: userNameOrId
          in: path
          description: >-
            The username or the Id of the user
          required: true
          type: string
      responses:
        200:
          description: >-
            Success, return authorized user
          schema:
            $ref: "#/definitions/UsersResponse"
        400:
          $ref: "#/responses/400"
        401:
          $ref: "#/responses/401"
        404:
          $ref: "#/responses/404"
        default:
          $ref: "#/responses/genericError"

  # ---------------------------------------------------------------------------
  /logout:
    x-swagger-router-controller: logout
    get:
      security:
        - jwt: []
      summary: Logout
      tags: [ logout ]
      description: >-
        Logout authenticated user.
      operationId: logoutUser
      responses:
        200:
          description: >-
            User logged out.
          schema:
            type: object
            description: Logout message
            properties:
              Success:
                type: boolean
                readOnly: true
              message:
                type: string
                readOnly: true
                maxLength: 2082
                description: >
                  Logout message.
        401:
          description: >-
            Authentication Error
          schema:
            type: object
            description: Logout message
            properties:
              Success:
                type: boolean
                readOnly: true
              message:
                type: string
                readOnly: true
                maxLength: 2082
                description: >
                  Logout message.
        400:
          $ref: "#/responses/400"
        403:
          $ref: "#/responses/403"
        default:
          $ref: "#/responses/genericError"

  # ---------------------------------------------------------------------------
  /perspectives:
    x-swagger-router-controller: perspectives
    get:
      security:
        - jwt: []
      summary: Find perspectives
      tags: [ perspectives ]
      description: >-
        Find a perspective or perspectives. You may query using field filters
        with asterisk (*) wildcards. You may also optionally specify sort,
        limit, offset, and a list of fields to include in the response. The
        global default limit will apply if no limit param is specified.
      externalDocs:
        description: >-
          GET /perspectives
        url: http://focus.salesforce.com/docs/api/perspectives
      operationId: findPerspectives
      parameters:
        -
          $ref: "#/parameters/PerspectivesFieldsParam"
        - name: sort
          in: query
          description: >
            Specify the sort order using a field name, e.g. "...?sort=name". Prepend the
            field name with a minus sign to specify descending order, e.g.
            '...?sort=-name'.
          required: false
          type: array
          collectionFormat: csv
          items:
            type: string
            enum:
              - id
              - name
              - rootSubject
              - aspectFilter
              - aspectTagFilter
              - subjectTagFilter
              - statusFilter
              - lensId
              - createdBy
              - createdAt
              - updatedAt
              - -id
              - -name
              - -rootSubject
              - -aspectTagFilter
              - -subjectTagFilter
              - -statusFilter
              - -lensId
              - -createdBy
              - -createdAt
              - -updatedAt
        -
          $ref: "#/parameters/limitParam"
        -
          $ref: "#/parameters/offsetParam"
        -
          name: name
          in: query
          description: >-
            Filter by name; asterisk (*) wildcards ok.
          required: false
          type: string
        -
          name: rootSubject
          in: query
          description: >-
            Filter by root subject; asterisk (*) wildcards ok.
          required: false
          type: string
        -
          name: createdAt
          in: query
          description: >-
            Filter by time period when perspectives were created.
          required: false
          type: string
          pattern: '^-\d+[smdh]$'
        -
          name: updatedAt
          in: query
          description: >-
            Filter by time period when perspectives were updated.
          required: false
          type: string
          pattern: '^-\d+[smdh]$'
      responses:
        200:
          description: >-
            Success, returns a list of perspectives.
          schema:
            type: array
            items:
              $ref: "#/definitions/PerspectivesResponse"
        400:
          $ref: "#/responses/400"
        401:
          $ref: "#/responses/401"
        default:
          $ref: "#/responses/genericError"
    post:
      security:
        - jwt: []
      summary: Create perspective
      tags: [ perspectives ]
      description: >-
        Create a new perspective.
      operationId: postPerspective
      parameters:
        -
          name: queryBody
          description: Request body
          in: body
          schema:
            type: object
            description: >
              A named combination of a set of subjects and their samples rendered by a
              particular lens.
            properties:
              name:
                type: string
                pattern: ^[0-9A-Za-z_\\-]{1,60}$
                maxLength: 60
                description: >
                  The name of the perspective
              rootSubject:
                type: string
                maxLength: 4096
                description: >
                  The absolute path of the root subject.
              aspectFilter:
                type: array
                items:
                  type: string
                  maxLength: 60
                  pattern: ^[0-9A-Za-z_\\-]{1,60}$
                description: >
                  Array of aspect names to filter; Aspect name: Max 60 characters; case insensitive; allows alpha-numeric characters,
                  underscore (_) and dash (-).
              aspectTagFilter:
                type: array
                items:
                  type: string
                  maxLength: 60
                  pattern: ^[0-9A-Za-z_\\-]{1,60}$
                description: >
                  Array of aspect tag names to filter; Tag name: Max 60 characters; case insensitive; allows alpha-numeric characters,
                  underscore (_) and dash (-).
              subjectTagFilter:
                type: array
                items:
                  type: string
                  maxLength: 60
                  pattern: ^[0-9A-Za-z_\\-]{1,60}$
                description: >
                  Array of subject tag names to filter; Tag name: Max 60 characters; case insensitive; allows alpha-numeric characters,
                  underscore (_) and dash (-).
              aspectFilterType:
                type: string
                enum:
                  - INCLUDE
                  - EXCLUDE
              aspectTagFilterType:
                type: string
                enum:
                  - INCLUDE
                  - EXCLUDE
              subjectTagFilterType:
                type: string
                enum:
                  - INCLUDE
                  - EXCLUDE
              statusFilter:
                type: array
                items:
                  type: string
                  enum:
                    - Critical
                    - Invalid
                    - Timeout
                    - Warning
                    - Info
                    - OK
                    - "-Critical"
                    - "-Invalid"
                    - "-Timeout"
                    - "-Warning"
                    - "-Info"
                    - "-OK"
                description: >
                  Array of sample status to filter; Status values can only be one of these:
                  Critical, Invalid, Timeout, Warning, Info, OK, -Critical, -Invalid, -Timeout, -Warning, -Info, -OK.
              lensId:
                type: string
                description: >
                  The id of Lens.
              owner:
                type: string
                description: >
                  The name of the user to assign as the owner. Defaults to the user that created it
            required:
              - name
              - lensId
              - rootSubject
      responses:
        201:
          description: >-
            Created.
          schema:
            $ref: "#/definitions/PerspectivesResponse"
        400:
          $ref: "#/responses/400"
        401:
          $ref: "#/responses/401"
        403:
          $ref: "#/responses/403"
        default:
          $ref: "#/responses/genericError"

  # ---------------------------------------------------------------------------
  /perspectives/{key}:
    x-swagger-router-controller: perspectives
    delete:
      security:
        - jwt: []
      summary: Delete perspective
      tags: [ perspectives ]
      description: >-
        Delete the specified perspective.
      operationId: deletePerspective
      parameters:
        -
          name: key
          in: path
          description: >-
            The id or name of the perspective to delete.
          required: true
          type: string
      responses:
        200:
          description: >-
            Success, returns the deleted perspective.
          schema:
            $ref: "#/definitions/PerspectivesResponse"
        400:
          $ref: "#/responses/400"
        401:
          $ref: "#/responses/401"
        403:
          $ref: "#/responses/403"
        404:
          $ref: "#/responses/404"
        default:
          $ref: "#/responses/genericError"
    get:
      security:
        - jwt: []
      summary: Get perspective
      tags: [ perspectives ]
      description: >-
        Retrieve the specified perspective by its id or name. You may also
        optionally specify a list of fields to include in the response.
      operationId: getPerspective
      parameters:
        -
          name: key
          in: path
          description: >-
            The id or name of the perspective to retrieve.
          required: true
          type: string
        -
          $ref: "#/parameters/PerspectivesFieldsParam"
      responses:
        200:
          description: >-
            Success, returns the specified perspective.
          schema:
            $ref: "#/definitions/PerspectivesResponse"
        400:
          $ref: "#/responses/400"
        401:
          $ref: "#/responses/401"
        404:
          $ref: "#/responses/404"
        default:
          $ref: "#/responses/genericError"
    patch:
      security:
        - jwt: []
      summary: Update perspective (partial)
      tags: [ perspectives ]
      description: >-
        Update the specified perspective. If a field is not included in the
        query body, that field will not be updated.
      operationId: patchPerspective
      parameters:
        -
          name: key
          in: path
          description: >-
            The id or name of the perspective to update.
          required: true
          type: string
        -
          name: queryBody
          description: Request body
          in: body
          required: true
          schema:
            type: object
            description: >
              A named combination of a set of subjects and their samples rendered by a particular lens.
            properties:
              name:
                type: string
                pattern: ^[0-9A-Za-z_\\-]{1,60}$
                maxLength: 60
                description: >
                  The name of the perspective
              rootSubject:
                type: string
                maxLength: 4096
                description: >
                  The absolute path of the root subject.
              aspectFilter:
                type: array
                default: []
                items:
                  type: string
                  maxLength: 60
                  pattern: ^[0-9A-Za-z_\\-]{1,60}$
                description: >
                  Array of aspect names to filter; Aspect name: Max 60 characters; case insensitive; allows alpha-numeric characters,
                  underscore (_) and dash (-).
              aspectTagFilter:
                type: array
                default: []
                items:
                  type: string
                  maxLength: 60
                  pattern: ^[0-9A-Za-z_\\-]{1,60}$
                description: >
                  Array of aspect tag names to filter; Tag name: Max 60 characters; case insensitive; allows alpha-numeric characters,
                  underscore (_) and dash (-).
              subjectTagFilter:
                type: array
                default: []
                items:
                  type: string
                  maxLength: 60
                  pattern: ^[0-9A-Za-z_\\-]{1,60}$
                description: >
                  Array of subject tag names to filter; Tag name: Max 60 characters; case insensitive; allows alpha-numeric characters,
                  underscore (_) and dash (-).
              aspectFilterType:
                type: string
                enum:
                  - INCLUDE
                  - EXCLUDE
              aspectTagFilterType:
                type: string
                enum:
                  - INCLUDE
                  - EXCLUDE
              subjectTagFilterType:
                type: string
                enum:
                  - INCLUDE
                  - EXCLUDE
              statusFilter:
                type: array
                default: []
                items:
                  type: string
                  enum:
                    - Critical
                    - Invalid
                    - Timeout
                    - Warning
                    - Info
                    - OK
                    - "-Critical"
                    - "-Invalid"
                    - "-Timeout"
                    - "-Warning"
                    - "-Info"
                    - "-OK"
                description: >
                  Array of sample status to filter; Status values can only be one of these:
                  Critical, Invalid, Timeout, Warning, Info, OK, -Critical, -Invalid, -Timeout, -Warning, -Info, -OK.
              lensId:
                type: string
                description: >
                  The id of Lens.
              owner:
                type: string
                description: >
                  The name of the user to assign as the owner. Defaults to the user that created it
      responses:
        200:
          description: >-
            Success, returns the updated perspective.
          schema:
            $ref: "#/definitions/PerspectivesResponse"
        400:
          $ref: "#/responses/400"
        401:
          $ref: "#/responses/401"
        403:
          $ref: "#/responses/403"
        404:
          $ref: "#/responses/404"
        default:
          $ref: "#/responses/genericError"
    put:
      security:
        - jwt: []
      summary: Update perspective (full)
      tags: [ perspectives ]
      description: >-
        Update the specified perspective. If a field is not included in the
        query body, that field will be set to null or its default value.
      operationId: putPerspective
      parameters:
        -
          name: key
          in: path
          description: >-
            The id or name of the perspective to update.
          required: true
          type: string
        -
          name: queryBody
          in: body
          required: true
          schema:
            type: object
            description: >
              A named combination of a set of subjects and their samples rendered by a
              particular lens.
            properties:
              name:
                type: string
                pattern: ^[0-9A-Za-z_\\-]{1,60}$
                maxLength: 60
                description: >
                  The name of the perspective.
              rootSubject:
                type: string
                maxLength: 4096
                description: >
                  The absolute path of the root subject.
              aspectFilter:
                type: array
                default: []
                items:
                  type: string
                  maxLength: 60
                  pattern: ^[0-9A-Za-z_\\-]{1,60}$
                description: >
                  Array of aspect names to filter; Aspect name: Max 60 characters; case insensitive; allows alpha-numeric characters,
                  underscore (_) and dash (-).
              aspectTagFilter:
                type: array
                default: []
                items:
                  type: string
                  maxLength: 60
                  pattern: ^[0-9A-Za-z_\\-]{1,60}$
                description: >
                  Array of aspect tag names to filter; Tag name: Max 60 characters; case insensitive; allows alpha-numeric characters,
                  underscore (_) and dash (-).
              subjectTagFilter:
                type: array
                default: []
                items:
                  type: string
                  maxLength: 60
                  pattern: ^[0-9A-Za-z_\\-]{1,60}$
                description: >
                  Array of subject tag names to filter; Tag name: Max 60 characters; case insensitive; allows alpha-numeric characters,
                  underscore (_) and dash (-).
              statusFilter:
                type: array
                default: []
                items:
                  type: string
                  enum:
                    - Critical
                    - Invalid
                    - Timeout
                    - Warning
                    - Info
                    - OK
                    - "-Critical"
                    - "-Invalid"
                    - "-Timeout"
                    - "-Warning"
                    - "-Info"
                    - "-OK"
                description: >
                  Array of sample status to filter; Status values can only be one of these:
                  Critical, Invalid, Timeout, Warning, Info, OK, -Critical, -Invalid, -Timeout, -Warning, -Info, -OK.
              lensId:
                type: string
                description: >
                  The id of Lens.
              aspectFilterType:
                type: string
                enum:
                  - INCLUDE
                  - EXCLUDE
              aspectTagFilterType:
                type: string
                enum:
                  - INCLUDE
                  - EXCLUDE
              subjectTagFilterType:
                type: string
                enum:
                  - INCLUDE
                  - EXCLUDE
              statusFilterType:
                type: string
                enum:
                  - INCLUDE
                  - EXCLUDE
              owner:
                type: string
                description: >
                  The name of the user to assign as the owner. Defaults to the user that created it
            required:
              - name
              - lensId
              - rootSubject
      responses:
        200:
          description: >-
            Success, returns the updated perspective
          schema:
            $ref: "#/definitions/PerspectivesResponse"
        400:
          $ref: "#/responses/400"
        401:
          $ref: "#/responses/401"
        403:
          $ref: "#/responses/403"
        404:
          $ref: "#/responses/404"
        default:
          $ref: "#/responses/genericError"

  # ---------------------------------------------------------------------------
  /perspectives/{key}/writers:
    x-swagger-router-controller: perspectives
    delete:
      security:
        - jwt: []
      summary: Delete perspective writers
      tags: [ perspectives ]
      description: >-
        Remove all users from a perspective’s list of authorized writers.
      operationId: deletePerspectiveWriters
      parameters:
        -
          name: key
          in: path
          description: >-
             The id or name of the perspective.
          required: true
          type: string
      responses:
        204:
          description: >-
            The perspective is no longer write-protected.
        400:
          $ref: "#/responses/400"
        401:
          $ref: "#/responses/401"
        403:
          $ref: "#/responses/403"
        404:
          $ref: "#/responses/404"
        default:
          $ref: "#/responses/genericError"
    get:
      security:
        - jwt: []
      summary: Get perspective writers
      tags: [ perspectives ]
      description: >-
        Get the list of all authorized writers for a perspective.
      operationId: getPerspectiveWriters
      parameters:
        -
          name: key
          in: path
          description: >-
            The id or name of the perspective for which the authorized list of users
            are to be obtained.
          required: true
          type: string
      responses:
        200:
          description: >-
            Success, returns The users having write permission to the perspective.
          schema:
            type: array
            items:
              $ref: "#/definitions/UsersResponse"
              description: >-
                The users having write permission to the perspective
        400:
          $ref: "#/responses/400"
        401:
          $ref: "#/responses/401"
        404:
          $ref: "#/responses/404"
        default:
          $ref: "#/responses/genericError"
    post:
      security:
        - jwt: []
      summary: Add perspective writer
      tags: [ perspectives ]
      description: >-
        Add one or more users to a perspective's list of authorized writers.
      operationId: postPerspectiveWriters
      parameters:
        -
          name: key
          in: path
          description: >-
            The id or name of the perspective for which the authorized list of users
            are to be obtained.
          required: true
          type: string
        -
          name: queryBody
          description: Request body.
          in: body
          required: true
          schema:
            type: array
            items:
              type: string
            description: >
              User name
      responses:
        201:
          description: >-
            One or more of the valid users were added to the list of authorized writers.
          schema:
            type: array
            items:
              $ref: "#/definitions/PerspectiveWriterResponse"
              description: >-
                The users having write permission to the perspective
        400:
          $ref: "#/responses/400"
        401:
          $ref: "#/responses/401"
        403:
          $ref: "#/responses/403"
        404:
            $ref: "#/responses/404"
        default:
          $ref: "#/responses/genericError"

  # ---------------------------------------------------------------------------
  /perspectives/{key}/writers/{userNameOrId}:
    x-swagger-router-controller: perspectives
    delete:
      security:
        - jwt: []
      summary: Delete perspective writer
      tags: [ perspectives ]
      description: >-
        Remove a user from a perspective's list of authorized writers.
      operationId: deletePerspectiveWriter
      parameters:
        -
          name: key
          in: path
          description: >-
            The id or name of the perspective
          required: true
          type: string
        -
          name: userNameOrId
          in: path
          description: >-
            The username or the Id of the user
          required: true
          type: string
      responses:
        204:
          description: >-
            The user’s write permission has been revoked for the perspective.
        400:
          $ref: "#/responses/400"
        401:
          $ref: "#/responses/401"
        403:
          $ref: "#/responses/403"
        404:
          $ref: "#/responses/404"
        default:
          $ref: "#/responses/genericError"
    get:
      security:
        - jwt: []
      summary: Get perspective writer
      tags: [ perspectives ]
      description: >-
        Determine whether a user is an authorized writer for perspective.
      operationId: getPerspectiveWriter
      parameters:
        -
          name: key
          in: path
          description: >-
            The id or name of the perspective for which the authorized list of users
            are to be obtained.
          required: true
          type: string
        -
          name: userNameOrId
          in: path
          description: >-
            The username or the Id of the user
          required: true
          type: string
      responses:
        200:
          description: >-
            Success, return authorized user
          schema:
            $ref: "#/definitions/UsersResponse"
        400:
          $ref: "#/responses/400"
        401:
          $ref: "#/responses/401"
        404:
          $ref: "#/responses/404"
        default:
          $ref: "#/responses/genericError"

  # ---------------------------------------------------------------------------
  /profiles:
    x-swagger-router-controller: profiles
    get:
      security:
        - jwt: []
      summary: Find profiles
      tags: [ profiles ]
      description: >-
        Find a profile or profiles. You may query using field filters with
        asterisk (*) wildcards. You may also optionally specify sort, limit,
        offset, and a list of fields to include in the response. The global
        default limit will apply if no limit param is specified.
      externalDocs:
        description: >-
          GET /profiles
        url: http://focus.salesforce.com/docs/api/profiles
      operationId: findProfiles
      parameters:
        -
          $ref: "#/parameters/ProfilesFieldsParam"
        - name: sort
          in: query
          description: >
            Specify the sort order using a field name, e.g. '...?sort=name'. Prepend the
            field name with a minus sign to specify descending order, e.g.
            '...?sort=-name'.
          required: false
          type: array
          collectionFormat: csv
          items:
            type: string
            enum:
              - id
              - name
              - aspectAccess
              - botAccess
              - eventAccess
              - lensAccess
              - perspectiveAccess
              - profileAccess
              - roomAccess
              - roomTypeAccess
              - sampleAccess
              - subjectAccess
              - userAccess
              - createdBy
              - createdAt
              - updatedAt
              - -id
              - -name
              - -aspectAccess
              - -botAccess
              - -eventAccess
              - -lensAccess
              - -perspectiveAccess
              - -profileAccess
              - -roomAccess
              - -roomTypeAccess
              - -sampleAccess
              - -subjectAccess
              - -userAccess
              - -createdBy
              - -createdAt
              - -updatedAt
        -
          $ref: "#/parameters/limitParam"
        -
          $ref: "#/parameters/offsetParam"
        - name: createdAt
          in: query
          description: >-
            Filter by time period when profiles were created.
          required: false
          type: string
          pattern: '^-\d+[smdh]$'
        - name: updatedAt
          in: query
          description: >-
            Filter by time period when profiles were updated.
          required: false
          type: string
          pattern: '^-\d+[smdh]$'
      responses:
        200:
          description: >-
            Success, returns a list of profiles.
          schema:
            type: array
            items:
              $ref: "#/definitions/ProfilesResponse"
        400:
          $ref: "#/responses/400"
        401:
          $ref: "#/responses/401"
        default:
          $ref: "#/responses/genericError"
    post:
      security:
        - jwt: []
      summary: Create profile
      tags: [ profiles ]
      description: >-
        Create a new profile.
      operationId: postProfile
      parameters:
        -
          name: queryBody
          in: body
          schema:
            type: object
            description: >
              A named set of read/write privileges.
            properties:
              name:
                type: string
                pattern: ^[0-9A-Za-z_\\-]{1,60}$
                maxLength: 60
                description: >
                  The name of the profile.
              aspectAccess:
                type: string
                maxLength: 2
                enum:
                  - r
                  - rw
                default: r
                description: >
                  The permission to read and/or write aspects.
              botAccess:
                type: string
                maxLength: 2
                enum:
                  - r
                  - rw
                default: r
                description: >
                  The permission to read and/or write bots.
              eventAccess:
                type: string
                maxLength: 2
                enum:
                  - r
                  - rw
                default: r
                description: >
                  The permission to read and/or write events.
              lensAccess:
                type: string
                maxLength: 2
                enum:
                  - r
                  - rw
                default: r
                description: >
                  The permission to read and/or write lenses.
              perspectiveAccess:
                type: string
                maxLength: 2
                enum:
                  - r
                  - rw
                default: r
                description: >
                  The permission to read and/or write perspectives.
              profileAccess:
                type: string
                maxLength: 2
                enum:
                  - r
                  - rw
                default: r
                description: >
                  The permission to read and/or write profiles.
              roomAccess:
                type: string
                maxLength: 2
                enum:
                  - r
                  - rw
                default: rw
                description: >
                  The permission to read and/or write rooms.
              roomTypeAccess:
                type: string
                maxLength: 2
                enum:
                  - r
                  - rw
                default: r
                description: >
                  The permission to read and/or write roomTypes.
              sampleAccess:
                type: string
                maxLength: 2
                enum:
                  - r
                  - rw
                default: r
                description: >
                  The permission to read and/or write samples.
              subjectAccess:
                type: string
                maxLength: 2
                enum:
                  - r
                  - rw
                default: r
                description: >
                  The permission to read and/or write subjects.
              userAccess:
                type: string
                maxLength: 2
                enum:
                  - r
                  - rw
                default: r
                description: >
                  The permission to read and/or write users.
            required:
              - name
      responses:
        201:
          description: >-
            Created.
          schema:
            $ref: "#/definitions/ProfilesResponse"
        400:
          $ref: "#/responses/400"
        401:
          $ref: "#/responses/401"
        403:
          $ref: "#/responses/403"
        default:
          $ref: "#/responses/genericError"

  # ---------------------------------------------------------------------------
  /profiles/{key}:
    x-swagger-router-controller: profiles
    delete:
      security:
        - jwt: []
      summary: Delete profile
      tags: [ profiles ]
      description: >-
        Delete the specified profile. You will not be allowed to delete the
        profile if there are any users assigned to it.
      operationId: deleteProfile
      parameters:
        -
          name: key
          in: path
          description: >-
            The id or name of the profile to delete.
          required: true
          type: string
      responses:
        200:
          description: >-
            Success, returns the deleted profile.
          schema:
            $ref: "#/definitions/ProfilesResponse"
        400:
          $ref: "#/responses/400"
        401:
          $ref: "#/responses/401"
        404:
          $ref: "#/responses/404"
        default:
          $ref: "#/responses/genericError"
    get:
      security:
        - jwt: []
      summary: Get profile
      tags: [ profiles ]
      description: >-
        Retrieve the specified profile by its id or name. You may also
        optionally specify a list of fields to include in the response.
      operationId: getProfile
      parameters:
        -
          name: key
          in: path
          description: >-
            The id or name of the profile to retrieve.
          required: true
          type: string
        -
          $ref: "#/parameters/ProfilesFieldsParam"
      responses:
        200:
          description: >-
            Success, returns the specified profile.
          schema:
            $ref: "#/definitions/ProfilesResponse"
        400:
          $ref: "#/responses/400"
        401:
          $ref: "#/responses/401"
        404:
          $ref: "#/responses/404"
        default:
          $ref: "#/responses/genericError"
    patch:
      security:
        - jwt: []
      summary: Update profile (partial)
      tags: [ profiles ]
      description: >-
        Update the specified profile. If a field is not included in the query
        body, that field will not be updated.
      operationId: patchProfile
      parameters:
        -
          name: key
          in: path
          description: >-
            The id or name of the profile to update.
          required: true
          type: string
        -
          name: queryBody
          in: body
          required: true
          schema:
            type: object
            description: >
              A named set of read/write privileges.
            properties:
              name:
                type: string
                pattern: ^[0-9A-Za-z_\\-]{1,60}$
                maxLength: 60
                description: >
                  The name of the profile.
              aspectAccess:
                type: string
                maxLength: 2
                enum:
                  - r
                  - rw
                default: r
                description: >
                  The permission to read and/or write aspects.
              botAccess:
                type: string
                maxLength: 2
                enum:
                  - r
                  - rw
                default: r
                description: >
                  The permission to read and/or write bots.
              eventAccess:
                type: string
                maxLength: 2
                enum:
                  - r
                  - rw
                default: r
                description: >
                  The permission to read and/or write events.
              lensAccess:
                type: string
                maxLength: 2
                enum:
                  - r
                  - rw
                default: r
                description: >
                  The permission to read and/or write lenses.
              perspectiveAccess:
                type: string
                maxLength: 2
                enum:
                  - r
                  - rw
                default: r
                description: >
                  The permission to read and/or write perspectives.
              profileAccess:
                type: string
                maxLength: 2
                enum:
                  - r
                  - rw
                default: r
                description: >
                  The permission to read and/or write profiles.
              roomAccess:
                type: string
                maxLength: 2
                enum:
                  - r
                  - rw
                default: rw
                description: >
                  The permission to read and/or write rooms.
              roomTypeAccess:
                type: string
                maxLength: 2
                enum:
                  - r
                  - rw
                default: r
                description: >
                  The permission to read and/or write roomTypes.
              sampleAccess:
                type: string
                maxLength: 2
                enum:
                  - r
                  - rw
                default: r
                description: >
                  The permission to read and/or write samples.
              subjectAccess:
                type: string
                maxLength: 2
                enum:
                  - r
                  - rw
                default: r
                description: >
                  The permission to read and/or write subjects.
              userAccess:
                type: string
                maxLength: 2
                enum:
                  - r
                  - rw
                default: r
                description: >
                  The permission to read and/or write users.
      responses:
        200:
          description: >-
            Success, returns the updated profile.
          schema:
            $ref: "#/definitions/ProfilesResponse"
        400:
          $ref: "#/responses/400"
        401:
          $ref: "#/responses/401"
        403:
          $ref: "#/responses/403"
        404:
          $ref: "#/responses/404"
        default:
          $ref: "#/responses/genericError"
    put:
      security:
        - jwt: []
      summary: Update profile (full)
      tags: [ profiles ]
      description: >-
        Update the specified profile. If a field is not included in the query
        body, that field will be set to null or its default value.
      operationId: putProfile
      parameters:
        -
          name: key
          in: path
          description: >-
            The id or name of the profile to update.
          required: true
          type: string
        -
          name: queryBody
          in: body
          required: true
          schema:
            type: object
            description: >
              A named set of read/write privileges.
            properties:
              name:
                type: string
                pattern: ^[0-9A-Za-z_\\-]{1,60}$
                maxLength: 60
                description: >
                  The name of the profile.
              aspectAccess:
                type: string
                maxLength: 2
                enum:
                  - r
                  - rw
                default: r
                description: >
                  The permission to read and/or write aspects.
              botAccess:
                type: string
                maxLength: 2
                enum:
                  - r
                  - rw
                default: r
                description: >
                  The permission to read and/or write bots.
              eventAccess:
                type: string
                maxLength: 2
                enum:
                  - r
                  - rw
                default: r
                description: >
                  The permission to read and/or write events.
              lensAccess:
                type: string
                maxLength: 2
                enum:
                  - r
                  - rw
                default: r
                description: >
                  The permission to read and/or write lenses.
              perspectiveAccess:
                type: string
                maxLength: 2
                enum:
                  - r
                  - rw
                default: r
                description: >
                  The permission to read and/or write perspectives.
              profileAccess:
                type: string
                maxLength: 2
                enum:
                  - r
                  - rw
                default: r
                description: >
                  The permission to read and/or write profiles.
              roomAccess:
                type: string
                maxLength: 2
                enum:
                  - r
                  - rw
                default: rw
                description: >
                  The permission to read and/or write rooms.
              roomTypeAccess:
                type: string
                maxLength: 2
                enum:
                  - r
                  - rw
                default: r
                description: >
                  The permission to read and/or write roomTypes.
              sampleAccess:
                type: string
                maxLength: 2
                enum:
                  - r
                  - rw
                default: r
                description: >
                  The permission to read and/or write samples.
              subjectAccess:
                type: string
                maxLength: 2
                enum:
                  - r
                  - rw
                default: r
                description: >
                  The permission to read and/or write subjects.
              userAccess:
                type: string
                maxLength: 2
                enum:
                  - r
                  - rw
                default: r
                description: >
                  The permission to read and/or write users.
            required:
              - name
      responses:
        200:
          description: >-
            Success, returns the updated profile.
          schema:
            $ref: "#/definitions/ProfilesResponse"
        400:
          $ref: "#/responses/400"
        401:
          $ref: "#/responses/401"
        403:
          $ref: "#/responses/403"
        404:
          $ref: "#/responses/404"
        default:
          $ref: "#/responses/genericError"

  # ---------------------------------------------------------------------------
  /register:
    x-swagger-router-controller: register
    post:
      summary: Register user
      tags: [ register ]
      description: >-
        Register a user with email and password.
      operationId: registerUser
      parameters:
        -
          name: queryBody
          description: Request body.
          in: body
          required: true
          schema:
            type: object
            description: >
              A user who interacts with the Refocus system.
            properties:
              email:
                type: string
                maxLength: 254
                description: >
                  The user's email address.
              password:
                type: string
                format: password
                description: >
                  The user's password.
              username:
                type: string
                maxLength: 254
                description: >
                  User name provided by the user
            required:
              - email
              - password
              - username

      responses:
        201:
          description: >-
            User created.
          schema:
            $ref: "#/definitions/UsersResponse"
        400:
          $ref: "#/responses/400"
        403:
          $ref: "#/responses/403"
        default:
          $ref: "#/responses/genericError"

  # ---------------------------------------------------------------------------
  /rooms:
    x-swagger-router-controller: rooms
    get:
      security:
        - jwt: []
      tags: [ rooms ]
      operationId: findRooms
      parameters:
        -
          name: name
          description: Filter rooms by name
          in: query
          required: false
          type: string
        -
          name: active
          description: Filter rooms by active flag
          in: query
          required: false
          type: boolean
        -
          name: type
          description: Filter room by roomType
          in: query
          required: false
          type: string
        -
<<<<<<< HEAD
          name: origin
          description: Filter rooms by origin
          in: query
          pattern: ^[0-9A-Za-z_\\-]{0,60}$
          required: false
          type: string
=======
          name: createdAt
          in: query
          description: >-
            Filter by time period when rooms were created.
          required: false
          type: string
          pattern: '^-\d+[smdh]$'
        -
          name: updatedAt
          in: query
          description: >-
            Filter by time period when rooms were updated.
          required: false
          type: string
          pattern: '^-\d+[smdh]$'
>>>>>>> 83fc9759
        -
          name: sort
          description: >
            Specify the sort order using a field name, e.g. '...?sort=name'. Prepend the
            field name with a minus sign to specify descending order, e.g.
            '...?sort=-name'.
          in: query
          required: false
          type: string
        -
          $ref: "#/parameters/limitParam"
        -
          $ref: "#/parameters/offsetParam"
      responses:
        200:
          description: >-
            Success, returns all rooms
          schema:
            type: array
            items:
              $ref: "#/definitions/RoomResponse"
        400:
          $ref: "#/responses/400"
        401:
          $ref: "#/responses/401"
        404:
          $ref: "#/responses/404"
        default:
          $ref: "#/responses/genericError"

    post:
      security:
        - jwt: []
      summary: Create room
      tags: [ rooms ]
      description: Create a new room with a name
      operationId: postRooms
      parameters:
        -
          name: queryBody
          in: body
          required: true
          schema:
            type: object
            description: Create room properties
            properties:
              name:
                type: string
                maxLength: 254
                description: Name of the room
                pattern: ^[0-9A-Za-z_\\-]{0,60}$
              active:
                type: boolean
                description: If the room is active
              type:
                type: string
                maxLength: 254
                description: RoomType of the room
              origin:
                type: string
                maxLength: 60
                default: other
                pattern: ^[0-9A-Za-z_\\-]{0,60}$
                description: Origin of the room
              owner:
                type: string
                description: >
                  The name of the user to assign as the owner. Defaults to the user that created it
            required:
              - name
              - type
      responses:
        201:
          description: >-
            Created room
          schema:
            $ref: "#/definitions/RoomResponse"
        400:
          $ref: "#/responses/400"
        401:
          $ref: "#/responses/401"
        403:
          $ref: "#/responses/403"
        default:
          $ref: "#/responses/genericError"

  # ---------------------------------------------------------------------------
  /rooms/{key}:
    x-swagger-router-controller: rooms
    delete:
      security:
        - jwt: []
      summary: Delete room
      tags: [ rooms ]
      description: >-
        Delete a specific room
      operationId: deleteRooms
      parameters:
        -
          name: key
          in: path
          description: >-
            The id or name of the room to retrieve
          required: true
          type: string
      responses:
        200:
          description: >-
            Success, Deleted RoomType
          schema:
            $ref: "#/definitions/RoomResponse"
        400:
          $ref: "#/responses/400"
        401:
          $ref: "#/responses/401"
        404:
          $ref: "#/responses/404"
        default:
          $ref: "#/responses/genericError"

    get:
      security:
        - jwt: []
      summary: Get room
      tags: [ rooms ]
      operationId: getRoom
      parameters:
        -
          name: key
          in: path
          description: >-
            The id or name of the room to retrieve
          required: true
          type: string
        -
          name: active
          description: Get rooms depending on its active tag
          in: query
          required: false
          type: boolean
        -
          $ref: "#/parameters/limitParam"
        -
          $ref: "#/parameters/offsetParam"
      responses:
        200:
          description: >-
            Success, returns specified room
          schema:
            $ref: "#/definitions/RoomResponse"
        400:
          $ref: "#/responses/400"
        401:
          $ref: "#/responses/401"
        404:
          $ref: "#/responses/404"
        default:
          $ref: "#/responses/genericError"

    patch:
      security:
        - jwt: []
      summary: Update room (partial)
      tags: [ rooms ]
      description: Update room fields
      operationId: patchRoom
      parameters:
        -
          name: key
          in: path
          description: >-
            The id or name of the room to retrieve
          required: true
          type: string
        -
          name: queryBody
          in: body
          required: true
          schema:
            type: object
            description: Update specified room fields
            properties:
              name:
                type: string
                maxLength: 254
                description: Name of the room
                pattern: ^[0-9A-Za-z_\\-]{0,60}$
              active:
                type: boolean
                description: If the room is active
              type:
                type: string
                maxLength: 254
                description: Id of roomType
              owner:
                type: string
                description: >
                  The name of the user to assign as the owner. Defaults to the user that created it
      responses:
        200:
          description: >-
            Updated field
          schema:
            $ref: "#/definitions/RoomResponse"
        400:
          $ref: "#/responses/400"
        401:
          $ref: "#/responses/401"
        403:
          $ref: "#/responses/403"
        default:
          $ref: "#/responses/genericError"

  # ---------------------------------------------------------------------------
  /rooms/{key}/writers:
    x-swagger-router-controller: rooms
    delete:
      security:
        - jwt: []
      summary: Delete room writers
      tags: [ rooms ]
      description: >-
        Remove all users from a room's list of authorized writers.
      operationId: deleteRoomWriters
      parameters:
        -
          name: key
          in: path
          description: >-
             The id or name of the room.
          required: true
          type: string
      responses:
        204:
          description: >-
            The room is no longer write-protected.
        400:
          $ref: "#/responses/400"
        401:
          $ref: "#/responses/401"
        403:
          $ref: "#/responses/403"
        404:
          $ref: "#/responses/404"
        default:
          $ref: "#/responses/genericError"
    get:
      security:
        - jwt: []
      summary: Get room writers
      tags: [ rooms ]
      description: >-
        Get the list of all authorized writers for a room.
      operationId: getRoomWriters
      parameters:
        -
          name: key
          in: path
          description: >-
            The id or name of the room for which the authorized list of users
            are to be obtained.
          required: true
          type: string
      responses:
        200:
          description: >-
            Success, returns the users having write permission to the room.
          schema:
            type: array
            items:
              $ref: "#/definitions/UsersResponse"
              description: >-
                The users having write permission to the room
        400:
          $ref: "#/responses/400"
        401:
          $ref: "#/responses/401"
        404:
          $ref: "#/responses/404"
        default:
          $ref: "#/responses/genericError"
    post:
      security:
        - jwt: []
      summary: Add room writer
      tags: [ rooms ]
      description: >-
        Add one or more users to a room's list of authorized writers.
      operationId: postRoomWriters
      parameters:
        -
          name: key
          in: path
          description: >-
            The id or name of the room for which the authorized list of users
            are to be obtained.
          required: true
          type: string
        -
          name: queryBody
          description: Request body.
          in: body
          required: true
          schema:
            type: array
            items:
              type: string
            description: >
              User name
      responses:
        201:
          description: >-
            One or more of the valid users were added to the list of authorized writers.
          schema:
            type: array
            items:
              $ref: "#/definitions/RoomWriterResponse"
              description: >-
                The users having write permission to the room
        400:
          $ref: "#/responses/400"
        401:
          $ref: "#/responses/401"
        403:
          $ref: "#/responses/403"
        404:
          $ref: "#/responses/403"
        default:
          $ref: "#/responses/genericError"

  # ---------------------------------------------------------------------------
  /rooms/{key}/writers/{userNameOrId}:
    x-swagger-router-controller: rooms
    delete:
      security:
        - jwt: []
      summary: Delete rooms writer
      tags: [ rooms ]
      description: >-
        Remove a user from a room's list of authorized writers.
      operationId: deleteRoomWriter
      parameters:
        -
          name: key
          in: path
          description: >-
            The id or name of the rooms
          required: true
          type: string
        -
          name: userNameOrId
          in: path
          description: >-
            The username or the Id of the user
          required: true
          type: string
      responses:
        204:
          description: >-
            The user’s write permission has been revoked for the room.
        400:
          $ref: "#/responses/400"
        401:
          $ref: "#/responses/401"
        403:
          $ref: "#/responses/403"
        404:
          $ref: "#/responses/404"
        default:
          $ref: "#/responses/genericError"
    get:
      security:
        - jwt: []
      summary: Get room writer
      tags: [ rooms ]
      description: >-
        Determine whether a user is an authorized writer for room.
      operationId: getRoomWriter
      parameters:
        -
          name: key
          in: path
          description: >-
            The id or name of the room for which the authorized list of users
            are to be obtained.
          required: true
          type: string
        -
          name: userNameOrId
          in: path
          description: >-
            The username or the Id of the user
          required: true
          type: string
      responses:
        200:
          description: >-
            Success, return authorized user
          schema:
            $ref: "#/definitions/UsersResponse"
        400:
          $ref: "#/responses/400"
        401:
          $ref: "#/responses/401"
        404:
          $ref: "#/responses/404"
        default:
          $ref: "#/responses/genericError"

  # ---------------------------------------------------------------------------
  /rooms/{roomId}/data:
    x-swagger-router-controller: botData
    get:
      security:
        - jwt: []
      summary: Get room bot data
      tags: [ rooms ]
      operationId: findBotData
      parameters:
        -
          name: roomId
          in: path
          description: >-
            The id of the room to retrieve bot data from
          required: true
          type: integer
        -
          $ref: "#/parameters/limitParam"
        -
          $ref: "#/parameters/offsetParam"
      responses:
        200:
          description: >-
            Success, returns specified bot data
          schema:
            type: array
            items:
              $ref: "#/definitions/BotDataResponse"
        400:
          $ref: "#/responses/400"
        401:
          $ref: "#/responses/401"
        404:
          $ref: "#/responses/404"
        default:
          $ref: "#/responses/genericError"

  # ---------------------------------------------------------------------------
  /rooms/{roomId}/bots/{botId}/data:
    x-swagger-router-controller: botData
    get:
      security:
        - jwt: []
      summary: Get room bot data
      tags: [ rooms ]
      operationId: findBotData
      parameters:
        -
          name: roomId
          in: path
          description: >-
            The id of the room to retrieve bot data from
          required: true
          type: integer
        -
          name: botId
          in: path
          description: >-
            The id of the bot which people want to reference
          required: true
          type: string
        -
          $ref: "#/parameters/limitParam"
        -
          $ref: "#/parameters/offsetParam"
      responses:
        200:
          description: >-
            Success, returns specified bot data
          schema:
            type: array
            items:
              $ref: "#/definitions/BotDataResponse"
        400:
          $ref: "#/responses/400"
        401:
          $ref: "#/responses/401"
        404:
          $ref: "#/responses/404"
        default:
          $ref: "#/responses/genericError"

  # ---------------------------------------------------------------------------
  /roomTypes:
    x-swagger-router-controller: roomTypes
    get:
      security:
        - jwt: []
      tags: [ roomTypes ]
      operationId: findRoomTypes
      parameters:
        -
          name: name
          description: Filter roomTypes by name
          in: query
          required: false
          type: string
        -
          name: isEnabled
          description: Filter roomTypes by active flag
          in: query
          required: false
          type: boolean
        -
          name: type
          description: Filter roomType by roomTypeType
          in: query
          required: false
          type: string
        -
          name: createdAt
          in: query
          description: >-
            Filter by time period when roomTypes were created.
          required: false
          type: string
          pattern: '^-\d+[smdh]$'
        -
          name: updatedAt
          in: query
          description: >-
            Filter by time period when roomTypes were updated.
          required: false
          type: string
          pattern: '^-\d+[smdh]$'
        -
          $ref: "#/parameters/limitParam"
        -
          $ref: "#/parameters/offsetParam"
      responses:
        200:
          description: >-
            Success, returns all roomTypes
          schema:
            type: array
            items:
              $ref: "#/definitions/RoomTypeResponse"
        400:
          $ref: "#/responses/400"
        401:
          $ref: "#/responses/401"
        404:
          $ref: "#/responses/404"
        default:
          $ref: "#/responses/genericError"

    post:
      security:
        - jwt: []
      summary: Create roomType
      tags: [ roomTypes ]
      description: Create a new roomType with a name
      operationId: postRoomTypes
      parameters:
        -
          name: queryBody
          in: body
          required: true
          schema:
            type: object
            description: Create roomType properties
            properties:
              name:
                type: string
                maxLength: 254
                description: Name of the roomType
                pattern: ^[0-9A-Za-z_\\-]{0,60}$
              isEnabled:
                type: boolean
                description: If the roomType is active
              settings:
                type: object
                description: Default settings for roomType
              rules:
                type: array
                description: Default rules for roomType
                items:
                  type: object
              bots:
                type: array
                description: Default bots for roomType
                items:
                  type: string
              owner:
                type: string
                description: >
                  The name of the user to assign as the owner. Defaults to the user that created it
            required:
              - name
      responses:
        201:
          description: >-
            Created roomType
          schema:
            $ref: "#/definitions/RoomTypeResponse"
        400:
          $ref: "#/responses/400"
        401:
          $ref: "#/responses/401"
        403:
          $ref: "#/responses/403"
        default:
          $ref: "#/responses/genericError"

  # ---------------------------------------------------------------------------
  /roomTypes/{key}:
    x-swagger-router-controller: roomTypes
    delete:
      security:
        - jwt: []
      summary: Delete roomType
      tags: [ roomTypes ]
      description: >-
        Delete a specific roomType
      operationId: deleteRoomTypes
      parameters:
        -
          name: key
          in: path
          description: >-
            The id or name of the roomType to delete.
          required: true
          type: string
      responses:
        200:
          description: >-
            Success, Deleted RoomType
          schema:
            $ref: "#/definitions/RoomTypeResponse"
        400:
          $ref: "#/responses/400"
        401:
          $ref: "#/responses/401"
        404:
          $ref: "#/responses/404"
        default:
          $ref: "#/responses/genericError"

    get:
      security:
        - jwt: []
      summary: Get roomType
      tags: [ roomTypes ]
      operationId: getRoomType
      parameters:
        -
          name: key
          in: path
          description: >-
            The id or name of the roomType to retrieve
          required: true
          type: string
        -
          name: active
          description: Get roomTypes depending on its active tag
          in: query
          required: false
          type: boolean
        -
          $ref: "#/parameters/limitParam"
        -
          $ref: "#/parameters/offsetParam"
      responses:
        200:
          description: >-
            Success, returns specified roomType
          schema:
            $ref: "#/definitions/RoomTypeResponse"
        400:
          $ref: "#/responses/400"
        401:
          $ref: "#/responses/401"
        404:
          $ref: "#/responses/404"
        default:
          $ref: "#/responses/genericError"

    patch:
      security:
        - jwt: []
      summary: Update roomType (partial)
      tags: [ roomTypes ]
      description: Update roomType fields
      operationId: patchRoomType
      parameters:
        -
          name: key
          in: path
          description: >-
            The id or name of the roomType to retrieve
          required: true
          type: string
        -
          name: queryBody
          in: body
          required: true
          schema:
            type: object
            description: Update specified roomType fields
            properties:
              name:
                type: string
                maxLength: 254
                description: Name of the roomType
                pattern: ^[0-9A-Za-z_\\-]{0,60}$
              isEnabled:
                type: boolean
                description: If the roomType is active
              settings:
                type: object
                description: Default settings for roomType
              rules:
                type: array
                description: Default rules for roomType
                items:
                  type: object
              bots:
                type: array
                description: Default bots for roomType
                items:
                  type: string
              owner:
                type: string
                description: >
                  The name of the user to assign as the owner. Defaults to the user that created it
      responses:
        200:
          description: >-
            Updated field
          schema:
            $ref: "#/definitions/RoomTypeResponse"
        400:
          $ref: "#/responses/400"
        401:
          $ref: "#/responses/401"
        403:
          $ref: "#/responses/403"
        default:
          $ref: "#/responses/genericError"

  # ---------------------------------------------------------------------------
  /roomTypes/{key}/writers:
    x-swagger-router-controller: roomTypes
    delete:
      security:
        - jwt: []
      summary: Delete roomType writers
      tags: [ roomTypes ]
      description: >-
        Remove all users from a roomType's list of authorized writers.
      operationId: deleteRoomTypeWriters
      parameters:
        -
          name: key
          in: path
          description: >-
             The id or name of the RoomType.
          required: true
          type: string
      responses:
        204:
          description: >-
            The RoomType is no longer write-protected.
        400:
          $ref: "#/responses/400"
        401:
          $ref: "#/responses/401"
        403:
          $ref: "#/responses/403"
        404:
          $ref: "#/responses/404"
        default:
          $ref: "#/responses/genericError"
    get:
      security:
        - jwt: []
      summary: Get RoomType writers
      tags: [ roomTypes ]
      description: >-
        Get the list of all authorized writers for a RoomType.
      operationId: getRoomTypeWriters
      parameters:
        -
          name: key
          in: path
          description: >-
            The id or name of the RoomType for which the authorized list of users
            are to be obtained.
          required: true
          type: string
      responses:
        200:
          description: >-
            Success, returns the users having write permission to the RoomType.
          schema:
            type: array
            items:
              $ref: "#/definitions/UsersResponse"
              description: >-
                The users having write permission to the RoomType
        400:
          $ref: "#/responses/400"
        401:
          $ref: "#/responses/401"
        404:
          $ref: "#/responses/404"
        default:
          $ref: "#/responses/genericError"
    post:
      security:
        - jwt: []
      summary: Add RoomType writer
      tags: [ roomTypes ]
      description: >-
        Add one or more users to a RoomType's list of authorized writers.
      operationId: postRoomTypeWriters
      parameters:
        -
          name: key
          in: path
          description: >-
            The id or name of the RoomType for which the authorized list of users
            are to be obtained.
          required: true
          type: string
        -
          name: queryBody
          description: Request body.
          in: body
          required: true
          schema:
            type: array
            items:
              type: string
            description: >
              User name
      responses:
        201:
          description: >-
            One or more of the valid users were added to the list of authorized writers.
          schema:
            type: array
            items:
              $ref: "#/definitions/RoomTypeWriterResponse"
              description: >-
                The users having write permission to the room
        400:
          $ref: "#/responses/400"
        401:
          $ref: "#/responses/401"
        403:
          $ref: "#/responses/403"
        404:
          $ref: "#/responses/403"
        default:
          $ref: "#/responses/genericError"

  # ---------------------------------------------------------------------------
  /roomTypes/{key}/writers/{userNameOrId}:
    x-swagger-router-controller: roomTypes
    delete:
      security:
        - jwt: []
      summary: Delete RoomTypes writer
      tags: [ roomTypes ]
      description: >-
        Remove a user from a RoomType's list of authorized writers.
      operationId: deleteRoomTypeWriter
      parameters:
        -
          name: key
          in: path
          description: >-
            The id or name of the RoomType
          required: true
          type: string
        -
          name: userNameOrId
          in: path
          description: >-
            The username or the Id of the user
          required: true
          type: string
      responses:
        204:
          description: >-
            The user’s write permission has been revoked for the RoomType.
        400:
          $ref: "#/responses/400"
        401:
          $ref: "#/responses/401"
        403:
          $ref: "#/responses/403"
        404:
          $ref: "#/responses/404"
        default:
          $ref: "#/responses/genericError"
    get:
      security:
        - jwt: []
      summary: Get RoomType writer
      tags: [ roomTypes ]
      description: >-
        Determine whether a user is an authorized writer for RoomType.
      operationId: getRoomTypeWriter
      parameters:
        -
          name: key
          in: path
          description: >-
            The id or name of the RoomType for which the authorized list of users
            are to be obtained.
          required: true
          type: string
        -
          name: userNameOrId
          in: path
          description: >-
            The username or the Id of the user
          required: true
          type: string
      responses:
        200:
          description: >-
            Success, return authorized user
          schema:
            $ref: "#/definitions/UsersResponse"
        400:
          $ref: "#/responses/400"
        401:
          $ref: "#/responses/401"
        404:
          $ref: "#/responses/404"
        default:
          $ref: "#/responses/genericError"

  # ---------------------------------------------------------------------------
  /samples:
    x-swagger-router-controller: samples
    get:
      security:
        - jwt: []
      summary: Find samples
      tags: [ samples ]
      description: >-
        Find a sample or samples. You may query using field filters with
        asterisk (*) wildcards. You may also optionally specify sort, limit,
        offset, and a list of fields to include in the response. The global
        default limit will apply if no limit param is specified.
      externalDocs:
        description: >-
          GET /samples
        url: http://focus.salesforce.com/docs/api/samples
      operationId: findSamples
      parameters:
        -
          $ref: "#/parameters/SamplesFieldsParam"
        - name: sort
          in: query
          description: >
            Specify the sort order using a field name, e.g. '...?sort=name'. Prepend the
            field name with a minus sign to specify descending order, e.g.
            '...?sort=-name'.
          required: false
          type: array
          collectionFormat: csv
          items:
            type: string
            enum:
              - messageBody
              - messageCode
              - status
              - value
              - createdAt
              - updatedAt
              - -messageBody
              - -messageCode
              - -status
              - -value
              - -createdAt
              - -updatedAt
              # TODO aspect name
              # TODO subject absolutePath
        -
          $ref: "#/parameters/limitParam"
        -
          $ref: "#/parameters/offsetParam"
        -
          name: name
          in: query
          description: >-
            Filter by sample name; asterisk (*) wildcards ok.
          required: false
          type: string
        -
          name: messageCode
          in: query
          description: >-
            Filter by sample messageCode; asterisk (*) wildcards ok.
          required: false
          type: string
        -
          name: status
          in: query
          description: >-
            Filter by sample status (Critical|Invalid|Timeout|Warning|Info|OK).
          required: false
          type: string
        -
          name: previousStatus
          in: query
          description: >-
            Filter by sample previousStatus (Critical|Invalid|Timeout|Warning|Info|OK).
          required: false
          type: string
        -
          name: value
          in: query
          description: >-
            Filter by sample value (BOOLEAN|NUMERIC|PERCENT).
          required: false
          type: string
      responses:
        200:
          description: >-
            Success, returns a list of samples.
          schema:
            type: array
            items:
              $ref: "#/definitions/SamplesResponse"
        400:
          $ref: "#/responses/400"
        401:
          $ref: "#/responses/401"
        default:
          $ref: "#/responses/genericError"
    post:
      security:
        - jwt: []
      summary: Create sample
      tags: [ samples ]
      description: >-
        Create a new sample.
      operationId: postSample
      parameters:
        -
          name: queryBody
          description: Request body
          in: body
          schema:
            type: object
            description: >
              An observation of a particular aspect for a particular subject at a
              particular point in time.
            properties:
              messageBody:
                type: string
                description: >
                  Optional message about the sample value. Informational only--not used to
                  determine the status of the sample. It's up to the lens whether/how to
                  display this, will typically be displayed only on hover or click.
                maxLength: 4096
              messageCode:
                type: string
                maxLength: 5
                description: >
                  Optional 5-charater code about the sample value. Informational only--not
                  used to determine the status of the sample. It's up to the lens
                  whether/how to display this, will typically be displayed without having
                  to hover or click.
              value:
                type: string
                maxLength: 255
                description: >
                  Stored as a string but will be treated as whatever the aspect’s
                  valueType was specified as, i.e. [BOOLEAN|NUMERIC|PERCENT]. If timeout
                  occurs, value is set to null.
              relatedLinks:
                type: array
                items:
                  $ref: "#/definitions/RelatedLinkRequest"
                description: >
                  RelatedLinks associated with this model.
              aspectId:
                type: string
                description: >
                  TODO
              subjectId:
                type: string
                description: >
                  TODO
              owner:
                type: string
                description: >
                  The name of the user to assign as the owner. Defaults to the user that created it
            required:
              - aspectId
              - subjectId
      responses:
        201:
          description: >-
            Created.
          schema:
            $ref: "#/definitions/SamplesResponse"
        400:
          $ref: "#/responses/400"
        403:
          $ref: "#/responses/403"
        404:
          $ref: "#/responses/404"
        default:
          $ref: "#/responses/genericError"

  # ---------------------------------------------------------------------------
  /samples/{key}:
    x-swagger-router-controller: samples
    delete:
      security:
        - jwt: []
      summary: Delete sample
      tags: [ samples ]
      description: >-
        Delete the specified sample.
      operationId: deleteSample
      parameters:
        -
          name: key
          in: path
          description: >-
            The name of the sample to delete.
          required: true
          type: string
      responses:
        200:
          description: >-
            Success
          schema:
            $ref: "#/definitions/SamplesResponse"
        400:
          $ref: "#/responses/400"
        404:
          $ref: "#/responses/404"
        default:
          $ref: "#/responses/genericError"
    get:
      security:
        - jwt: []
      summary: Get sample
      tags: [ samples ]
      description: >-
        Retrieve the specified sample by its name. You may also optionally
        specify a list of fields to include in the response.
      operationId: getSample
      parameters:
        -
          name: key
          in: path
          description: >-
            The name of the sample to retrieve
          required: true
          type: string
        -
          $ref: "#/parameters/SamplesFieldsParam"
      responses:
        200:
          description: >-
            Success.
          schema:
            $ref: "#/definitions/SamplesResponse"
        400:
          $ref: "#/responses/400"
        404:
          $ref: "#/responses/404"
        default:
          $ref: "#/responses/genericError"
    patch:
      security:
        - jwt: []
      summary: Update sample (partial)
      tags: [ samples ]
      description: >-
        Update the specified sample. If a field is not included in the query
        body, that field will not be updated.
      operationId: patchSample
      parameters:
        -
          name: key
          in: path
          description: >-
            The name of the sample to update.
          required: true
          type: string
        -
          name: queryBody
          in: body
          required: true
          schema:
            type: object
            description: >
              An observation of a particular aspect for a particular subject at a
              particular point in time.
            properties:
              messageBody:
                type: string
                description: >
                  Optional message about the sample value. Informational only--not used to
                  determine the status of the sample. It's up to the lens whether/how to
                  display this, will typically be displayed only on hover or click.
                maxLength: 4096
              messageCode:
                type: string
                maxLength: 5
                description: >
                  Optional 5-charater code about the sample value. Informational only--not
                  used to determine the status of the sample. It's up to the lens
                  whether/how to display this, will typically be displayed without having
                  to hover or click.
              value:
                type: string
                maxLength: 255
                description: >
                  Stored as a string but will be treated as whatever the aspect’s
                  valueType was specified as, i.e. [BOOLEAN|NUMERIC|PERCENT]. If timeout
                  occurs, value is set to null.
              relatedLinks:
                type: array
                default: []
                items:
                  $ref: "#/definitions/RelatedLinkRequest"
                description: >
                  RelatedLinks associated with this model.
              owner:
                type: string
                description: >
                  The name of the user to assign as the owner. Defaults to the user that created it
      responses:
        200:
          description: >-
            Success.
          schema:
            $ref: "#/definitions/SamplesResponse"
        400:
          $ref: "#/responses/400"
        403:
          $ref: "#/responses/403"
        404:
          $ref: "#/responses/404"
        default:
          $ref: "#/responses/genericError"
    put:
      security:
        - jwt: []
      summary: Update sample (full)
      tags: [ samples ]
      description: >-
        Update the specified sample. If a field is not included in the query
        body, that field will be set to null or its default value.
      operationId: putSample
      parameters:
        -
          name: key
          in: path
          description: >-
            The name of the sample to update.
          required: true
          type: string
        -
          name: queryBody
          in: body
          required: true
          schema:
            type: object
            description: >
              An observation of a particular aspect for a particular subject at a
              particular point in time.
            properties:
              messageBody:
                type: string
                description: >
                  Optional message about the sample value. Informational only--not used to
                  determine the status of the sample. It's up to the lens whether/how to
                  display this, will typically be displayed only on hover or click.
                maxLength: 4096
              messageCode:
                type: string
                maxLength: 5
                description: >
                  Optional 5-charater code about the sample value. Informational only--not
                  used to determine the status of the sample. It's up to the lens
                  whether/how to display this, will typically be displayed without having
                  to hover or click.
              value:
                type: string
                maxLength: 255
                description: >
                  Stored as a string but will be treated as whatever the aspect’s
                  valueType was specified as, i.e. [BOOLEAN|NUMERIC|PERCENT]. If timeout
                  occurs, value is set to null.
              relatedLinks:
                type: array
                items:
                  $ref: "#/definitions/RelatedLinkRequest"
                description: >
                  RelatedLinks associated with this model.
              owner:
                type: string
                description: >
                  The name of the user to assign as the owner. Defaults to the user that created it
      responses:
        200:
          description: >-
            Success.
          schema:
            $ref: "#/definitions/SamplesResponse"
        400:
          $ref: "#/responses/400"
        403:
          $ref: "#/responses/403"
        404:
          $ref: "#/responses/404"
        default:
          $ref: "#/responses/genericError"

  # ---------------------------------------------------------------------------
  /samples/upsert:
    x-swagger-router-controller: samples
    post:
      security:
        - jwt: []
      summary: Create or update sample
      tags: [ samples ]
      description: >-
        Create or update a sample by name.
      operationId: upsertSample
      parameters:
        -
          name: queryBody
          description: Request body
          in: body
          schema:
            type: object
            description: >
              An observation of a particular aspect for a particular subject at a
              particular point in time.
            properties:
              messageBody:
                type: string
                description: >
                  Optional message about the sample value. Informational only--not used to
                  determine the status of the sample. It's up to the lens whether/how to
                  display this, will typically be displayed only on hover or click.
                maxLength: 4096
              messageCode:
                type: string
                maxLength: 5
                description: >
                  Optional 5-charater code about the sample value. Informational only--not
                  used to determine the status of the sample. It's up to the lens
                  whether/how to display this, will typically be displayed without having
                  to hover or click.
              name:
                type: string
                description: >
                  TODO
              value:
                type: string
                maxLength: 255
                description: >
                  Stored as a string but will be treated as whatever the aspect’s
                  valueType was specified as, i.e. [BOOLEAN|NUMERIC|PERCENT]. If timeout
                  occurs, value is set to null.
              relatedLinks:
                type: array
                items:
                  $ref: "#/definitions/RelatedLinkRequest"
                description: >
                  RelatedLinks associated with this model.
              owner:
                type: string
                description: >
                  The name of the user to assign as the owner. Defaults to the user that created it
            required:
              - name
      responses:
        200:
          description: >-
            Success, returns created or updated sample.
          schema:
            $ref: "#/definitions/SamplesResponse"
        400:
          $ref: "#/responses/400"
        403:
          $ref: "#/responses/403"
        404:
          $ref: "#/responses/404"
        default:
          $ref: "#/responses/genericError"

  # ---------------------------------------------------------------------------
  /samples/upsert/bulk:
    x-swagger-router-controller: samples
    post:
      security:
        - jwt: []
      summary: Create or update samples
      tags: [ samples ]
      description: >-
        Create or update multiple samples.
      operationId: bulkUpsertSample
      produces:
        - text/plain; charset=utf-8
      parameters:
        -
          name: queryBody
          description: Request body
          in: body
          schema:
            type: array
            items:
              type: object
              description: >
                An observation of a particular aspect for a particular subject at a
                particular point in time.
              properties:
                messageBody:
                  type: string
                  description: >
                    Optional message about the sample value. Informational only--not used to
                    determine the status of the sample. It's up to the lens whether/how to
                    display this, will typically be displayed only on hover or click.
                  maxLength: 4096
                messageCode:
                  type: string
                  maxLength: 5
                  description: >
                    Optional 5-charater code about the sample value. Informational only--not
                    used to determine the status of the sample. It's up to the lens
                    whether/how to display this, will typically be displayed without having
                    to hover or click.
                name:
                  type: string
                  description: >
                    TODO
                value:
                  type: string
                  maxLength: 255
                  description: >
                    Stored as a string but will be treated as whatever the aspect’s
                    valueType was specified as, i.e. [BOOLEAN|NUMERIC|PERCENT]. If timeout
                    occurs, value is set to null.
                owner:
                  type: string
                  description: >
                    The name of the user to assign as the owner. Defaults to the user that created it
              required:
              - name
      responses:
        200:
          description: >-
            Success, returns OK
          schema:
            $ref: "#/definitions/BulkUpsertResponse"
        400:
          $ref: "#/responses/400"
        403:
          $ref: "#/responses/403"
        404:
          $ref: "#/responses/404"
        default:
          $ref: "#/responses/genericError"

  # ---------------------------------------------------------------------------
  /samples/upsert/bulk/{key}/status:
    x-swagger-router-controller: samples
    get:
      security:
        - jwt: []
      summary: Get sample upsert job status
      tags: [ samples ]
      description: >-
        Retrieve the status of the job identified by id in the request.
      operationId: getSampleBulkUpsertStatus
      parameters:
        -
          name: key
          in: path
          description: >-
            The id the job
          required: true
          type: integer
      responses:
        200:
          description: >-
            Success.
          schema:
            $ref: "#/definitions/GetBulkUpsertStatusResponse"
        400:
          $ref: "#/responses/400"
        404:
          $ref: "#/responses/404"
        default:
          $ref: "#/responses/genericError"

  # ---------------------------------------------------------------------------
  /samples/{key}/relatedLinks:
    x-swagger-router-controller: samples
    delete:
      security:
        - jwt: []
      summary: Delete sample related links
      tags: [ samples ]
      description: >-
        Delete all the related links of the specified sample.
      operationId: deleteSampleRelatedLinks
      parameters:
        -
          name: key
          in: path
          description: >-
            The name of the sample for which related links needs to be
            deleted.
          required: true
          type: string
      responses:
        200:
          description: >-
            Success, returns the updated sample.
          schema:
            $ref: "#/definitions/SamplesResponse"
        400:
          $ref: "#/responses/400"
        403:
          $ref: "#/responses/403"
        404:
          $ref: "#/responses/404"
        default:
          $ref: "#/responses/genericError"

  # ---------------------------------------------------------------------------
  /samples/{key}/relatedLinks/{relName}:
    x-swagger-router-controller: samples
    delete:
      security:
        - jwt: []
      summary: Delete sample related link
      tags: [ samples ]
      description: >-
        Delete the specified related link of the specified sample.
      operationId: deleteSampleRelatedLinks
      parameters:
        -
          name: key
          in: path
          description: >-
            The name of the sample for which related link needs to be
            deleted.
          required: true
          type: string
        -
          name: relName
          in: path
          description: >-
            The name of the related link to delete.
          required: true
          type: string
      responses:
        200:
          description: >-
            Success, returns the updated sample.
          schema:
            $ref: "#/definitions/SamplesResponse"
        400:
          $ref: "#/responses/400"
        403:
          $ref: "#/responses/403"
        404:
          $ref: "#/responses/404"
        default:
          $ref: "#/responses/genericError"

  # ---------------------------------------------------------------------------
  /ssoconfig:
    x-swagger-router-controller: ssoconfig
    get:
      security:
        - jwt: []
      summary: Get SSO config
      tags: [ ssoconfig ]
      description: >-
        Retrieves SSO Config.
      operationId: getSSOConfig
      responses:
        200:
          description: >-
            Success, returns SSO config
          schema:
            $ref: "#/definitions/SSOConfigResponse"
        400:
          $ref: "#/responses/400"
        404:
          $ref: "#/responses/404"
        default:
          $ref: "#/responses/genericError"
    post:
      security:
        - jwt: []
      summary: Create SSO config
      tags: [ ssoconfig ]
      description: >-
        Create SSO config. POST will throw SSOConfigCreateConstraintError if
        SSOConfig already exists.
      operationId: postSSOConfig
      parameters:
        -
          name: queryBody
          in: body
          schema:
            type: object
            description: >
              Configuration parameters to enable SSO in Refocus.
            properties:
              samlEntryPoint:
                type: string
                maxLength: 2082
                description: >
                  Identity Provider endpoint.
              samlIssuer:
                type: string
                maxLength: 2082
                description: >
                  Issuer string to supply to Identity Provider.
            required:
              - samlEntryPoint
              - samlIssuer
      responses:
        201:
          description: >-
            Returns created SSO Config
          schema:
            $ref: "#/definitions/SSOConfigResponse"
        400:
          $ref: "#/responses/400"
        403:
          $ref: "#/responses/403"
        default:
          $ref: "#/responses/genericError"
    delete:
      security:
        - jwt: []
      summary: Delete SSO config
      tags: [ ssoconfig ]
      description: >-
        Delete SSO Config.
      operationId: deleteSSOConfig
      responses:
        200:
          description: >-
            Returns deleted SSO config
          schema:
            $ref: "#/definitions/SSOConfigResponse"
        400:
          $ref: "#/responses/400"
        404:
          $ref: "#/responses/404"
        default:
          $ref: "#/responses/genericError"
    patch:
      security:
        - jwt: []
      summary: Update SSO config (partial)
      tags: [ ssoconfig ]
      description: >-
        Update the specified SSO Config. If a field is not included in the query
        body, that field will not be updated.
      operationId: patchSSOConfig
      parameters:
        -
          name: queryBody
          in: body
          required: true
          schema:
            type: object
            description: >
              Configuration parameters to enable SSO in Refocus.
            properties:
              samlEntryPoint:
                type: string
                maxLength: 2082
                description: >
                  Identity Provider endpoint.
              samlIssuer:
                type: string
                maxLength: 2082
                description: >
                  Issuer string to supply to Identity Provider.
            required:
              - samlEntryPoint
              - samlIssuer
      responses:
        200:
          description: >-
            Success, returns updated SSO Config.
          schema:
            $ref: "#/definitions/SSOConfigResponse"
        400:
          $ref: "#/responses/400"
        403:
          $ref: "#/responses/403"
        404:
          $ref: "#/responses/404"
        default:
          $ref: "#/responses/genericError"
    put:
      security:
        - jwt: []
      summary: Update SSO config (full)
      tags: [ ssoconfig ]
      description: >-
        Update the specified SSO Config. If a field is not included in the query
        body, that field will be set to null or its default value.
      operationId: putSSOConfig
      parameters:
        -
          name: queryBody
          in: body
          required: true
          schema:
            type: object
            description: >
              Configuration parameters to enable SSO in Refocus.
            properties:
              samlEntryPoint:
                type: string
                maxLength: 2082
                description: >
                  Identity Provider endpoint.
              samlIssuer:
                type: string
                maxLength: 2082
                description: >
                  Issuer string to supply to Identity Provider.
            required:
              - samlEntryPoint
              - samlIssuer
      responses:
        200:
          description: >-
            Success, returns updated SSO Config.
          schema:
            $ref: "#/definitions/SSOConfigResponse"
        400:
          $ref: "#/responses/400"
        403:
          $ref: "#/responses/403"
        404:
          $ref: "#/responses/404"
        default:
          $ref: "#/responses/genericError"

  # ---------------------------------------------------------------------------
  /subjects:
    x-swagger-router-controller: subjects
    get:
      security:
        - jwt: []
      summary: Find subjects
      tags: [ subjects ]
      description: >-
        Find a subject or subjects. You may query using field filters with
        asterisk (*) wildcards. You may also optionally specify sort, limit,
        offset, and a list of fields to include in the response. The global
        default limit will apply if no limit param is specified.
      externalDocs:
        description: >-
          GET /subjects
        url: http://focus.salesforce.com/docs/api/subjects
      operationId: findSubjects
      parameters:
        -
          $ref: "#/parameters/SubjectsFieldsParam"
        - name: sort
          in: query
          description: >
            Specify the sort order using a field name, e.g. '...?sort=name'. Prepend the
            field name with a minus sign to specify descending order, e.g.
            '...?sort=-name'.
          required: false
          type: array
          collectionFormat: csv
          items:
            type: string
            enum:
              - absolutePath
              - description
              - helpEmail
              - helpUrl
              - id
              - isPublished
              - name
              - sortBy
              - parentAbsolutePath
              - parentId
              #- childCount
              - createdBy
              - createdAt
              - updatedAt
              - -absolutePath
              - -description
              - -helpEmail
              - -helpUrl
              - -id
              - -isPublished
              - -name
              - -sortBy
              - -parentAbsolutePath
              - -parentId
              #- -childCount
              - -createdBy
              - -createdAt
              - -updatedAt
        -
          $ref: "#/parameters/limitParam"
        -
          $ref: "#/parameters/offsetParam"
        -
          name: absolutePath
          in: query
          description: >-
            Filter by absolutePath; asterisk (*) wildcards ok.
          required: false
          type: string
        -
          name: description
          in: query
          description: >-
            Filter by description; asterisk (*) wildcards ok.
          required: false
          type: string
        -
          name: helpEmail
          in: query
          description: >-
            Filter by helpEmail; asterisk (*) wildcards ok.
          required: false
          type: string
        -
          name: helpUrl
          in: query
          description: >-
            Filter by helpUrl; asterisk (*) wildcards ok.
          required: false
          type: string
        -
          name: imageUrl
          in: query
          description: >-
            Filter by imageUrl; asterisk (*) wildcards ok.
          required: false
          type: string
        -
          name: isPublished
          in: query
          description: >-
            Filter by isPublished (true|false).
          required: false
          type: boolean
        -
          name: name
          in: query
          description: >-
            Filter by name; asterisk (*) wildcards ok.
          required: false
          type: string
        -
          name: sortBy
          in: query
          description: >-
            The sortBy string can be used to define the sort order of subjects
            which a lens developer can choose to honor when rendering the data.
            The attribute is defaulted to an empty string when the user does not
            provide any string value. Max 254 characters; case insensitive;
            allows alpha-numeric characters, + underscore (_) and dash (-).
            Filter by sortBy; asterisk (*) wildcards ok.
          required: false
          type: string
        -
          name: parentAbsolutePath
          in: query
          description: >-
            Filter by parentAbsolutePath; asterisk (*) wildcards ok.
          required: false
          type: string
          maxLength: 4096
        -
          name: tags
          in: query
          items:
            type: string
            maxLength: 60
            pattern: ^[0-9A-Za-z_-]{1,60}$
          description: >-
             Comma-separated list of tags to include/exclude. Tag names are
             case-insensitive. For example, ?tags=FOO,BAR will only return
             subjects with tags FOO or BAR. Prefix each of the tag name with
             a negative sign to indicate that a subject with that tag should
             be excluded. For example, ?tags=-BAZ,-FOO will return only the
             subjects with tag name not equal to BAZ or FOO. Subjects without
             tags are not included in the result set.
          type: array
          required: false
        -
          name: createdAt
          in: query
          description: >-
            Filter by time period when subjects were created.
          required: false
          type: string
          pattern: '^-\d+[smdh]$'
        -
          name: updatedAt
          in: query
          description: >-
            Filter by time period when subjects were updated.
          required: false
          type: string
          pattern: '^-\d+[smdh]$'
      responses:
        200:
          description: >-
            Success, a list of subjects.
          schema:
            type: array
            items:
              $ref: "#/definitions/SubjectsResponse"
        400:
          $ref: "#/responses/400"
        default:
          $ref: "#/responses/genericError"
    post:
      security:
        - jwt: []
      summary: Create subject
      tags: [ subjects ]
      description: >-
        Create a new subject. If you are creating a new subject as the child of another subject AND any of its ancestors has isPublished=false, then you must create your new subject with isPublished=false.
      operationId: postSubject
      parameters:
        -
          name: queryBody
          in: body
          schema:
            type: object
            description: >
              A resource under observation.
            properties:
              description:
                type: string
                maxLength: 4096
                description: >
                  A description of the subject. A lens may choose to display this
                  information to the user.
              helpEmail:
                type: string
                description: >
                  The email address where a user can go to get more help about the
                  subject. A lens may choose to display this information to the user e.g.
                  if the user clicks a “help” icon attached to the subject.
                maxLength: 254
              helpUrl:
                type: string
                maxLength: 2082
                description: >
                  The url where a user can go to get more help about the subject. A lens
                  may choose to display this information to the user e.g. if the user
                  clicks a “help” icon attached to the subject.
              imageUrl:
                type: string
                maxLength: 2082
                description: >
                  Optional icon to represent the subject.
              isPublished:
                type: boolean
                default: false
                description: >
                  Default false. When set to true, the subject is readable by other users;
                  when set to false, the subject is only readable by its owner. You can only unpublish a subject if it has no subject children of its own or if all its descendants are unpublished.
              name:
                type: string
                pattern: ^[0-9A-Za-z_\\-]{1,60}$
                maxLength: 60
                description: >
                  Max 60 characters; case insensitive; allows alpha-numeric characters,
                  underscore (_) and dash (-).
              sortBy:
                type: string
                pattern: ^[0-9A-Za-z_\\-]{0,254}$
                maxLength: 254
                description: >
                  The sortBy string can be used to define the sort order of subjects
                  which a lens developer can choose to honor when rendering the data.
                  The attribute is defaulted to an empty string when the user does not
                  provide any string value. Max 254 characters; case insensitive;
                  allows alpha-numeric characters, + underscore (_) and dash (-).
                  Filter by sortBy; asterisk (*) wildcards ok.
                  Max 254 characters; case insensitive; allows alpha-numeric characters,
                  underscore (_) and dash (-).
              parentId:
                type: string
                pattern: ^[0-9A-Fa-f]{8}-[0-9A-Fa-f]{4}-[0-9A-Fa-f]{4}-[0-9A-Fa-f]{4}-[0-9A-Fa-f]{12}$
                description: >
                  The id of the subject's parent.
              tags:
                type: array
                items:
                  type: string
                  maxLength: 60
                  pattern: ^[0-9A-Za-z_][0-9A-Za-z_\\-]{1,59}$
                description: >
                  Array of tag names. Tag name: Max 60 characters; case insensitive; allows alpha-numeric characters,
                  underscore (_) and dash (-). Tag names cannot start with a dash (-).
              relatedLinks:
                type: array
                items:
                  $ref: "#/definitions/RelatedLinkRequest"
                description: >
                  RelatedLinks associated with this model.
              geolocation:
                type: array
                items:
                  type: number
                description: >
                  If the subject has a physical location, specify its longitude and latitude in this two-element array, e.g. [-122.431297, 37.773972]. The first element in the array represents longitude; the second element represents latitude.
              owner:
                type: string
                description: >
                  The name of the user to assign as the owner. Defaults to the user that created it
            required:
              - name
      responses:
        201:
          description: >-
            Created.
          schema:
            $ref: "#/definitions/SubjectsResponse"
        400:
          $ref: "#/responses/400"
        403:
          $ref: "#/responses/403"
        default:
          $ref: "#/responses/genericError"

  # ---------------------------------------------------------------------------
  /subjects/{key}:
    x-swagger-router-controller: subjects
    delete:
      security:
        - jwt: []
      summary: Delete subject
      tags: [ subjects ]
      description: >-
        Delete the specified subject. You will not be allowed to delete a
        subject if it has any children subjects under it. Beware! Deleting a
        subject also deletes all the samples associated with this subject.
      operationId: deleteSubject
      parameters:
        -
          name: key
          in: path
          description: >-
            The id or absolute path of the subject to delete.
          required: true
          type: string
      responses:
        200:
          description: >-
            Success, returns deleted subject.
          schema:
            $ref: "#/definitions/SubjectsResponse"
        400:
          $ref: "#/responses/400"
        403:
          $ref: "#/responses/403"
        404:
          $ref: "#/responses/404"
        default:
          $ref: "#/responses/genericError"
    get:
      security:
        - jwt: []
      summary: Get subject
      tags: [ subjects ]
      description: >-
        Retrieve the specified subject by its id or name. You may also
        optionally specify a list of fields to include in the response.
      operationId: getSubject
      parameters:
        -
          name: key
          in: path
          description: >-
            The id or absolute path of the subject to retrieve.
          required: true
          type: string
        -
          $ref: "#/parameters/SubjectsFieldsParam"
      responses:
        200:
          description: >-
            Success, returns specified subject.
          schema:
            $ref: "#/definitions/SubjectsResponse"
        400:
          $ref: "#/responses/400"
        404:
          $ref: "#/responses/404"
        default:
          $ref: "#/responses/genericError"
    patch:
      security:
        - jwt: []
      summary: Update subject (partial)
      tags: [ subjects ]
      description: >-
        Update the specified subject. If a field is not included in the query
        body, that field will not be updated. You can only unpublish a subject if it has no subject children of its own or if all its descendants are unpublished. Beware! Updating a subject's name/parentId/parentAbsolutePath deletes all the samples associated with this subject.
      operationId: patchSubject
      parameters:
        -
          name: key
          in: path
          description: >-
            The id or absolute path of the subject to update.
          required: true
          type: string
        -
          name: queryBody
          in: body
          required: true
          schema:
            type: object
            description: >
              A resource under observation.
            properties:
              description:
                type: string
                maxLength: 4096
                description: >
                  A description of the subject. A lens may choose to display this
                  information to the user.
              helpEmail:
                type: string
                description: >
                  The email address where a user can go to get more help about the
                  subject. A lens may choose to display this information to the user e.g.
                  if the user clicks a “help” icon attached to the subject.
                maxLength: 254
              helpUrl:
                type: string
                maxLength: 2082
                description: >
                  The url where a user can go to get more help about the subject. A lens
                  may choose to display this information to the user e.g. if the user
                  clicks a “help” icon attached to the subject.
              imageUrl:
                type: string
                maxLength: 2082
                description: >
                  Optional icon to represent the subject.
              isPublished:
                type: boolean
                default: false
                description: >
                  Default false. When set to true, the subject is readable by other users;
                  when set to false, the subject is only readable by its owner. You can only unpublish a subject if it has no subject children of its own or if all its descendants are unpublished.
              name:
                type: string
                pattern: ^[0-9A-Za-z_\\-]{1,60}$
                maxLength: 60
                description: >
                  Max 60 characters; case insensitive; allows alpha-numeric characters,
                  underscore (_) and dash (-).
              sortBy:
                type: string
                pattern: ^[0-9A-Za-z_\\-]{0,254}$
                maxLength: 254
                description: >
                  The sortBy string can be used to define the sort order of subjects
                  which a lens developer can choose to honor when rendering the data.
                  The attribute is defaulted to an empty string when the user does not
                  provide any string value. Max 254 characters; case insensitive;
                  allows alpha-numeric characters, + underscore (_) and dash (-).
                  Filter by sortBy; asterisk (*) wildcards ok.
                  Max 254 characters; case insensitive; allows alpha-numeric characters,
                  underscore (_) and dash (-).
              parentAbsolutePath:
                type: string
                maxLength: 4096
                description: >
                  The absolutePath of the subject's parent.
              parentId:
                type: string
                pattern: ^[0-9A-Fa-f]{8}-[0-9A-Fa-f]{4}-[0-9A-Fa-f]{4}-[0-9A-Fa-f]{4}-[0-9A-Fa-f]{12}$
                description: >
                  The id of the subject's parent.
              tags:
                type: array
                items:
                  type: string
                  maxLength: 60
                  pattern: ^[0-9A-Za-z_][0-9A-Za-z_\\-]{1,59}$
                description: >
                  Array of tag names. Tag name: Max 60 characters; case insensitive; allows alpha-numeric characters,
                  underscore (_) and dash (-). Tag names cannot start with a dash (-).
              relatedLinks:
                type: array
                items:
                  $ref: "#/definitions/RelatedLinkRequest"
                description: >
                  RelatedLinks associated with this model.
              geolocation:
                type: array
                items:
                  type: number
                description: >
                  If the subject has a physical location, specify its longitude and latitude in this two-element array, e.g. [-122.431297, 37.773972]. The first element in the array represents longitude; the second element represents latitude.
              owner:
                type: string
                description: >
                  The name of the user to assign as the owner. Defaults to the user that created it

      responses:
        200:
          description: >-
            Success, returns updated subject.
          schema:
            $ref: "#/definitions/SubjectsResponse"
        400:
          $ref: "#/responses/400"
        403:
          $ref: "#/responses/403"
        404:
          $ref: "#/responses/404"
        default:
          $ref: "#/responses/genericError"
    put:
      security:
        - jwt: []
      summary: Update subject (full)
      tags: [ subjects ]
      description: >-
        Update the specified subject. If a field is not included in the query
        body, that field will be set to null or its default value. You can only unpublish a subject if it has no subject children of its own or if all its descendants are unpublished. Beware! Updating a subject's name/parentId/parentAbsolutePath deletes all the samples associated with this subject.
      operationId: putSubject
      parameters:
        -
          name: key
          in: path
          description: >-
            The id or absolute path of the subject to update.
          required: true
          type: string
        -
          name: queryBody
          in: body
          required: true
          schema:
            type: object
            description: >
              A resource under observation.
            properties:
              description:
                type: string
                maxLength: 4096
                description: >
                  A description of the subject. A lens may choose to display this
                  information to the user.
              helpEmail:
                type: string
                description: >
                  The email address where a user can go to get more help about the subject.
                  A lens may choose to display this information to the user e.g. if the
                  user clicks a “help” icon attached to the subject.
                maxLength: 254
              helpUrl:
                type: string
                maxLength: 2082
                description: >
                  The url where a user can go to get more help about the subject. A lens
                  may choose to display this information to the user e.g. if the user
                  clicks a “help” icon attached to the subject.
              imageUrl:
                type: string
                maxLength: 2082
                description: >
                  Optional icon to represent the subject.
              isPublished:
                type: boolean
                default: false
                description: >
                  Default false. When set to true, the subject is readable by other users;
                  when set to false, the subject is only readable by its owner. You can only unpublish a subject if it has no subject children of its own or if all its descendants are unpublished.
              name:
                type: string
                pattern: ^[0-9A-Za-z_\\-]{1,60}$
                maxLength: 60
                description: >
                  Max 60 characters; case insensitive; allows alpha-numeric characters,
                  underscore (_) and dash (-).
              sortBy:
                type: string
                pattern: ^[0-9A-Za-z_\\-]{0,254}$
                maxLength: 254
                description: >
                  The sortBy string can be used to define the sort order of subjects
                  which a lens developer can choose to honor when rendering the data.
                  The attribute is defaulted to an empty string when the user does not
                  provide any string value. Max 254 characters; case insensitive;
                  allows alpha-numeric characters, + underscore (_) and dash (-).
                  Filter by sortBy; asterisk (*) wildcards ok.
                  Max 254 characters; case insensitive; allows alpha-numeric characters,
                  underscore (_) and dash (-).
              parentId:
                type: string
                pattern: ^[0-9A-Fa-f]{8}-[0-9A-Fa-f]{4}-[0-9A-Fa-f]{4}-[0-9A-Fa-f]{4}-[0-9A-Fa-f]{12}$
                description: >
                  The id of the subject's parent.
              parentAbsolutePath:
                type: string
                maxLength: 4096
                description: >
                  The absolutePath of the subject's parent.
              tags:
                type: array
                default: []
                items:
                  type: string
                  maxLength: 60
                  pattern: ^[0-9A-Za-z_][0-9A-Za-z_\\-]{1,59}$
                description: >
                  Array of tag names. Tag name: Max 60 characters; case insensitive; allows alpha-numeric characters,
                  underscore (_) and dash (-). Tag names cannot start with a dash (-).
              relatedLinks:
                type: array
                default: []
                items:
                  $ref: "#/definitions/RelatedLinkRequest"
                description: >
                  RelatedLinks associated with this model.
              geolocation:
                type: array
                items:
                  type: number
                description: >
                  If the subject has a physical location, specify its longitude and latitude in this two-element array, e.g. [-122.431297, 37.773972]. The first element in the array represents longitude; the second element represents latitude.
              owner:
                type: string
                description: >
                  The name of the user to assign as the owner. Defaults to the user that created it
            required:
              - name
      responses:
        200:
          description: >-
            Success, returns updated subject.
          schema:
            $ref: "#/definitions/SubjectsResponse"
        400:
          $ref: "#/responses/400"
        403:
          $ref: "#/responses/403"
        404:
          $ref: "#/responses/404"
        default:
          $ref: "#/responses/genericError"

  # ---------------------------------------------------------------------------
  /subjects/{key}/child:
    x-swagger-router-controller: subjects
    post:
      security:
        - jwt: []
      summary: Create child subject
      tags: [ subjects ]
      description: >-
        Create a new child subject of the specified subject. If any of your new subject's ancestors has isPublished=false, then you must create your new subject with isPublished=false.
      operationId: postChildSubject
      parameters:
        -
          name: key
          in: path
          description: >-
            The id or absolute path of the subject to which you want to add a
            child.
          required: true
          type: string
        -
          name: queryBody
          description: Request body
          in: body
          schema:
            type: object
            description: >
              A resource under observation.
            properties:
              description:
                type: string
                maxLength: 4096
                description: >
                  A description of the subject. A lens may choose to display this
                  information to the user.
              helpEmail:
                type: string
                description: >
                  The email address where a user can go to get more help about the
                  subject. A lens may choose to display this information to the user e.g.
                  if the user clicks a “help” icon attached to the subject.
                maxLength: 254
              helpUrl:
                type: string
                maxLength: 2082
                description: >
                  The url where a user can go to get more help about the subject. A lens
                  may choose to display this information to the user e.g. if the user
                  clicks a “help” icon attached to the subject.
              imageUrl:
                type: string
                maxLength: 2082
                description: >
                  Optional icon to represent the subject.
              isPublished:
                type: boolean
                default: false
                description: >
                  Default false. When set to true, the subject is readable by other users;
                  when set to false, the subject is only readable by its owner. You can only unpublish a subject if it has no subject children of its own or if all its descendants are unpublished.
              name:
                type: string
                pattern: ^[0-9A-Za-z_\\-]{1,60}$
                maxLength: 60
                description: >
                  Max 60 characters; case insensitive; allows alpha-numeric characters,
                  underscore (_) and dash (-).
              sortBy:
                type: string
                pattern: ^[0-9A-Za-z_\\-]{0,254}$
                maxLength: 254
                description: >
                  The sortBy string can be used to define the sort order of subjects
                  which a lens developer can choose to honor when rendering the data.
                  The attribute is defaulted to an empty string when the user does not
                  provide any string value. Max 254 characters; case insensitive;
                  allows alpha-numeric characters, + underscore (_) and dash (-).
                  Filter by sortBy; asterisk (*) wildcards ok.
                  Max 254 characters; case insensitive; allows alpha-numeric characters,
                  underscore (_) and dash (-).
              tags:
                type: array
                items:
                  type: string
                  maxLength: 60
                  pattern: ^[0-9A-Za-z_][0-9A-Za-z_\\-]{1,59}$
                description: >
                  Array of tag names. Tag name: Max 60 characters; case insensitive; allows alpha-numeric characters,
                  underscore (_) and dash (-). Tag names cannot start with a dash (-).
              relatedLinks:
                type: array
                items:
                  $ref: "#/definitions/RelatedLinkRequest"
                description: >
                  RelatedLinks associated with this model.
            required:
              - name
      responses:
        201:
          description: >-
            Created.
          schema:
            $ref: "#/definitions/SubjectsResponse"
        400:
          $ref: "#/responses/400"
        403:
          $ref: "#/responses/403"
        404:
          $ref: "#/responses/404"
        default:
          $ref: "#/responses/genericError"

  # ---------------------------------------------------------------------------
  /subjects/{key}/hierarchy:
    x-swagger-router-controller: subjects
    delete:
      security:
        - jwt: []
      summary: Delete subject hierarchy
      tags: [ subjects ]
      description: >-
        Delete the specified subject and all its descendents and all associated
        samples.
      operationId: deleteSubjectHierarchy
      parameters:
        -
          name: key
          in: path
          description: >-
            The id or absolute path of the root subject to delete.
          required: true
          type: string
      responses:
        200:
          description: >-
            Success, returns empty object.
          schema: {}
        400:
          $ref: "#/responses/400"
        404:
          $ref: "#/responses/404"
        default:
          $ref: "#/responses/genericError"
    get:
      security:
        - jwt: []
      summary: Get subject hierarchy
      tags: [ subjects ]
      description: >-
        Retrieve the hierarchy for the specified subject using its id or
        absolute path.
      operationId: getSubjectHierarchy
      parameters:
        -
          name: key
          in: path
          description: >-
            The id or absolute path of the root subject to retrieve.
          required: true
          type: string
        -
          name: depth
          in: query
          description: >-
            The number of hierarchy levels to include (0 for all, 1 for
            just children, 2 for children and grandchildren, etc.).
          type: integer
          minimum: 0
        -
          name: aspect
          in: query
          description: >-
           Comma-separated list of aspect names to include/exclude.
           For example, ?aspect=FOO,BAR will only return subjects in the
           hierarchy with samples for those two aspects (and all those
           subjects' ancestors up to the specified root of the requested
           hierarchy). Prefix each of the aspect name with a negative sign to
           indicate that a sample with that aspect should be excluded.
           For example, ?aspect=-BAZ,-FOO will return only the subjects
           (and its hierarchy) that have samples with aspect name not equal
           to BAZ or FOO. Subjects without samples are not included in the
           result set
          type: string
        -
          name: status
          in: query
          description: >-
           Comma-separated list of sample status to include/exclude.
           For example, ?status=OK,CRITICAL will only return subjects in the
           hierarchy with samples that are in those statuses (and all those
           subjects' ancestors up to the specified root of the requested
           hierarchy). Prefix each of the status with a negative sign to
           indicate that a sample with that status should be excluded.
           For example, ?status=-OK,-CRITICAL will return only the subjects
           (and its hierarchy) that have samples not in OK or CRITICAL status.
           Subjects without samples are not included in the result set
          type: string
        -
          name: aspectTags
          in: query
          description: >-
           Comma-separated list of tags names to include/exclude.
           For example, ?aspectTags=TAG1,TAG2 will only return subjects in the
           hierarchy with samples having aspect with tags matching TAG1 and TAG2
           (and all those subjects' ancestors up to the specified root of the
           requested hierarchy). Prefix each of the tag names with a negative
           sign to indicate that a sample having aspect with those tag names
           will be excluded. For example, ?aspectTags=-TAG3,-TAG4 will
           return the subject hierarchy without aspects having tags -
           TAG3 and TAG4. Subjects without samples are not included in
           the result set
          type: string
        -
          name: subjectTags
          in: query
          description: >-
           Comma-separated list of tags names to include/exclude.
           For example, ?subjectTags=TAG1,TAG2 will only return subjects in the
           hierarchy with tags matching TAG1 and TAG2
           (and all those subjects' ancestors up to the specified root of the
           requested hierarchy). Prefix each of the tag names with a negative
           sign to indicate that the subject having tags with those names will
           be excluded. For example, ?subjectTags=-TAG3,-TAG4 will return the
           subject hierarchy without subjects having tags -  TAG3 and TAG4.
           Tags should be passed as an include filter or as an exclude filter
           but not the combination of both.
          type: string
        -
          $ref: "#/parameters/SubjectsFieldsParam"
      responses:
        200:
          description: >-
            Success, returns specified subject heirarchy.
          schema:
            $ref: "#/definitions/SubjectsResponse"
        400:
          $ref: "#/responses/400"
        404:
          $ref: "#/responses/404"
        default:
          $ref: "#/responses/genericError"

  # ---------------------------------------------------------------------------
  /subjects/{key}/tags:
    x-swagger-router-controller: subjects
    delete:
      security:
        - jwt: []
      summary: Delete subject tags
      tags: [ subjects ]
      description: >-
        Delete all the tags associated with the subject.
      operationId: deleteSubjectTags
      parameters:
        -
          name: key
          in: path
          description: >-
            The id or absolute path of the subject for which tags needs to be
            deleted.
          required: true
          type: string
      responses:
        200:
          description: >-
            Success, returns updated subject
          schema:
            $ref: "#/definitions/SubjectsResponse"
        400:
          $ref: "#/responses/400"
        403:
          $ref: "#/responses/403"
        404:
          $ref: "#/responses/404"
        default:
          $ref: "#/responses/genericError"

  # ---------------------------------------------------------------------------
  /subjects/{key}/tags/{tagName}:
    x-swagger-router-controller: subjects
    delete:
      security:
        - jwt: []
      summary: Delete subject tag
      tags: [ subjects ]
      description: >-
        Delete the specified tag of the specified subject.
      operationId: deleteSubjectTags
      parameters:
        -
          name: key
          in: path
          description: >-
            The id or absolute path of the subject for which tag needs to be
            deleted.
          required: true
          type: string
        -
          name: tagName
          in: path
          description: >-
            Name of tag which needs to be deleted.
          required: true
          type: string
      responses:
        200:
          description: >-
            Success, returns updated subject.
          schema:
            $ref: "#/definitions/SubjectsResponse"
        400:
          $ref: "#/responses/400"
        403:
          $ref: "#/responses/403"
        404:
          $ref: "#/responses/404"
        default:
          $ref: "#/responses/genericError"

  # ---------------------------------------------------------------------------
  /subjects/{key}/relatedLinks:
    x-swagger-router-controller: subjects
    delete:
      security:
        - jwt: []
      summary: Delete subject related links
      tags: [ subjects ]
      description: >-
        Delete all the tags associated with the subject.
      operationId: deleteSubjectRelatedLinks
      parameters:
        -
          name: key
          in: path
          description: >-
            The id or absolute path of the subject for which related links needs
            to be deleted.
          required: true
          type: string
      responses:
        200:
          description: >-
            Success, returns updated subject.
          schema:
            $ref: "#/definitions/SubjectsResponse"
        400:
          $ref: "#/responses/400"
        403:
          $ref: "#/responses/403"
        404:
          $ref: "#/responses/404"
        default:
          $ref: "#/responses/genericError"

  # ---------------------------------------------------------------------------
  /subjects/{key}/relatedLinks/{relName}:
    x-swagger-router-controller: subjects
    delete:
      security:
        - jwt: []
      summary: Delete subject related link
      tags: [ subjects ]
      description: >-
        Delete the specified related link of the specified subject.
      operationId: deleteSubjectRelatedLinks
      parameters:
        -
          name: key
          in: path
          description: >-
            The id or absolute path of the subject for which related link needs
            to be deleted.
          required: true
          type: string
        -
          name: relName
          in: path
          description: >-
            Name of the related link which needs to be deleted.
          required: true
          type: string
      responses:
        200:
          description: >-
            Success, returns updated subject.
          schema:
            $ref: "#/definitions/SubjectsResponse"
        400:
          $ref: "#/responses/400"
        403:
          $ref: "#/responses/403"
        404:
          $ref: "#/responses/404"
        default:
          $ref: "#/responses/genericError"

  # ---------------------------------------------------------------------------
  /subjects/{key}/writers:
    x-swagger-router-controller: subjects
    delete:
      security:
        - jwt: []
      summary: Delete subject writers
      tags: [ subjects ]
      description: >-
        Remove all users from a subject’s list of authorized writers.
      operationId: deleteSubjectWriters
      parameters:
        -
          name: key
          in: path
          description: >-
             The id or name of the subject.
          required: true
          type: string
      responses:
        204:
          description: >-
            The subject is no longer write-protected.
        400:
          $ref: "#/responses/400"
        401:
          $ref: "#/responses/401"
        403:
          $ref: "#/responses/403"
        404:
          $ref: "#/responses/404"
        default:
          $ref: "#/responses/genericError"
    get:
      security:
        - jwt: []
      summary: Get subject writers
      tags: [ subjects ]
      description: >-
        Get the list of all authorized writers for a subject.
      operationId: getSubjectWriters
      parameters:
        -
          name: key
          in: path
          description: >-
            The id or name of the subject for which the authorized list of users
            are to be obtained.
          required: true
          type: string
      responses:
        200:
          description: >-
            Success, returns the users having write permission to the subject.
          schema:
            type: array
            items:
              $ref: "#/definitions/UsersResponse"
              description: >-
                The users having write permission to the subject
        400:
          $ref: "#/responses/400"
        401:
          $ref: "#/responses/401"
        404:
          $ref: "#/responses/404"
        default:
          $ref: "#/responses/genericError"
    post:
      security:
        - jwt: []
      summary: Add subject writer
      tags: [ subjects ]
      description: >-
        Add one or more users to a subjects list of authorized writers.
      operationId: postSubjectWriters
      parameters:
        -
          name: key
          in: path
          description: >-
            The id or name of the subject for which the authorized list of users
            are to be obtained.
          required: true
          type: string
        -
          name: queryBody
          description: Request body.
          in: body
          required: true
          schema:
            type: array
            items:
              type: string
            description: >
              User name
      responses:
        201:
          description: >-
            One or more of the valid users were added to the list of authorized writers.
          schema:
            type: array
            items:
              $ref: "#/definitions/SubjectWriterResponse"
              description: >-
                The users having write permission to the subject
        400:
          $ref: "#/responses/400"
        401:
          $ref: "#/responses/401"
        403:
          $ref: "#/responses/403"
        404:
          $ref: "#/responses/403"
        default:
          $ref: "#/responses/genericError"

  # ---------------------------------------------------------------------------
  /subjects/{key}/writers/{userNameOrId}:
    x-swagger-router-controller: subjects
    delete:
      security:
        - jwt: []
      summary: Delete subject writer
      tags: [ subjects ]
      description: >-
        Remove a user from a subjects's list of authorized writers.
      operationId: deleteSubjectWriter
      parameters:
        -
          name: key
          in: path
          description: >-
            The id or name of the subject
          required: true
          type: string
        -
          name: userNameOrId
          in: path
          description: >-
            The username or the Id of the user
          required: true
          type: string
      responses:
        204:
          description: >-
            The user’s write permission has been revoked for the subject.
        400:
          $ref: "#/responses/400"
        401:
          $ref: "#/responses/401"
        403:
          $ref: "#/responses/403"
        404:
          $ref: "#/responses/404"
        default:
          $ref: "#/responses/genericError"
    get:
      security:
        - jwt: []
      summary: Get subject writer
      tags: [ subjects ]
      description: >-
        Determine whether a user is an authorized writer for subject.
      operationId: getSubjectWriter
      parameters:
        -
          name: key
          in: path
          description: >-
            The id or name of the subject for which the authorized list of users
            are to be obtained.
          required: true
          type: string
        -
          name: userNameOrId
          in: path
          description: >-
            The username or the Id of the user
          required: true
          type: string
      responses:
        200:
          description: >-
            Success, return authorized user
          schema:
            $ref: "#/definitions/UsersResponse"
        400:
          $ref: "#/responses/400"
        401:
          $ref: "#/responses/401"
        404:
          $ref: "#/responses/404"
        default:
          $ref: "#/responses/genericError"

  # ---------------------------------------------------------------------------
  /tokens:
    x-swagger-router-controller: tokens
    post:
      security:
        - jwt: []
      summary: Create access token
      tags: [ tokens ]
      description: >-
        Create a new API access token by providing a token in header.
      operationId: postToken
      parameters:
        -
          name: queryBody
          in: body
          required: true
          schema:
            type: object
            description: >
              Name of token.
            properties:
              name:
                type: string
                maxLength: 60
                description: >
                  A name for your new token. Token name must be unique for a
                  user. Best practice is to select a name which reminds you of
                  how you intend to use the token,
                  e.g. "PushSamplesFromSystemXyz".
            required:
              - name
      responses:
        201:
          description: Token created.
          schema:
            $ref: "#/definitions/TokenResponse"
        401:
          description: >-
            Caller did not supply credentials or did not provide the correct
            credentials. If you are using an API key, it may be invalid or your
            Authorization header may be malformed.
          schema:
            $ref: '#/definitions/AuthenticationError'
        403:
          description: >-
            Caller is not authorized to create token. While your authentication
            is valid, the authenticated user or token does not have permission
            to perform this action.
          schema:
            $ref: '#/definitions/ErrorResponse'
        default:
          description: >-
            An unexpected error occurred. Please review the response for error
            details.
          schema:
              $ref: '#/definitions/ErrorResponse'

  # ---------------------------------------------------------------------------
  /tokens/{key}:
    x-swagger-router-controller: tokens
    delete:
      security:
        - jwt: []
      summary: Delete access token
      tags: [ tokens ]
      description: >-
        Delete the specified token by its id.
      operationId: deleteTokenById
      parameters:
        -
          name: key
          in: path
          description: >-
            The id of the token to delete.
          required: true
          type: string
      responses:
        200:
          description: >-
            Success, returns the metadata for the deleted token.
          schema:
            $ref: "#/definitions/TokensResponse"
        400:
          description: >-
            Invalid arguments. Please review the response for error details.
          schema:
            $ref: '#/definitions/BadRequest'
        401:
          description: >-
            Caller did not supply credentials or did not provide the correct
            credentials. If you are using an API key, it may be invalid or your
            Authorization header may be malformed.
          schema:
            $ref: '#/definitions/AuthenticationError'
        403:
          description: >-
            Caller is not authorized to delete token. While your authentication
            is valid, the authenticated user or token does not have permission
            to perform this action.
          schema:
            $ref: '#/definitions/ErrorResponse'
        404:
          description: >-
            The resource you requested does not exist.
          schema:
            $ref: '#/definitions/ResourceNotFoundError'
        default:
          description: >-
            An unexpected error occurred. Please review the response for error
            details.
          schema:
            $ref: '#/definitions/ErrorResponse'
    get:
      security:
        - jwt: []
      summary: Get access token
      tags: [ tokens ]
      description: >-
        Retrieve metadata about the specified token by its id. You may also
        optionally specify a list of fields to include in the response.
      operationId: getTokenByKey
      parameters:
        -
          name: key
          in: path
          description: >-
            The id of the token to retrieve.
          required: true
          type: string
        -
          $ref: "#/parameters/TokensFieldsParam"
      responses:
        200:
          description: Success, returns metadata about the specified token.
          schema:
            $ref: "#/definitions/TokensResponse"
        400:
          description: >-
            Invalid arguments. Please review the response for error details.
          schema:
            $ref: '#/definitions/BadRequest'
        401:
          description: >-
            Caller did not supply credentials or did not provide the correct
            credentials. If you are using an API key, it may be invalid or your
            Authorization header may be malformed.
          schema:
            $ref: '#/definitions/AuthenticationError'
        404:
          description: >-
            The resource you requested does not exist.
          schema:
            $ref: '#/definitions/ResourceNotFoundError'
        default:
          description: >-
            An unexpected error occurred. Please review the response for error
            details.
          schema:
            $ref: '#/definitions/ErrorResponse'

  # ---------------------------------------------------------------------------
  /tokens/{key}/revoke:
    x-swagger-router-controller: tokens
    post:
      security:
        - jwt: []
      summary: Revoke access token
      tags: [ tokens ]
      description: >-
        Revoke access for the specified token.
      operationId: revokeTokenById
      parameters:
        -
          name: key
          in: path
          description: >-
            The id of the token to delete.
          required: true
          type: string
      responses:
        200:
          description: Success, token permission revoked.
          schema:
            $ref: "#/definitions/TokensResponse"
        400:
          description: >-
            Invalid arguments, e.g. trying to revoke a token which had already
            been revoked. Please review the response for error details.
          schema:
            $ref: '#/definitions/BadRequest'
        401:
          description: >-
            Caller did not supply credentials or did not provide the correct
            credentials. If you are using an API key, it may be invalid or your
            Authorization header may be malformed.
          schema:
            $ref: '#/definitions/AuthenticationError'
        404:
          description: >-
            The resource you requested does not exist.
          schema:
            $ref: '#/definitions/ResourceNotFoundError'
        default:
          description: >-
            An unexpected error occurred. Please review the response for error
            details.
          schema:
            $ref: '#/definitions/ErrorResponse'

  # ---------------------------------------------------------------------------
  /tokens/{key}/restore:
    x-swagger-router-controller: tokens
    post:
      security:
        - jwt: []
      summary: Restore revoked access token
      tags: [ tokens ]
      description: >-
        Restore access for the specified token if access had previously been
        revoked.
      operationId: restoreTokenById
      parameters:
        -
          name: key
          in: path
          description: >-
            The id of the token to delete.
          required: true
          type: string
      responses:
        200:
          description: Success, token permission restored.
          schema:
            $ref: "#/definitions/TokensResponse"
        400:
          description: >-
            Invalid arguments, e.g. trying to restore a token which had not
            been revoked. Please review the response for error details.
          schema:
            $ref: '#/definitions/BadRequest'
        401:
          description: >-
            Caller did not supply credentials or did not provide the correct
            credentials. If you are using an API key, it may be invalid or your
            Authorization header may be malformed.
          schema:
            $ref: '#/definitions/AuthenticationError'
        404:
          description: >-
            The resource you requested does not exist.
          schema:
            $ref: '#/definitions/ResourceNotFoundError'
        default:
          description: >-
            An unexpected error occurred. Please review the response for error
            details.
          schema:
            $ref: '#/definitions/ErrorResponse'

  # ---------------------------------------------------------------------------
  /users:
    x-swagger-router-controller: users
    get:
      security:
        - jwt: []
      summary: Find users
      tags: [ users ]
      description: >-
        Find a user or users. You may query using field filters with asterisk
        (*) wildcards. You may also optionally specify sort, limit, offset, and
        a list of fields to include in the response. The global default limit
        will apply if no limit param is specified.
      externalDocs:
        description: >-
          GET /users
        url: http://focus.salesforce.com/docs/api/users
      operationId: findUsers
      parameters:
        -
          $ref: "#/parameters/UsersFieldsParam"
        - name: sort
          in: query
          description: >
            Specify the sort order using a field name, e.g. '...?sort=name'. Prepend the
            field name with a minus sign to specify descending order, e.g.
            '...?sort=-name'.
          required: false
          type: array
          collectionFormat: csv
          items:
            type: string
            enum:
              - email
              - id
              - name
              - fullName
              - createdBy
              - createdAt
              - updatedAt
              - -email
              - -id
              - -name
              - -fullName
              - -createdBy
              - -createdAt
              - -updatedAt
        -
          $ref: "#/parameters/limitParam"
        -
          $ref: "#/parameters/offsetParam"
        -
          name: email
          in: query
          description: >-
            Filter by email; asterisk (*) wildcards ok.
          required: false
          type: string
        -
          name: name
          in: query
          description: >-
            Filter by name; asterisk (*) wildcards ok.
          required: false
          type: string
        -
          name: createdAt
          in: query
          description: >-
            Filter by time period when users were created.
          required: false
          type: string
          pattern: '^-\d+[smdh]$'
        -
          name: updatedAt
          in: query
          description: >-
            Filter by time period when users were updated.
          required: false
          type: string
          pattern: '^-\d+[smdh]$'
      responses:
        200:
          description: >-
            Success, a list of users.
          schema:
            type: array
            items:
              $ref: "#/definitions/UsersResponse"
        400:
          $ref: "#/responses/400"
        default:
          $ref: "#/responses/genericError"
    post:
      security:
        - jwt: []
      summary: Create user
      tags: [ users ]
      description: >-
        Create a new user.
      operationId: postUser
      parameters:
        -
          name: queryBody
          in: body
          schema:
            type: object
            description: >
              A person or API client who interacts with the Refocus system.
            properties:
              email:
                type: string
                maxLength: 254
                description: >
                  The user's email address.
              imageUrl:
                type: string
                maxLength: 2082
                description: >
                  Optional thumbnail image.
              name:
                type: string
                maxLength: 256
                description: >
                  First and last name.
              fullName:
                type: string
                maxLength: 256
                description: >
                  The user's full name.
              password:
                type: string
            required:
              - name
      responses:
        201:
          description: >-
            Success, returns created user.
          schema:
            $ref: "#/definitions/UsersResponse"
        400:
          $ref: "#/responses/400"
        403:
          $ref: "#/responses/403"
        default:
          $ref: "#/responses/genericError"

  # ---------------------------------------------------------------------------
  /users/{key}:
    x-swagger-router-controller: users
    delete:
      security:
        - jwt: []
      summary: Delete user
      tags: [ users ]
      description: >-
        Delete the specified user. An admin user may delete any user;
        non-admin users may only delete themselves. Beware! Deleting a user
        also deletes all the perspectives associated with this user.
      operationId: deleteUser
      parameters:
        -
          name: key
          in: path
          description: >-
            The id or name of the user to delete.
          required: true
          type: string
      responses:
        200:
          description: >-
            Success, returns deleted user.
          schema:
            $ref: "#/definitions/UsersResponse"
        400:
          $ref: "#/responses/400"
        404:
          $ref: "#/responses/404"
        default:
          $ref: "#/responses/genericError"
    get:
      security:
        - jwt: []
      summary: Get user
      tags: [ users ]
      description: >-
        Retrieve the specified user by its id or name. You may also optionally
        specify a list of fields to include in the response.
      operationId: getUser
      parameters:
        -
          name: key
          in: path
          description: >-
            The id or name of the user to retrieve.
          required: true
          type: string
        -
          $ref: "#/parameters/UsersFieldsParam"
      responses:
        200:
          description: >-
            Success, returns specified user.
          schema:
            $ref: "#/definitions/UsersResponse"
        400:
          $ref: "#/responses/400"
        404:
          $ref: "#/responses/404"
        default:
          $ref: "#/responses/genericError"
    patch:
      security:
        - jwt: []
      summary: Update user (partial)
      tags: [ users ]
      description: >-
        Update the specified user. If a field is not included in the query body,
        that field will not be updated.
      operationId: patchUser
      parameters:
        -
          name: key
          in: path
          description: >-
            The id or name of the user to update.
          required: true
          type: string
        -
          name: queryBody
          in: body
          required: true
          schema:
            type: object
            description: >
              A person or API client who interacts with the Refocus system.
            properties:
              email:
                type: string
                maxLength: 254
                description: >
                  The user's email address.
              imageUrl:
                type: string
                maxLength: 2082
                description: >
                  Optional thumbnail image.
              name:
                type: string
                maxLength: 256
                description: >
                  First and last name.
              fullName:
                type: string
                maxLength: 256
                description: >
                  The user's full name.
              password:
                type: string
      responses:
        200:
          description: >-
            Success, returns updated user.
          schema:
            $ref: "#/definitions/UsersResponse"
        400:
          $ref: "#/responses/400"
        403:
          $ref: "#/responses/403"
        404:
          $ref: "#/responses/404"
        default:
          $ref: "#/responses/genericError"
    put:
      security:
        - jwt: []
      summary: Update user (full)
      tags: [ users ]
      description: >-
        Update the specified user. If a field is not included in the query body,
        that field will be set to null or its default value.
      operationId: putUser
      parameters:
        -
          name: key
          in: path
          description: >-
            The id or name of the user to update.
          required: true
          type: string
        -
          name: queryBody
          in: body
          required: true
          schema:
            type: object
            description: >
              A person or API client who interacts with the Refocus system.
            properties:
              email:
                type: string
                maxLength: 254
                description: >
                  The user's email address.
              imageUrl:
                type: string
                maxLength: 2082
                description: >
                  Optional thumbnail image.
              name:
                type: string
                maxLength: 256
                description: >
                  First and last name.
              fullName:
                type: string
                maxLength: 256
                description: >
                  The user's full name.
              password:
                type: string
              profileId:
                type: string
            required:
              - name
      responses:
        200:
          description: >-
            Success, returns updated user.
          schema:
            $ref: "#/definitions/UsersResponse"
        400:
          $ref: "#/responses/400"
        403:
          $ref: "#/responses/403"
        404:
          $ref: "#/responses/404"
        default:
          $ref: "#/responses/genericError"

  # ---------------------------------------------------------------------------
  /users/{key}/tokens:
    x-swagger-router-controller: userTokens
    get:
      security:
        - jwt: []
      summary: Get user access token
      tags: [ users ]
      description: >-
        Retrieve metadata about the users' tokens. You may also optionally
        specify a list of fields to include in the response.
      operationId: getUserTokens
      parameters:
        -
          name: key
          in: path
          description: >-
            The id or username of the user whose tokens you to retrieve. User
            IDs are case-sensitive.
          required: true
          type: string
        -
          $ref: "#/parameters/TokensFieldsParam"
      responses:
        200:
          description: >-
            Success, returns a list of tokens.
          schema:
            type: array
            items:
              $ref: "#/definitions/TokensResponse"
        400:
          description: >-
            Invalid arguments. Please review the response for error details.
          schema:
            $ref: '#/definitions/BadRequest'
        401:
          description: >-
            Caller did not supply credentials or did not provide the correct
            credentials. If you are using an API key, it may be invalid or your
            Authorization header may be malformed.
          schema:
            $ref: '#/definitions/AuthenticationError'
        404:
          description: >-
            The resource you requested does not exist.
          schema:
            $ref: '#/definitions/ResourceNotFoundError'
        default:
          description: >-
            An unexpected error occurred. Please review the response for error
            details.
          schema:
            $ref: '#/definitions/ErrorResponse'

  # ---------------------------------------------------------------------------
  /users/{key}/tokens/{tokenName}:
    x-swagger-router-controller: userTokens
    delete:
      security:
        - jwt: []
      summary: Delete user access token
      tags: [ users ]
      description: >-
        Given a user name and token name, delete the specified token.
      operationId: deleteUserToken
      parameters:
        -
          name: key
          in: path
          description: >-
            The id or name of the user. User IDs are case-sensitve.
          required: true
          type: string
        -
          name: tokenName
          in: path
          description: >-
            The name of the token to delete.
          required: true
          type: string
      responses:
        200:
          description: >-
            Success, returns the metadata for the deleted token.
          schema:
            $ref: "#/definitions/TokensResponse"
        400:
          description: >-
            Invalid arguments. Please review the response for error details.
          schema:
            $ref: '#/definitions/BadRequest'
        401:
          description: >-
            Caller did not supply credentials or did not provide the correct
            credentials. If you are using an API key, it may be invalid or your
            Authorization header may be malformed.
          schema:
            $ref: '#/definitions/AuthenticationError'
        403:
          description: >-
            Caller is not authorized to delete token. While your authentication
            is valid, the authenticated user or token does not have permission
            to perform this action.
          schema:
            $ref: '#/definitions/ErrorResponse'
        404:
          description: >-
            The resource you requested does not exist.
          schema:
            $ref: '#/definitions/ResourceNotFoundError'
        default:
          description: >-
            An unexpected error occurred. Please review the response for error
            details.
          schema:
            $ref: '#/definitions/ErrorResponse'
    get:
      security:
        - jwt: []
      summary: Retrieve user access token
      tags: [ tokens ]
      description: >-
        Retrieve metadata about the specified token. You may also optionally
        specify a list of fields to include in the response.
      operationId: getUserToken
      parameters:
        -
          name: key
          in: path
          description: >-
            The id or name of the user. User IDs are case-sensitve.
          required: true
          type: string
        -
          name: tokenName
          in: path
          description: >-
            The name of the token to delete.
          required: true
          type: string
        -
          $ref: "#/parameters/TokensFieldsParam"
      responses:
        200:
          description: Success, returns metadata about the specified token.
          schema:
            $ref: "#/definitions/TokensResponse"
        400:
          description: >-
            Invalid arguments. Please review the response for error details.
          schema:
            $ref: '#/definitions/BadRequest'
        401:
          description: >-
            Caller did not supply credentials or did not provide the correct
            credentials. If you are using an API key, it may be invalid or your
            Authorization header may be malformed.
          schema:
            $ref: '#/definitions/AuthenticationError'
        404:
          description: >-
            The resource you requested does not exist.
          schema:
            $ref: '#/definitions/ResourceNotFoundError'
        default:
          description: >-
            An unexpected error occurred. Please review the response for error
            details.
          schema:
            $ref: '#/definitions/ErrorResponse'

  # ---------------------------------------------------------------------------
  /users/{key}/tokens/{tokenName}/revoke:
    x-swagger-router-controller: userTokens
    post:
      security:
        - jwt: []
      summary: Revoke user access token
      tags: [ users ]
      description: >-
        Revoke access for the specified token.
      operationId: revokeTokenByName
      parameters:
        -
          name: key
          in: path
          description: >-
            The id or name of the user. User IDs are case-sensitve.
          required: true
          type: string
        -
          name: tokenName
          in: path
          description: >-
            The name of the token to delete.
          required: true
          type: string
      responses:
        200:
          description: Success, token permission revoked.
          schema:
            $ref: "#/definitions/TokensResponse"
        400:
          description: >-
            Invalid arguments, e.g. trying to revoke a token which had already
            been revoked. Please review the response for error details.
          schema:
            $ref: '#/definitions/BadRequest'
        401:
          description: >-
            Caller did not supply credentials or did not provide the correct
            credentials. If you are using an API key, it may be invalid or your
            Authorization header may be malformed.
          schema:
            $ref: '#/definitions/AuthenticationError'
        404:
          description: >-
            The resource you requested does not exist.
          schema:
            $ref: '#/definitions/ResourceNotFoundError'
        default:
          description: >-
            An unexpected error occurred. Please review the response for error
            details.
          schema:
            $ref: '#/definitions/ErrorResponse'

  # ---------------------------------------------------------------------------
  /users/{key}/tokens/{tokenName}/restore:
    x-swagger-router-controller: userTokens
    post:
      security:
        - jwt: []
      summary: Restore revoked user access token
      tags: [ users ]
      description: >-
        Restore access for the specified token if access had previously been
        revoked.
      operationId: restoreTokenByName
      parameters:
        -
          name: key
          in: path
          description: >-
            The id or name of the user. User IDs are case-sensitve.
          required: true
          type: string
        -
          name: tokenName
          in: path
          description: >-
            The name of the token to delete.
          required: true
          type: string
      responses:
        200:
          description: Success, token permission restored.
          schema:
            $ref: "#/definitions/TokensResponse"
        400:
          description: >-
            Invalid arguments, e.g. trying to restore a token which had not
            been revoked. Please review the response for error details.
          schema:
            $ref: '#/definitions/BadRequest'
        401:
          description: >-
            Caller did not supply credentials or did not provide the correct
            credentials. If you are using an API key, it may be invalid or your
            Authorization header may be malformed.
          schema:
            $ref: '#/definitions/AuthenticationError'
        404:
          description: >-
            The resource you requested does not exist.
          schema:
            $ref: '#/definitions/ResourceNotFoundError'
        default:
          description: >-
            An unexpected error occurred. Please review the response for error
            details.
          schema:
            $ref: '#/definitions/ErrorResponse'

  # ---------------------------------------------------------------------------
  /subjects/delete/bulk:
    x-swagger-router-controller: subjects
    post:
      security:
        - jwt: []
      summary: Bulk subject delete
      tags: [ subjects ]
      description: >-
        Executes asynchronous bulk subject deletion.
      operationId: deleteSubjects
      produces:
        - text/plain; charset=utf-8
      parameters:
        -
          name: queryBody
          description: Request body.
          in: body
          required: true
          schema:
            type: array
            items:
              type: string
            description: >
              Array of strings where each string is a subject id or absolutePath.
      responses:
        200:
          description: >-
            Success, returns OK
          schema:
            $ref: "#/definitions/BulkSubjectDeleteResponse"
        400:
          $ref: "#/responses/400"
        403:
          $ref: "#/responses/403"
        404:
          $ref: "#/responses/404"
        default:
          $ref: "#/responses/genericError"

  # ---------------------------------------------------------------------------
  /subjects/delete/bulk/{key}/status:
    x-swagger-router-controller: subjects
    get:
      security:
        - jwt: []
      summary: Bulk subject delete job status
      tags: [ subjects ]
      description: >-
        Retrieve the job status (and any errors) for the specified bulk subject delete job.
      operationId: getSubjectBulkDeleteStatus
      parameters:
        -
          name: key
          in: path
          description: >-
            The job id
          required: true
          type: integer
      responses:
        200:
          description: >-
            Success.
          schema:
            $ref: "#/definitions/GetBulkSubjectDeleteStatusResponse"
        400:
          $ref: "#/responses/400"
        404:
          $ref: "#/responses/404"
        default:
          $ref: "#/responses/genericError"

  # ---------------------------------------------------------------------------
  /collectorGroups:
    x-swagger-router-controller: collectorGroups
    post:
      security:
        - jwt: []
      summary: Create a new collector group
      tags: [ collectorGroups ]
      description: >-
        Create a new collector group if all the collectors aren't already assigned to a different group.
      operationId: createCollectorGroup
      parameters:
        - name: queryBody
          description: Request body.
          in: body
          required: true
          schema:
            type: object
            description: Create a collector group.
            properties:
              description:
                type: string
                maxLength: 4096
                description: >-
                  A description of the collector group.
              name:
                type: string
                maxLength: 60
                description: A unique and descriptive name for the collector group.
              collectors:
                description: List of collectors for the group.
                type: array
                items:
                  type: string
              owner:
                type: string
                description: >
                  The name of the user to assign as the owner. Defaults to the user that created it
            required:
              - name
      responses:
        201:
          description: >-
            Created.
          schema:
            $ref: "#/definitions/CollectorGroupsResponse"
        400:
          $ref: "#/responses/400"
        403:
          $ref: "#/responses/403"
        default:
          $ref: "#/responses/genericError"

    get:
      security:
        - jwt: []
      tags: [ collectorGroups ]
      summary: Find collectorGroups
      description: >-
        Find a collectorGroup or collectorGroups. You may query using field filters with
        asterisk (*) wildcards. You may also optionally specify sort, limit,
        offset, and a list of fields to include in the response. The global
        default limit will apply if no limit param is specified.
      operationId: findCollectorGroups
      parameters:
        -
          $ref: "#/parameters/CollectorGroupsFieldsParam"
        - name: sort
          in: query
          description: >
            Specify the sort order using a field name, e.g. '...?sort=name'. Prepend the
            field name with a minus sign to specify descending order, e.g.
            '...?sort=-name'.
          required: false
          type: array
          collectionFormat: csv
          items:
            type: string
            enum:
              - name
              - description
              - -name
              - -description
        -
          $ref: "#/parameters/limitParam"
        -
          $ref: "#/parameters/offsetParam"
        -
          name: name
          in: query
          description: >-
            Filter by name; asterisk (*) wildcards ok.
          required: false
          type: string
        -
          name: description
          in: query
          description: >-
            Filter by description; asterisk (*) wildcards ok.
          required: false
          type: string
        - name: createdAt
          in: query
          description: >-
            Filter by time period when CollectorGroups were created.
          required: false
          type: string
          pattern: '^-\d+[smdh]$'
        - name: updatedAt
          in: query
          description: >-
            Filter by time period when CollectorGroups were updated.
          required: false
          type: string
          pattern: '^-\d+[smdh]$'
      responses:
        200:
          description: Success, returns an array of zero or more Refocus collectorGroups.
          schema:
            type: "array"
            items:
              $ref: "#/definitions/CollectorGroupsResponse"

  /collectorGroups/{key}:
    x-swagger-router-controller: collectorGroups
    get:
      security:
        - jwt: []
      tags: [ collectorGroups ]
      summary: Get collectorGroups
      description: >-
        Retrieve the specified collectorGroup metadata by the collectorGroups's id or name.
        You may also optionally specify a list of fields to include in the response.
      operationId: getCollectorGroup
      parameters:
        -
          name: key
          in: path
          description: The id or name of the collectorGroup to retrieve.
          required: true
          type: string
        -
          $ref: "#/parameters/CollectorGroupsFieldsParam"
      responses:
        200:
          description: Success, returns the specified collectorGroup's metadata.
          schema:
            $ref: "#/definitions/CollectorGroupsResponse"
        400:
          description: "Invalid ID supplied"
        404:
          description: "CollectorGroup not found"

    delete:
      security:
        - jwt: []
      summary: Delete collector group.
      tags: [ collectorGroups ]
      description: >-
        Delete collector group if it isn't in use by a Sample Generator.
      operationId: deleteCollectorGroup
      parameters:
        - name: key
          in: path
          description: >-
            The name of the collector group.
          required: true
          type: string
      responses:
        200:
          description: >-
            Deleted.
          schema:
            $ref: "#/definitions/CollectorGroupsResponse"
        400:
          $ref: "#/responses/400"
        401:
          $ref: "#/responses/401"
        403:
          $ref: "#/responses/403"
        404:
          $ref: "#/responses/404"
        default:
          $ref: "#/responses/genericError"
    patch:
      security:
        - jwt: []
      summary: Update collector group (partial).
      tags: [ collectorGroups ]
      description: >-
        Update the specified fields. If patching the list of collectors, it will replace the current list.
        It will update if all collectors named in the array aren't already assigned to a different group.
      operationId: patchCollectorGroup
      parameters:
        - name: key
          in: path
          description: The name of the collector group.
          required: true
          type: string
        - name: queryBody
          in: body
          description: Request body.
          required: true
          schema:
            type: object
            description: >
              A collector group.
            properties:
              description:
                type: string
                maxLength: 4096
                description: >
                  A description of the collector group.
              name:
                type: string
                maxLength: 60
                description: >
                  A unique and descriptive name for the collector group.
              collectors:
                description: List of collectors for the group.
                type: array
                items:
                  type: string
              owner:
                type: string
                description: >
                  The name of the user to assign as the owner. Defaults to the user that created it
      responses:
        200:
          description: Success, returns the updated collector group.
          schema:
            $ref: "#/definitions/CollectorGroupsResponse"
        400:
          $ref: "#/responses/400"
        401:
          $ref: "#/responses/401"
        403:
          $ref: "#/responses/404"
        404:
          $ref: "#/responses/404"
        default:
          $ref: "#/responses/genericError"
    put:
      security:
        - jwt: []
      summary: Update collector group.
      tags: [ collectorGroups ]
      description: >-
        Update all fields, replacing any existing values, and if a field is not provided, it resets to default
        (e.g. empty array of collectors, empty description).
      operationId: putCollectorGroup
      parameters:
        - name: key
          in: path
          description: The name of the collector group.
          required: true
          type: string
        - name: queryBody
          in: body
          description: Request body.
          required: true
          schema:
            type: object
            description: >
              A collector group.
            properties:
              description:
                type: string
                maxLength: 4096
                description: >
                  A description of the collector group.
              name:
                type: string
                maxLength: 60
                description: >
                  A unique and descriptive name for the collector group.
              collectors:
                description: List of collectors for the group.
                type: array
                items:
                  type: string
              owner:
                type: string
                description: >
                  The name of the user to assign as the owner. Defaults to the user that created it
            required:
              - name

      responses:
        200:
          description: Success, returns the updated collector group.
          schema:
            $ref: "#/definitions/CollectorGroupsResponse"
        400:
          $ref: "#/responses/400"
        401:
          $ref: "#/responses/401"
        403:
          $ref: "#/responses/404"
        404:
          $ref: "#/responses/404"
        default:
          $ref: "#/responses/genericError"

  /collectorGroups/{key}/collectors:
    x-swagger-router-controller: collectorGroups
    post:
      security:
        - jwt: []
      summary: Add a collector to the group
      tags: [ collectorGroups ]
      description: >-
        Add a collector to the group if any collector named in the array isn't already in the list or isn't already
        assigned to a different group.
      operationId: addCollectorsToGroup
      parameters:
        - name: key
          in: path
          description: >-
            The name of the collector group.
          required: true
          type: string
        - name: queryBody
          description: Request body.
          in: body
          required: true
          schema:
            type: array
            items:
              type: string
            minItems: 1
            uniqueItems: true
            description: >-
              List of collector names
      responses:
        200:
          description: >-
            One or more collectors were added to the group.
          schema:
            $ref: "#/definitions/CollectorGroupsResponse"
        400:
          $ref: "#/responses/400"
        401:
          $ref: "#/responses/401"
        403:
          $ref: "#/responses/403"
        404:
          $ref: "#/responses/404"
        default:
          $ref: "#/responses/genericError"
    delete:
      security:
        - jwt: []
      summary: Delete named collector(s) from group.
      tags: [ collectorGroups ]
      description: >-
        Delete named collector(s) from group. Reject if any named collector is not already associated with this group.
      operationId: deleteCollectorsFromGroup
      parameters:
        - name: key
          in: path
          description: >-
            The name of the collector group.
          required: true
          type: string
        - name: queryBody
          description: Request body.
          in: body
          required: true
          schema:
            type: array
            items:
              type: string
            minItems: 1
            uniqueItems: true
            description: >-
              List of collectors
      responses:
        200:
          description: Success, returns the updated collector group.
          schema:
            $ref: "#/definitions/CollectorGroupsResponse"
        400:
          $ref: "#/responses/400"
        401:
          $ref: "#/responses/401"
        403:
          $ref: "#/responses/403"
        404:
          $ref: "#/responses/404"
        default:
          $ref: "#/responses/genericError"

# =============================================================================
definitions:

  AuthenticationError:
    properties:
      errors:
        type: array
        items:
          type: object
    required:
      - errors

  BadRequest:
    properties:
      errors:
        type: array
        items:
          type: object
    required:
      - errors

  ErrorResponse:
    properties:
      errors:
        type: array
        items:
          type: object
    required:
      - errors
  #  required:
  #    - message

  HATEOAS:
    type: object
    description: >
      Hypertext As The Engine Of Application State.
    properties:
      href:
        type: string
        maxLength: 2082
        readOnly: true
        description: >
          URL of the related HATEOAS link you can use for subsequent calls.
      rel:
        type: string
        maxLength: 255
        readOnly: true
        description: >
          Link relation that describes how this link relates to the previous call.
      method:
        type: string
        readOnly: true
        maxLength: 255
        description: >
          The HTTP method required for the related call.
    required:
      - href
      - rel
      - method

  RelatedLinkResponse:
    type: object
    description: >
      RelatedLink that is associated with a model.
    properties:
      name:
        type: string
        maxLength: 60
        readOnly: true
        description: >
          Name of the related link.
      url:
        type: string
        readOnly: true
        maxLength: 4096
        description: >
          The relatedLink url. For example, a related link associated with a
          sample can have a link to the source from which that sample
          information is obtained.

  RelatedLinkRequest:
    type: object
    description: >
      RelatedLink that is associated with a model.
    properties:
      name:
        type: string
        minLength: 1
        maxLength: 60
        pattern: ^[0-9A-Za-z_\\ -]{1,60}$
        description: >
          Name of the related link.
      url:
        type: string
        minLength: 1
        maxLength: 4096
        description: >
          The relatedLink url. For example, a related link associated with a
          sample can have a link to the source from which that sample
          information is obtained.
    required:
      - name
      - url

  ResourceNotFoundError:
    properties:
      errors:
        type: array
        items:
          type: object
    required:
      - errors

    # properties:
    #   message:
    #     type: string
    #   resourceType:
    #     type: string
    #     enum:
    #       - Aspect
    #       - Lens
    #       - Perspective
    #       - Profile
    #       - Sample
    #       - Subject
    #       - User
    #   resourceKey:
    #     type: string
    # required:
    #   - message

  AspectsResponse:
    type: object
    description: >
      A type of observation which can be measured.
    properties:
      description:
        type: string
        readOnly: true
        maxLength: 4096
        description: >
          A description of the aspect. A lens may choose to display this
          information to the user.
      helpEmail:
        type: string
        readOnly: true
        maxLength: 254
        description: >
          The email address where a user can go to get more help about the aspect.
          A lens may choose to display this information to the user e.g. if the
          user clicks a “help” icon attached to the aspect.
      helpUrl:
        type: string
        readOnly: true
        maxLength: 2082
        description: >
          The url where a user can go to get more help about the aspect. A lens
          may choose to display this information to the user e.g. if the user
          clicks a “help” icon attached to the aspect.
      id:
        type: string
        readOnly: true
        description: >
          The aspect id.
      imageUrl:
        type: string
        readOnly: true
        maxLength: 2082
        description: >
          Optional icon to represent the aspect.
      isPublished:
        type: boolean
        default: false
        readOnly: true
        description: >
          This affects the visibility of samples; defaults to false. When set to
          true, all the samples for this aspect are readable by other users; when
          set to false, the samples for this aspect are only readable by the owner
          of the aspect.
      name:
        type: string
        readOnly: true
        maxLength: 60
        pattern: ^[0-9A-Za-z_\\-]{1,60}$
        description: >
          Max 60 characters; case insensitive; allows alpha-numeric characters,
          underscore (_) and dash (-).
      criticalRange:
        type: array
        items:
          type: number
        readOnly: true
        maxLength: 2
        minLength: 2
        example: [1,7]
        description: >
          A two-element array of type decimal. Determines what range of values
          should be assigned to status value 0.
      warningRange:
        type: array
        items:
          type: number
        readOnly: true
        maxLength: 2
        minLength: 2
        example: [1,7]
        description: >
          A two-element array of type decimal. Determines what range of values
          should be assigned to status value 1.
      infoRange:
        type: array
        items:
          type: number
        readOnly: true
        maxLength: 2
        minLength: 2
        example: [1,7]
        description: >
          A two-element array of type decimal. Determines what range of values
          should be assigned to status value 2.
      okRange:
        type: array
        items:
          type: number
        readOnly: true
        maxLength: 2
        minLength: 2
        example: [1,7]
        description: >
          A two-element array of type decimal. Determines what range of values
          should be assigned to status value 3.
      timeout:
        type: string
        readOnly: true
        maxLength: 8
        pattern: ^[0-9]+[smhdSMHD]$
        description: >
          The length of time after which a sample is treated as 'N/A', in the form
          of /^[0-9]+[smhd]$/i. For example, use '5s' for five seconds, '2m' for
          two minutes, '12h' for twelve hours, '1d' for one day.
      valueLabel:
        type: string
        readOnly: true
        maxLength: 10
        description: >
          A short label the lens may display next to the value. Most useful to
          specify a unit of measurement, e.g. 'ms' or '%'.
      valueType:
        type: string
        readOnly: true
        maxLength: 7
        enum:
          - BOOLEAN
          - NUMERIC
          - PERCENT
        default: BOOLEAN
        description: >
          The sample value must be able to be coerced to the specified data type.
          This allows a lens to render sample data in different ways depending on
          their type.
      createdBy:
        type: string
        readOnly: true
        description: >
          Id of the User who created this Aspect.
      createdAt:
        readOnly: true
        type: string
        description: >
          TODO
      updatedAt:
        readOnly: true
        type: string
        description: >
          TODO
      tags:
        type: array
        items:
          type: string
          maxLength: 60
          pattern: ^[0-9A-Za-z_][0-9A-Za-z_\\-]{1,59}$
        description: >
          Array of tag names. Tag name: Max 60 characters; case insensitive; allows alpha-numeric characters,
          underscore (_) and dash (-). Tag names cannot start with a dash (-).
      Samples:
        type: array
        readOnly: true
        description: >
          TODO
        items:
          $ref: "#/definitions/SamplesResponse"
      relatedLinks:
        readOnly: true
        type: array
        items:
          $ref: "#/definitions/RelatedLinkResponse"
        description: >
          RelatedLinks associated with this model.
      apiLinks:
        readOnly: true
        type: array
        items:
          $ref: "#/definitions/HATEOAS"
        description: >
          Hypertext As The Engine Of Application State.

  AuditEventsResponse:
    type: object
    description: >
      An auditable Refocus event.
    properties:
      details:
        type: object
        readOnly: true
        description: >
          A JSON object with additional event details.
      id:
        type: string
        readOnly: true
        description: >
          The auditEvent id.
      loggedAt:
        type: string
        readOnly: true
        description: >
          The timestamp when the event was logged.
      isError:
        type: boolean
        readOnly: true
        default: false
        description: >
          True if this audit event represents an error.
      resourceName:
        type: string
        readOnly: true
        maxLength: 4096
        description: >
          The name of the resource associated with this event.
      resourceType:
        type: string
        readOnly: true
        maxLength: 4096
        description: >
          The type of the resource associated with this event, e.g.
          "Collector", "Subject", etc.
      createdBy:
        type: string
        readOnly: true
        description: >
          Id of the User/Collector who created this auditEvent.
      createdAt:
        readOnly: true
        type: string
        description: >
          Timestamp when the record was saved to Refocus. Due to latency and
          queuing, this value is expected to be greater than the loggedAt
          timestamp.
      apiLinks:
        readOnly: true
        type: array
        items:
          $ref: "#/definitions/HATEOAS"
        description: >
          Hypertext As The Engine Of Application State.

  GlobalConfigResponse:
    type: object
    description: >
      A global configuration item (key/value pair).
    properties:
      key:
        type: string
        readOnly: true
        maxLength: 60
      value:
        type: string
        readOnly: true
      createdBy:
        type: string
        readOnly: true
        description: >
          User who created this Aspect.
      createdAt:
        readOnly: true
        type: string
        description: >
          TODO
      updatedAt:
        readOnly: true
        type: string
        description: >
          TODO
      apiLinks:
        readOnly: true
        type: array
        items:
          $ref: "#/definitions/HATEOAS"
        description: >
          Hypertext As The Engine Of Application State.

  LensesResponse:
    type: object
    description: >
      A user interface component which renders subject/sample data with a
      particular visual representation.
    properties:
      description:
        type: string
        readOnly: true
        maxLength: 4096
        description: >
          A description of the lens.
      helpEmail:
        type: string
        readOnly: true
        description: >
          The email address where a user can go to get more help about the lens.
          A lens may choose to display this information to the user e.g. if the
          user clicks a "help" icon attached to the lens.
        maxLength: 254
      helpUrl:
        type: string
        readOnly: true
        maxLength: 2082
        description: >
          The url where a user can go to get more help about the lens. A lens may
          choose to display this information to the user e.g. if the user clicks a
          "help" icon attached to the lens.
      id:
        type: string
        readOnly: true
        description: >
          The lens id.
      isCustom:
        type: boolean
        readOnly: true
        default: true
        description: >
          True for any lens which is installed by an administrator (rather than
            pre-installed in Refocus).
      isPublished:
        type: boolean
        readOnly: true
        description: >
          True when the lens is available to users.
      name:
        type: string
        maxLength: 60
        readOnly: true
        pattern: ^[0-9A-Za-z_\\-]{0,60}$
        description: >
          The name of lens. Max 60 characters; case insensitive;
          allows alpha-numeric characters, underscore (_) and dash (-).
      sourceDescription:
        type: string
        readOnly: true
        maxLength: 4096
        description: >
          The original lens publisher's description of the lens.
      sourceName:
        type: string
        maxLength: 60
        readOnly: true
        pattern: ^[0-9A-Za-z_\\-]{0,60}$
        description: >
          The original lens publisher's name of the lens.
      sourceVersion:
        type: string
        readOnly: true
        description: >
          The original lens publisher's version of the lens.
      thumbnailUrl:
        type: string
        maxLength: 2082
        readOnly: true
        description: >
          Optional thumbnail image to represent the lens.
      installedBy:
        readOnly: true
        type: string
        description: >
          TODO
      createdBy:
        type: string
        readOnly: true
        description: >
          Id of the User who created this Lens.
      createdAt:
        readOnly: true
        type: string
        description: >
          TODO
      updatedAt:
        readOnly: true
        type: string
        description: >
          TODO
      apiLinks:
        readOnly: true
        type: array
        items:
          $ref: "#/definitions/HATEOAS"
        description: >
          Hypertext As The Engine Of Application State.

  PerspectivesResponse:
    type: object
    description: >
      A named combination of a set of subjects and their samples rendered by a
      particular lens.
    properties:
      id:
        type: string
        readOnly: true
      name:
        type: string
        readOnly: true
        pattern: ^[0-9A-Za-z_\\-]{1,60}$
        maxLength: 60
        description: >
          The name of the perspective.
      rootSubject:
        type: string
        maxLength: 4096
        description: >
          The absolute path of the root subject.
      aspectFilter:
        type: array
        items:
          type: string
          maxLength: 60
          pattern: ^[0-9A-Za-z_\\-]{1,60}$
        description: >
          Array of aspect names to filter; Aspect name: Max 60 characters; case insensitive; allows alpha-numeric characters,
          underscore (_) and dash (-).
      aspectTagFilter:
        type: array
        items:
          type: string
          maxLength: 60
          pattern: ^[0-9A-Za-z_\\-]{1,60}$
        description: >
          Array of aspect tag names to filter; Tag name: Max 60 characters; case insensitive; allows alpha-numeric characters,
          underscore (_) and dash (-).
      subjectTagFilter:
        type: array
        items:
          type: string
          maxLength: 60
          pattern: ^[0-9A-Za-z_\\-]{1,60}$
        description: >
          Array of subject tag names to filter; Tag name: Max 60 characters; case insensitive; allows alpha-numeric characters,
          underscore (_) and dash (-).
      aspectFilterType:
        type: string
        enum:
          - INCLUDE
          - EXCLUDE
      aspectTagFilterType:
        type: string
        enum:
          - INCLUDE
          - EXCLUDE
      subjectTagFilterType:
        type: string
        enum:
          - INCLUDE
          - EXCLUDE
      statusFilter:
        type: array
        items:
          type: string
          enum:
            - Critical
            - Invalid
            - Timeout
            - Warning
            - Info
            - OK
            - "-Critical"
            - "-Invalid"
            - "-Timeout"
            - "-Warning"
            - "-Info"
            - "-OK"
        description: >
          Array of sample status to filter; Status values can only be one of these:
          Critical, Invalid, Timeout, Warning, Info, OK, -Critical, -Invalid, -Timeout, -Warning, -Info, -OK.
      createdBy:
        readOnly: true
        type: string
        description: >
          TODO
      createdAt:
        readOnly: true
        type: string
        description: >
          TODO
      updatedAt:
        readOnly: true
        type: string
        description: >
          TODO
      lensId:
        type: string
        description: >
          The id of Lens.
      apiLinks:
        readOnly: true
        type: array
        items:
          $ref: "#/definitions/HATEOAS"
        description: >
          Hypertext As The Engine Of Application State.

  ProfilesResponse:
    type: object
    description: >
      A named set of read/write privileges.
    properties:
      id:
        type: string
        readOnly: true
      name:
        type: string
        readOnly: true
        pattern: ^[0-9A-Za-z_\\-]{1,60}$
        maxLength: 60
        description: >
          The name of the profile.
      aspectAccess:
        type: string
        readOnly: true
        maxLength: 2
        enum:
          - r
          - rw
        default: r
        description: >
          The permission to read and/or write aspects.
      botAccess:
        type: string
        readOnly: true
        maxLength: 2
        enum:
          - r
          - rw
        default: r
        description: >
          The permission to read and/or write bots.
      eventAccess:
        type: string
        readOnly: true
        maxLength: 2
        enum:
          - r
          - rw
        default: r
        description: >
          The permission to read and/or write events.
      lensAccess:
        type: string
        readOnly: true
        maxLength: 2
        enum:
          - r
          - rw
        default: r
        description: >
          The permission to read and/or write lenses.
      perspectiveAccess:
        type: string
        readOnly: true
        maxLength: 2
        enum:
          - r
          - rw
        default: r
        description: >
          The permission to read and/or write perspectives.
      profileAccess:
        type: string
        readOnly: true
        maxLength: 2
        enum:
          - r
          - rw
        default: r
        description: >
          The permission to read and/or write profiles.
      roomAccess:
        type: string
        readOnly: true
        maxLength: 2
        enum:
          - r
          - rw
        default: rw
        description: >
          The permission to read and/or write rooms.
      roomTypeAccess:
        type: string
        readOnly: true
        maxLength: 2
        enum:
          - r
          - rw
        default: r
        description: >
          The permission to read and/or write roomTypes.
      sampleAccess:
        type: string
        readOnly: true
        maxLength: 2
        enum:
          - r
          - rw
        default: r
        description: >
          The permission to read and/or write samples.
      subjectAccess:
        type: string
        readOnly: true
        maxLength: 2
        enum:
          - r
          - rw
        default: r
        description: >
          The permission to read and/or write subjects.
      userAccess:
        type: string
        readOnly: true
        maxLength: 2
        enum:
          - r
          - rw
        default: r
        description: >
          The permission to read and/or write users.
      users:
        readOnly: true
        type: array
        items:
          $ref: "#/definitions/UsersResponse"
      createdBy:
        readOnly: true
        type: string
        description: >
          TODO
      createdAt:
        readOnly: true
        type: string
        description: >
          TODO
      updatedAt:
        readOnly: true
        type: string
        description: >
          TODO
      apiLinks:
        readOnly: true
        type: array
        items:
          $ref: "#/definitions/HATEOAS"
        description: >
          Hypertext As The Engine Of Application State.

  SamplesResponse:
    type: object
    description: >
      An observation of a particular aspect for a particular subject at a
      particular point in time.
    properties:
      messageBody:
        type: string
        readOnly: true
        description: >
          Optional message about the sample value. Informational only--not used to
          determine the status of the sample. It's up to the lens whether/how to
          display this, will typically be displayed only on hover or click.
        maxLength: 4096
      messageCode:
        type: string
        readOnly: true
        maxLength: 5
        description: >
          Optional 5-charater code about the sample value. Informational only--not
          used to determine the status of the sample. It's up to the lens
          whether/how to display this, will typically be displayed without having
          to hover or click.
      status:
        type: string
        enum:
          - Critical
          - Invalid
          - Timeout
          - Warning
          - Info
          - OK
        readOnly: true
        description: >
          Status.
      previousStatus:
        type: string
        enum:
          - Critical
          - Invalid
          - Timeout
          - Warning
          - Info
          - OK
        readOnly: true
        description: >
          Previous Status.
      value:
        type: string
        readOnly: true
        maxLength: 255
        description: >
          Stored as a string but will be treated as whatever the aspect’s
          valueType was specified as, i.e. [BOOLEAN|NUMERIC|PERCENT]. If timeout
          occurs, value is set to null.
      provider:
        readOnly: true
        $ref: "#/definitions/UsersResponse"
        description: >
          User who provided this sample.
      createdAt:
        readOnly: true
        type: string
        description: >
          TODO
      updatedAt:
        readOnly: true
        type: string
        description: >
          TODO
      statusChangedAt:
        readOnly: true
        type: string
        description: >
          Time at which the status changed from one state to another.
      aspect:
        readOnly: true
        $ref: "#/definitions/AspectsResponse"
        description: >
          The aspect of this sample.
      relatedLinks:
        readOnly: true
        type: array
        items:
          $ref: "#/definitions/RelatedLinkResponse"
        description: >
          RelatedLinks associated with this model.
      apiLinks:
        readOnly: true
        type: array
        items:
          $ref: "#/definitions/HATEOAS"
        description: >
          Hypertext As The Engine Of Application State.

  BulkUpsertResponse:
    type: object
    description: >
      Status of bulk upsert request.
    properties:
      status:
        type: string
        enum:
          - OK
        readOnly: true
        description: >
          Status.
      jobId:
        type: integer
        readOnly: true
        description: >
          Optionally a jobId is returned with the response when the bulk upsert
          request is enqueued as a job for the workers to process it
          asynchronously. The returned jobId can be used to check the status
          of the bulk upsert request.

  GetBulkUpsertStatusResponse:
    type: object
    description: >
      Status of bulk upsert request.
    properties:
      status:
        type: string
        readOnly: true
        maxLength: 254
        description: >
          Status.
      errors:
        type: array
        readOnly: true
        description: >
          An array containing the error information of the samples that
          were not upserted.
        items:
          type: object

  SubjectsResponse:
    type: object
    description: >
      A resource under observation.
    properties:
      absolutePath:
        type: string
        readOnly: true
        maxLength: 4096
        description: >
          The absolute path of the subject. This is automatically set based on the
          name and hierarchy.
      children:
        type: array
        items:
          $ref: "#/definitions/SubjectsResponse"
      description:
        type: string
        readOnly: true
        maxLength: 4096
        description: >
          A description of the subject. A lens may choose to display this
          information to the user.
      helpEmail:
        type: string
        readOnly: true
        maxLength: 254
        description: >
          The email address where a user can go to get more help about the subject.
          A lens may choose to display this information to the user e.g. if the
          user clicks a “help” icon attached to the subject.
      helpUrl:
        type: string
        readOnly: true
        maxLength: 2082
        description: >
          The url where a user can go to get more help about the subject. A lens
          may choose to display this information to the user e.g. if the user
          clicks a “help” icon attached to the subject.
      id:
        type: string
        readOnly: true
      imageUrl:
        type: string
        readOnly: true
        maxLength: 2082
        description: >
          Optional icon to represent the subject.
      isPublished:
        type: boolean
        readOnly: true
        description: >
          Default false. When set to true, the subject is readable by other users;
          when set to false, the subject is only readable by its owner.
      name:
        type: string
        readOnly: true
        pattern: ^[0-9A-Za-z_\\-]{1,60}$
        maxLength: 60
        description: >
          Max 60 characters; case insensitive; allows alpha-numeric characters,
          underscore (_) and dash (-).
      sortBy:
        type: string
        readOnly: true
        pattern: ^[0-9A-Za-z_\\-]{0,254}$
        maxLength: 254
        description: >
          The sortBy string can be used to define the sort order of subjects
          which a lens developer can choose to honor when rendering the data.
          The attribute is defaulted to an empty string when the user does not
          provide any string value. Max 254 characters; case insensitive;
          allows alpha-numeric characters, + underscore (_) and dash (-).
          Filter by sortBy; asterisk (*) wildcards ok.
          Max 254 characters; case insensitive; allows alpha-numeric characters,
          underscore (_) and dash (-).
      parentId:
        type: string
        readOnly: true
        description: >
          The id of the subject's parent, empty if this subject is at the root of
          the hierarchy.
      parentAbsolutePath:
        type: string
        readOnly: true
        maxLength: 4096
        description: >
          The absolute path of the subject's parent, empty if this subject is at
          the root of the hierarchy.
      # childCount:
      #   type: integer
      #   readOnly: true
      #   description: >
      #    The number of direct children subjects under this subject.
      createdBy:
        type: string
        readOnly: true
        description: >
          Id of the User who created this Aspect.
      createdAt:
        type: string
        readOnly: true
        description: >
          TODO
      updatedAt:
        type: string
        readOnly: true
        description: >
          TODO
      tags:
        type: array
        items:
          type: string
          maxLength: 60
          pattern: ^[0-9A-Za-z_][0-9A-Za-z_\\-]{1,59}$
        description: >
          Array of tag names. Tag name: Max 60 characters; case insensitive; allows alpha-numeric characters,
          underscore (_) and dash (-). Tag names cannot start with a dash (-).
      samples:
        type: array
        description: >
          TODO
        items:
          type: object
      relatedLinks:
        readOnly: true
        type: array
        items:
          $ref: "#/definitions/RelatedLinkResponse"
        description: >
          RelatedLinks associated with this model.
      apiLinks:
        readOnly: true
        type: array
        items:
          $ref: "#/definitions/HATEOAS"
        description: >
          Hypertext As The Engine Of Application State.
      hierarchyLevel:
        type: integer
        readOnly: true
        description: >
         The depth of the subject starting from the root. The root always has a
          hierarchy level of 1
  TokensResponse:
    type: object
    description: >
      Metadata about the JSON web token.
    properties:
      id:
        type: string
        readOnly: true
      isRevoked:
        type: string
        readOnly: true
        description: >
          Zero if the token is still active, non-zero if the token has been
          revoked.
      name:
        type: string
        readOnly: true
        maxLength: 60
        description: >
          The name of the token.
      apiLinks:
        readOnly: true
        type: array
        items:
          $ref: "#/definitions/HATEOAS"
        description: >
          Hypertext As The Engine Of Application State.

  UsersResponse:
    type: object
    description: >
      A person or API client who interacts with the Refocus system.
    properties:
      email:
        type: string
        readOnly: true
        maxLength: 254
        description: >
          The user's email address.
      id:
        type: string
        readOnly: true
      imageUrl:
        type: string
        readOnly: true
        maxLength: 2082
        description: >
          Optional thumbnail image.
      name:
        type: string
        readOnly: true
        maxLength: 256
        description: >
          First and last name.
      fullName:
        type: string
        readOnly: true
        maxLength: 256
        description: >
          The user's full name.
      password:
        type: string
        readOnly: true
      createdBy:
        type: string
        readOnly: true
        description: >
          TODO
      createdAt:
        type: string
        readOnly: true
        description: >
          TODO
      updatedAt:
        type: string
        readOnly: true
        description: >
          TODO
      # TODO profile!
      apiLinks:
        readOnly: true
        type: array
        items:
          $ref: "#/definitions/HATEOAS"
        description: >
          Hypertext As The Engine Of Application State.

  SSOConfigResponse:
    type: object
    description: >
      SSO Configuration parameters used to enable SSO in Refocus.
    properties:
      id:
        type: string
        readOnly: true
      samlEntryPoint:
        type: string
        readOnly: true
        maxLength: 2082
        description: >
          Required SAML Identity Provider entry point.
      samlIssuer:
        type: string
        readOnly: true
        maxLength: 2082
        description: >
          Required issuer string to supply to identity provider.
      createdBy:
        type: string
        readOnly: true
        description: >
          TODO
      createdAt:
        type: string
        readOnly: true
        description: >
          TODO
      updatedAt:
        type: string
        readOnly: true
        description: >
          TODO
      # TODO profile!
      apiLinks:
        readOnly: true
        type: array
        items:
          $ref: "#/definitions/HATEOAS"
        description: >
          Hypertext As The Engine Of Application State.

  TokenResponse:
    type: object
    description: >
      API access token if authentication success.
    properties:
      Success:
        type: boolean
        readOnly: true
      id:
        type: string
      isDisabled:
        type: string
        readOnly: true
      name:
        type: string
        readOnly: true
        description:
          Name of token.
      token:
        type: string
        readOnly: true
        description: >
          API token.
      createdBy:
        readOnly: true
        type: string
        description: >
          TODO
      apiLinks:
        readOnly: true
        type: array
        items:
          $ref: "#/definitions/HATEOAS"
        description: >
          Hypertext As The Engine Of Application State.

  AuthenticationResponse:
    type: object
    description: >
      Authentication success response.
    properties:
      Success:
        type: boolean
        readOnly: true
      message:
        type: string
        readOnly: true
        maxLength: 2082
        description: >
          Authentication success message.

  AspectWriterResponse:
    type: object
    description: >
      Users having write permission to the aspects
    properties:
      aspectId:
        type: string
        readOnly: true
        description: >
          Id of a write-protected aspect
      userId:
        type: string
        readOnly: true
        description: >
          Id of a user having write permission to the aspect
      createdAt:
        readOnly: true
        type: string
        description: >
          Timestamp at which the the write permission was created
      updatedAt:
        readOnly: true
        type: string
        description: >
          Timestamp at which the the write permission was modified

  GeneratorWriterResponse:
    type: object
    description: >
      Users having write permission to the generator
    properties:
      generatorId:
        type: string
        readOnly: true
        description: >
          Id of a write-protected generator
      userId:
        type: string
        readOnly: true
        description: >
          Id of a user having write permission to the generator
      createdAt:
        readOnly: true
        type: string
        description: >
          Timestamp at which the the write permission was created
      updatedAt:
        readOnly: true
        type: string
        description: >
          Timestamp at which the the write permission was modified

  GeneratorTemplateWriterResponse:
    type: object
    description: >
      Users having write permission to the generatorTemplate
    properties:
      generatorTemplateId:
        type: string
        readOnly: true
        description: >
          Id of a write-protected generatorTemplate
      userId:
        type: string
        readOnly: true
        description: >
          Id of a user having write permission to the generatorTemplate
      createdAt:
        readOnly: true
        type: string
        description: >
          Timestamp at which the the write permission was created
      updatedAt:
        readOnly: true
        type: string
        description: >
          Timestamp at which the the write permission was modified

  LensWriterResponse:
    type: object
    description: >
      Users having write permission to the lenses
    properties:
      lensId:
        type: string
        readOnly: true
        description: >
          Id of a write-protected aspect
      userId:
        type: string
        readOnly: true
        description: >
          Id of a user having write permission to the lens
      createdAt:
        readOnly: true
        type: string
        description: >
          Timestamp at which the the write permission was created
      updatedAt:
        readOnly: true
        type: string
        description: >
          Timestamp at which the the write permission was modified

  PerspectiveWriterResponse:
    type: object
    description: >
      Users having write permission to the perspectives
    properties:
      perspectiveId:
        type: string
        readOnly: true
        description: >
          Id of a write-protected perspective
      userId:
        type: string
        readOnly: true
        description: >
          Id of a user having write permission to the perspective
      createdAt:
        readOnly: true
        type: string
        description: >
          Timestamp at which the the write permission was created
      updatedAt:
        readOnly: true
        type: string
        description: >
          Timestamp at which the the write permission was modified

  SubjectWriterResponse:
    type: object
    description: >
      Users having write permission to the subject
    properties:
      subjectId:
        type: string
        readOnly: true
        description: >
          Id of a write-protected subject
      userId:
        type: string
        readOnly: true
        description: >
          Id of a user having write permission to the subject
      createdAt:
        readOnly: true
        type: string
        description: >
          Timestamp at which the the write permission was created
      updatedAt:
        readOnly: true
        type: string
        description: >
          Timestamp at which the the write permission was modified

  BotActionWriterResponse:
    type: object
    description: >
      Users having write permission to the botAction
    properties:
      botActionId:
        type: string
        readOnly: true
        description: >
          Id of a write-protected botAction
      userId:
        type: string
        readOnly: true
        description: >
          Id of a user having write permission to the botAction
      createdAt:
        readOnly: true
        type: string
        description: >
          Timestamp at which the the write permission was created
      updatedAt:
        readOnly: true
        type: string
        description: >
          Timestamp at which the the write permission was modified

  BotDataWriterResponse:
    type: object
    description: >
      Users having write permission to the botData
    properties:
      botDataId:
        type: string
        readOnly: true
        description: >
          Id of a write-protected botData
      userId:
        type: string
        readOnly: true
        description: >
          Id of a user having write permission to the botData
      createdAt:
        readOnly: true
        type: string
        description: >
          Timestamp at which the the write permission was created
      updatedAt:
        readOnly: true
        type: string
        description: >
          Timestamp at which the the write permission was modified

  BotWriterResponse:
    type: object
    description: >
      Users having write permission to the bot
    properties:
      botId:
        type: string
        readOnly: true
        description: >
          Id of a write-protected bot
      userId:
        type: string
        readOnly: true
        description: >
          Id of a user having write permission to the bot
      createdAt:
        readOnly: true
        type: string
        description: >
          Timestamp at which the the write permission was created
      updatedAt:
        readOnly: true
        type: string
        description: >
          Timestamp at which the the write permission was modified

  RoomWriterResponse:
    type: object
    description: >
      Users having write permission to the room
    properties:
      roomId:
        type: string
        readOnly: true
        description: >
          Id of a write-protected room
      userId:
        type: string
        readOnly: true
        description: >
          Id of a user having write permission to the room
      createdAt:
        readOnly: true
        type: string
        description: >
          Timestamp at which the the write permission was created
      updatedAt:
        readOnly: true
        type: string
        description: >
          Timestamp at which the the write permission was modified

  RoomTypeWriterResponse:
    type: object
    description: >
      Users having write permission to the roomType
    properties:
      roomTypeId:
        type: string
        readOnly: true
        description: >
          Id of a write-protected roomType
      userId:
        type: string
        readOnly: true
        description: >
          Id of a user having write permission to the roomType
      createdAt:
        readOnly: true
        type: string
        description: >
          Timestamp at which the the write permission was created
      updatedAt:
        readOnly: true
        type: string
        description: >
          Timestamp at which the the write permission was modified

  BotResponse:
    type: object
    description: A response for information about a bot
    properties:
      id:
        type: string
        description: The UUID for the bot
      name:
        type: string
        description: The unique readable name for the bot
      url:
        type: string
        description: The URL of the bot server
      ui:
        type: object
        description: The UI of the bot
        properties:
          name:
            type: string
            description: The name of the UI file.
          size:
            type: integer
            description: The size of the UI file (bytes)
      active:
        type: boolean
        description: Flag for if a bot is active with communication
      actions:
        type: array
        description: A list of actions that a bot can perform
        items:
          type: object
      data:
        type: array
        description: A list of data that a bot can provide
        items:
          type: object
      installedBy:
        readOnly: true
        type: string
        description: >
          The user who installed the bot

  EventResponse:
    type: object
    description: A response for information about a event
    properties:
      id:
        type: string
        description: The UUID of the specified event
      log:
        type: string
        description: Human readable log line describing the event and its context it stores
      context:
        type: object
        description: A object, typically JSON, that contains the information to describe an event
      actionType:
        type: 'string'
        description: 'This is the type of the event'
      roomId:
        type: integer
        description: The room ID in which the event deals with
      botId:
        type: string
        description: The bot ID in which the event deals with
      botDataId:
        type: string
        description: The bot data ID in which the event deals with
      botActionId:
        type: string
        description: The bot action ID in which the event deals with
      userId:
        type: string
        description: The user ID in which the event deals with

  BulkCreateResponse:
    type: object
    description: >
      Status of bulk create request.
    properties:
      status:
        type: string
        enum:
          - OK
        readOnly: true
        description: >
          Status.

  BotActionResponse:
    type: object
    description: A response for information about bot actions
    properties:
      id:
        type: string
        description: The UUID of the specified bot action
      name:
        type: string
        description: The name of the bot action requested
      isPending:
        type: boolean
        description: If the action is still pending completion
      parameters:
        type: array
        description: The values required to run a bot action
        items:
          type: object
      response:
        type: object
        description: The output of an bot action
      roomId:
        type: integer
        description: The room ID in which the bot action deals with
      botId:
        type: string
        description: The bot ID in which the bot action deals with
      userId:
        type: string
        description: The user ID in which the bot action deals with

  CollectorResponse:
    type: "object"
    required:
    - "name"
    properties:
      id:
        type: string
        readOnly: true
        description: >
          The collector id.
      name:
        type: "string"
        description: "Should be unique."
      currentGenerators:
        readOnly: true
        type: "array"
        items:
          type: "object"
        description: "Generators assigned to this collector."
      registered:
        type: boolean
        description: "Boolean. If false, means deregistered. Changed by the DEREGISTER command"
        enum:
        - true
        - false
      status:
        type: "string"
        description: "The collector status."
        enum:
        - "Stopped"
        - "Running"
        - "Paused"
        - "MissedHeartbeat"
      lastHeartbeat:
        readOnly: true
        type: string
        description: >
          Timestamp at which the last heartbeat was sent.
      lastModifiedAt:
        readOnly: true
        type: string
        description: >
          Timestamp of the collector's most recent modification.
      createdBy:
        readOnly: true
        type: string
        description: >
          Id of the User who created this Collector.
      lastUpdatedBy:
        readOnly: true
        type: string
        description: >
          Timestamp of the collector's most recent update.
      description:
        type: string
        maxLength: 4096
        description: >
          Describes this Collector; helps a user determine which Collectors they should assign to run their collection.
      helpEmail:
        type: string
        description: >
          The email address where a user can go to get more help about the collector.
        maxLength: 254
      helpUrl:
        type: string
        maxLength: 2082
        description: >
          The url where a user can go to get more help about the collector.
      host:
        type: string
        description: >
          The host where the collector is installed.
        maxLength: 4096
      ipAddress:
        type: string
        description: >
          The ipAddress where the collector is installed.
        maxLength: 60
      collectorConfig:
        $ref: "#/definitions/CollectorConfigResponse"
      generatorsAdded:
        $ref: "#/definitions/GeneratorsAddedResponse"

  CollectorWriterResponse:
    type: object
    description: >
      Users having write permission to the collector
    properties:
      collectorId:
        type: string
        readOnly: true
        description: >
          Id of a collector
      userId:
        type: string
        readOnly: true
        description: >
          Id of a user having write permission to the collector
      createdAt:
        readOnly: true
        type: string
        description: >
          Timestamp at which the the write permission was created
      updatedAt:
        readOnly: true
        type: string
        description: >
          Timestamp at which the the write permission was modified

  HeartbeatResponse:
    type: object
    description: >
      Gets the config and sample collection metadata from the Refocus server.
    properties:
      collectorConfig:
        $ref: "#/definitions/CollectorConfigResponse"
      generatersAdded:
        $ref: "#/definitions/GeneratorsAddedResponse"
      generatersUpdated:
        $ref: "#/definitions/GeneratorsUpdatedResponse"
      generatorsRemoved:
        $ref: "#/definitions/GeneratorsRemovedResponse"

  CollectorConfigResponse:
    type: object
    description: Collector config variables changed since last heartbeat.
    properties:
      heartbeatInterval:
        type: integer
        description: >
          The number of milliseconds to wait before aborting a request to Refocus.
      sampleCollectorTimeout:
        type: integer
        description: >-
          The number of milliseconds to wait before aborting a request to a remote data source.
          This value may be overridden by each Generator.
      sampleUpsertQueueTime:
        type: integer
        description: >-
          The maximum number of milliseconds that samples will wait before being sent to Refocus.
          When samples are returned by Generator transform, the Collector enqueues those samples
          to send as part of a larger bulk upsert to Refocus. In order to manage upsert load, a
          system-wide minimum sample upsert queue time will be defined in Refocus config;
          a Refocus admin will also be able to override that with a MINIMUM_SAMPLE_UPSERT_QUEUE_TIME
          environment variable.
      requireSslToRemoteDataSource:
        type: boolean
        description: >-
          Default false. Refocus Collector will accept only external sources as HTTPS when set as true.
  GeneratorsAddedResponse:
    type: array
    description: >-
      List of generators assigned to this agent since last heartbeat.
      New generator templates are included as well.
    items:
      $ref: "#/definitions/HeartbeatGeneratorResponse"

  GeneratorsUpdatedResponse:
    type: array
    description: >-
      List of generators assigned to this agent, but were modified
      since last heartbeat.
    items:
      $ref: "#/definitions/HeartbeatGeneratorResponse"

  GeneratorsRemovedResponse:
    readOnly: true
    type: array
    description: >
      List of generators which used to be assigned to this agent but is
      no longer assigned to this agent. Array of generator names.
    items:
      type: string

  GeneratorResponse:
    type: object
    description: >-
      The designation of which subjects and aspects to collect, plus any additional context data
    properties:
      description:
        type: string
        maxLength: 4096
        description: >
          A description of the generator.
      helpEmail:
        type: string
        description: >
          The email address where a user can go to get more help about the generator.
        maxLength: 254
      helpUrl:
        type: string
        maxLength: 2082
        description: >
          The url where a user can go to get more help about the generator.
      createdBy:
        readOnly: true
        type: string
        description: >
          Id of the User who created this Generator.
      id:
        type: string
        readOnly: true
        description: >
          The collector id.
      intervalSecs:
        type: integer
        description: >-
          Interval (seconds) between each collection.
      isActive:
        type: boolean
        description: Default false. When set to true, the generator will be assigned to a running collector and regularly send in samples.
      name:
        type: string
        readOnly: true
        description: The generator's name.
      subjectQuery:
        type: string
        readOnly: true
        minLength: 7
        maxLength: 4096
        description: The query to append to GET subjects. Only "absolutePath", "name", "tags" are allowed in subjectQuery.
      collectorGroup:
         description: Specifies set of collectors this Sample Generator should try to use.
         type: object
      aspects:
        description: Names of the aspects.
        type: array
        items:
          type: string
      tags:
        type: array
        items:
          type: string
          maxLength: 60
          pattern: ^[0-9A-Za-z_][0-9A-Za-z_\\-]{1,59}$
        description: >
          Array of tag names. Tag name: Max 60 characters; case insensitive;
          allows alpha-numeric characters, underscore (_) and dash (-). Tag
          names cannot start with a dash (-).
      connection:
        type: object
        description: Information about the connection.
      context:
        type: object
        description: >
          Variables accessible inside the transform function.
      currentCollector:
        type: object
        description: Current collector assigned to the generator.
        maxLength: 60
      generatorTemplate:
        $ref: "#/definitions/GeneratorTemplateResponse"

  HeartbeatGeneratorResponse:
    type: object
    description: >-
      The designation of which subjects and aspects to collect, plus any additional context data
    properties:
      description:
        type: string
        maxLength: 4096
        description: >
          A description of the generator.
      helpEmail:
        type: string
        description: >
          The email address where a user can go to get more help about the generator.
        maxLength: 254
      helpUrl:
        type: string
        maxLength: 2082
        description: >
          The url where a user can go to get more help about the generator.
      createdBy:
        readOnly: true
        type: string
        description: >
          Id of the User who created this Generator.
      id:
        type: string
        readOnly: true
        description: >
          The collector id.
      intervalSecs:
        type: integer
        description: >-
          Interval (seconds) between each collection.
      isActive:
        type: boolean
        description: Default false. When set to true, the generator will be assigned to a running collector and regularly send in samples.
      name:
        type: string
        readOnly: true
        description: The generator's name.
      subjectQuery:
        type: string
        readOnly: true
        minLength: 7
        maxLength: 4096
        description: The query to append to GET subjects. Only "absolutePath", "name", "tags" are allowed in subjectQuery.
      collectorGroup:
         description: Specifies set of collectors this Sample Generator should try to use.
         type: object
      aspects:
        description: Array of aspects.
        type: array
        items:
          type: object
      tags:
        type: array
        items:
          type: string
          maxLength: 60
          pattern: ^[0-9A-Za-z_][0-9A-Za-z_\\-]{1,59}$
        description: >
          Array of tag names. Tag name: Max 60 characters; case insensitive;
          allows alpha-numeric characters, underscore (_) and dash (-). Tag
          names cannot start with a dash (-).
      connection:
        type: object
        description: Information about the connection.
      context:
        type: object
        description: >
          Variables accessible inside the transform function.
      currentCollector:
        type: object
        description: Current collector assigned to the generator.
        maxLength: 60
      generatorTemplate:
        $ref: "#/definitions/GeneratorTemplateResponse"

  GeneratorTemplateResponse:
    type: object
    description: >-
      The transform logic and the definition of what additional context data is required.
    properties:
      description:
        type: string
        maxLength: 4096
        description: >-
          A description of the generatorTemplate.
      helpEmail:
        type: string
        description: >-
          The email address where a user can go to get more help about the
          generatorTemplate.
        maxLength: 254
      helpUrl:
        type: string
        maxLength: 2082
        description: >-
          The url where a user can go to get more help about the generatorTemplate.
      name:
        type: string
        readOnly: true
        description: >-
          The generatorTemplate's name.
      version:
        type: string
        description: >-
          The version, in semantic versioning format ( MAJOR.MINOR.PATCH )
      tags:
        type: array
        items:
          type: string
          maxLength: 60
          pattern: ^[0-9A-Za-z_][0-9A-Za-z_\\-]{1,59}$
        description: >-
          Array of tag names. Tag name: Max 60 characters; case insensitive;
          allows alpha-numeric characters, underscore (_) and dash (-). Tag
          names cannot start with a dash (-).
      author:
        type: object
        description: >-
          The author of this generatorTemplate.
      repository:
        type: object
        description: >-
          The repository where this generatorTemplate is located.
      connection:
        type: object
        description: >-
          Information about the connection.
      contextDefinition:
        type: object
        description: >-
          Variables available to connection.url, connection.toUrl, and
          the transform function.
      transform:
        type: object
        description: >-
          The body of a javascript function which transforms some data into an
          array of samples
      isPublished:
        type: boolean
        description: >-
          Default false. When set to true, the generatorTemplate is available to
          all users.
        default: false
      id:
        type: string
        readOnly: true
        description: >
          The generatorTemplate id.
      createdBy:
        type: string
        readOnly: true
        description: >
          Id of the User who created this generatorTemplate.


  RoomResponse:
    type: object
    description: A response for information about a room
    properties:
      id:
        type: integer
        description: The room number of the specified room
      name:
        type: string
        description: The unique readable name for the room
      active:
        type: boolean
        description: Flag for whether the room is still active or closed
      type:
        type: string
        description: The roomType being used in the specified room
      createdBy:
        type: string
        readOnly: true
        description: >
          Id of the User who created this room.
      origin:
        type: string
        description: Where the room was created

  RoomTypeResponse:
    type: object
    description: A response for information about a bot
    properties:
      id:
        type: string
        description: The UUID of the roomType specified
      name:
        type: string
        description: The roomType being used in the specified room
      isEnabled:
        type: boolean
        description: Flag indicating whether a roomType is enabled to use on rooms
      settings:
        type: object
        description: Key-value pairs used to configure bots and rooms intial state
      rules:
        type: array
        items:
          type: object
        description: Array containing the rules that trigger automations for rooms of this type
      bots:
        type: array
        items:
          type: string
        description: Array containing the bots to be used for rooms of this type
      createdBy:
        type: string
        readOnly: true
        description: >
          Id of the User who created this roomType.

  BotDataResponse:
    type: object
    description: A response for information about a room
    properties:
      id:
        type: string
        description: UUID of the specified bot data
      name:
        type: string
        description: Name of the bot data
      value:
        type: string
        description: Current value of the bot data
      roomId:
        type: integer
        description: The room number of the room of the bot data
      botId:
        type: string
        description: UUID of the specified bot in that room
      createdBy:
        type: string
        readOnly: true
        description: >
          Id of the User who created this botData.

  BulkSubjectDeleteResponse:
    type: object
    description: >
      Status of bulk subject delete request.
    properties:
      status:
        type: string
        enum:
          - OK
        readOnly: true
        description: >
          Status of the operation.
      jobId:
        type: integer
        readOnly: true
        description: >
          Optionally a jobId is returned with the response when the bulk subject
          delete request is enqueued as a job for the workers to process it
          asynchronously. The returned jobId can then be used to check the status of the bulk subject delete request.

  GetBulkSubjectDeleteStatusResponse:
    type: object
    description: >
      Status of the bulk subject delete request.
    properties:
      status:
        type: string
        readOnly: true
        maxLength: 254
        description: >
          Status.
      errors:
        type: array
        readOnly: true
        description: >
          An array of errors, if any errors were encountered while attempting to bulk delete subjects.
        items:
          type: object

  CollectorGroupsResponse:
    type: object
    description: >-
      The group of collectors
    properties:
      description:
        type: string
        maxLength: 4096
        description: >
          A description of the collector group.
      createdBy:
        readOnly: true
        type: string
        description: >
          Id of the user who created the collector group.
      id:
        type: string
        readOnly: true
        description: >
          The collector group id.
      name:
        type: string
        readOnly: true
        description: The collector group name.
      collectors:
        description: List of collectors for the group.
        type: array
        items:
          type: object

# =============================================================================
parameters:

  CollectorFieldsParam:
    name: fields
    in: query
    description: >
      Comma-delimited list of field names to include in the response.
    required: false
    type: array
    collectionFormat: csv
    items:
      type: string
      enum:
        - name
        - id
        - status
        - registered
        - currentGenerators
        - collectorGroup
        - lastHeartbeat
        - lastModifiedAt
        - createdBy
        - lastUpdatedBy
        - description
        - helpEmail
        - helpUrl
        - host
        - ipAddress
        - osInfo
        - processInfo
        - version
        - user
        - owner

  limitParam:
    name: limit
    in: query
    description: >
        Maximum number of records to return in the response; also useful for
        pagination in the UI.
    required: false
    type: integer

  offsetParam:
    name: offset
    in: query
    description: >
        Offset for paginating the response.
    required: false
    type: integer

  AspectsFieldsParam:
    name: fields
    in: query
    description: >
      Comma-delimited list of field names to include in the response.
    required: false
    type: array
    collectionFormat: csv
    items:
      type: string
      enum:
        - createdAt
        - criticalRange
        - description
        - helpEmail
        - helpUrl
        - id
        - imageUrl
        - infoRange
        - isPublished
        - name
        - okRange
        - rank
        - relatedLinks
        - tags
        - timeout
        - updatedAt
        - valueLabel
        - valueType
        - warningRange
        - user
        - owner

  AuditEventsFieldsParam:
    name: fields
    in: query
    description: >
      Comma-delimited list of field names to include in the response.
    required: false
    type: array
    collectionFormat: csv
    items:
      type: string
      enum:
        - createdAt
        - details
        - isError
        - loggedAt
        - resourceName
        - resourceType

  GeneratorFieldsParam:
    name: fields
    in: query
    description: >
      Comma-delimited list of field names to include in the response.
    required: false
    type: array
    collectionFormat: csv
    items:
      type: string
      enum:
        - isActive
        - tags
        - aspects
        - subjectQuery
        - createdAt
        - description
        - helpEmail
        - helpUrl
        - id
        - intervalSecs
        - name
        - updatedAt
        - currentCollector
        - user
        - owner
        - collectorGroup

  GeneratorTemplateFieldsParam:
    name: fields
    in: query
    description: >
      Comma-delimited list of field names to include in the response.
    required: false
    type: array
    collectionFormat: csv
    items:
      type: string
      enum:
        - description
        - helpEmail
        - helpUrl
        - id
        - name
        - version
        - tags
        - author
        - repository
        - connection
        - contextDefinition
        - transform
        - isPublished
        - user
        - owner

  LensesFieldsParam:
    name: fields
    in: query
    description: >
      Comma-delimited list of field names to include in the response.
    required: false
    type: array
    collectionFormat: csv
    items:
      type: string
      enum:
        - createdAt
        - description
        - helpEmail
        - helpUrl
        - id
        - installedBy
        - isCustom
        - isPublished
        - name
        - sourceDescription
        - sourceName
        - sourceVersion
        - thumbnailUrl
        - updatedAt
        - version
        - user
        - owner

  PerspectivesFieldsParam:
    name: fields
    in: query
    description: >
      Comma-delimited list of field names to include in the response.
    required: false
    type: array
    collectionFormat: csv
    items:
      type: string
      enum:
        - createdAt
        - createdBy
        - aspectFilter
        - aspectFilterType
        - aspectTagFilter
        - aspectTagFilterType
        - id
        - lensId
        - name
        - rootSubject
        - statusFilter
        - statusFilterType
        - subjectTagFilter
        - subjectTagFilterType
        - updatedAt
        - user
        - owner
        - lens

  ProfilesFieldsParam:
    name: fields
    in: query
    description: >-
      Comma-delimited list of field names to include in the response.
    required: false
    type: array
    collectionFormat: csv
    items:
      type: string
      enum:
        - id
        - name
        - aspectAccess
        - botAccess
        - eventAccess
        - lensAccess
        - perspectiveAccess
        - profileAccess
        - roomAccess
        - roomTypeAccess
        - sampleAccess
        - subjectAccess
        - userAccess
        - createdBy
        - createdAt
        - updatedAt
        - userCount
        - users

  SamplesFieldsParam:
    name: fields
    in: query
    description: >-
      Comma-delimited list of field names to include in the response.
    required: false
    type: array
    collectionFormat: csv
    items:
      type: string
      enum:
        - createdAt
        - id
        - messageBody
        - messageCode
        - name
        - previousStatus
        - provider
        - relatedLinks
        - status
        - statusChangedAt
        - tags
        - updatedAt
        - value

  SubjectsFieldsParam:
    name: fields
    in: query
    description: >-
      Comma-delimited list of field names to include in the response.
    required: false
    type: array
    collectionFormat: csv
    items:
      type: string
      enum:
        - absolutePath
        - createdAt
        - createdBy
        - description
        - geolocation
        - helpEmail
        - helpUrl
        - id
        - imageUrl
        - isPublished
        - name
        - sortBy
        - tags
        - parentAbsolutePath
        - parentId
        - relatedLinks
        - updatedAt
        - user
        - owner

  TokensFieldsParam:
    name: fields
    in: query
    description: >-
      Comma-delimited list of field names to include in the response.
    required: false
    type: array
    collectionFormat: csv
    items:
      type: string
      enum:
        - name
        - isRevoked
        - user

  UsersFieldsParam:
    name: fields
    in: query
    description: >-
      Comma-delimited list of field names to include in the response.
    required: false
    type: array
    collectionFormat: csv
    items:
      type: string
      enum:
        - email
        - id
        - imageUrl
        - name
        - createdBy
        - createdAt
        - sso
        - updatedAt
        - profile

  CollectorGroupsFieldsParam:
    name: fields
    in: query
    description: >-
      Comma-delimited list of field names to include in the response.
    required: false
    type: array
    collectionFormat: csv
    items:
      type: string
      enum:
        - name
        - description
        - createdAt
        - updatedAt
        - user
        - owner
        - collectors
        - generators

# =============================================================================
responses:
  400:
    description: Bad Request
    schema:
      $ref: '#/definitions/BadRequest'
  401:
    description: Authentication Error
    schema:
      $ref: '#/definitions/AuthenticationError'
  403:
    description: Forbidden
    schema:
      $ref: '#/definitions/ErrorResponse'
  404:
    description: Resource Not Found
    schema:
      $ref: '#/definitions/ResourceNotFoundError'
  genericError:
    description: Error
    schema:
      $ref: '#/definitions/ErrorResponse'<|MERGE_RESOLUTION|>--- conflicted
+++ resolved
@@ -7715,14 +7715,13 @@
           required: false
           type: string
         -
-<<<<<<< HEAD
           name: origin
           description: Filter rooms by origin
           in: query
           pattern: ^[0-9A-Za-z_\\-]{0,60}$
           required: false
           type: string
-=======
+        -
           name: createdAt
           in: query
           description: >-
@@ -7738,7 +7737,6 @@
           required: false
           type: string
           pattern: '^-\d+[smdh]$'
->>>>>>> 83fc9759
         -
           name: sort
           description: >
