# =============================================================================
# Copyright (c) 2016, salesforce.com, inc.
# All rights reserved.
# Licensed under the BSD 3-Clause license.
# For full license text, see LICENSE.txt file in the repo root or
# https://opensource.org/licenses/BSD-3-Clause
# =============================================================================

# =============================================================================
# api/v1/swagger.yaml
# =============================================================================
swagger: "2.0"

# =============================================================================
info:
  version: 1.0.0
  title: Refocus API
  # description: >-
  #   A short description of the application. GFM syntax can be used for rich text
  #   representation.
  # termsOfService: The Terms of Service for the API.
  # contact:
  #   name: The identifying name of the contact person/organization.
  #   url: http://focus.salesforce.com/contact
  #   email: focusapi@salesforce.com
  # license:
  #   name: The license name used for the API.
  #   url: http://focus.salesforce.com/license

# =============================================================================
host: localhost:10010

# =============================================================================
basePath: /v1

# =============================================================================
# externalDocs:
#   description: >-
#     Focus API Documentation
#   url: http://focus.salesforce.com/docs/api/

# =============================================================================
schemes:
  - https
  - http

# =============================================================================
securityDefinitions:
  jwt:
    type: apiKey
    name: Authorization
    in: header
# =============================================================================
consumes:
  - application/json

# =============================================================================
produces:
  - application/json

# =============================================================================
paths:

  # ---------------------------------------------------------------------------
  /admin/sampleStore/rebuild:
    x-swagger-router-controller: admin
    post:
      security:
        - jwt: []
      summary: >-
        Rebuild the redis sampleStore from the samples in the database (admin only)
      tags: [ admin ]
      description: >-
        Rebuild the redis sampleStore from the samples in the database. Requires user to have an admin profile. If the Refocus configuration parameter `useAccessToken` is set to `true`, you must include an `Authorization` request header with your [JSON Web Token](https://tools.ietf.org/html/rfc7519) (JWT) as the value. You can get a token using `POST /v1/register` or `POST /v1/tokens`.
      operationId: rebuildSampleStore
      responses:
        204:
          description: >-
            Success.
        400:
          $ref: "#/responses/400"
        401:
          $ref: "#/responses/401"
        404:
          $ref: "#/responses/404"
        default:
          $ref: "#/responses/genericError"

  # ---------------------------------------------------------------------------
  /aspects:
    x-swagger-router-controller: aspects
    get:
      security:
        - jwt: []
      summary: Find an aspect or aspects
      tags: [ aspects ]
      description: >-
        Find an aspect or aspects. You may query using field filters with
        asterisk (*) wildcards. You may also optionally specify sort, limit,
        offset, and a list of fields to include in the response. If the Refocus configuration parameter `useAccessToken` is set to `true`, you must include an `Authorization` request header with your [JSON Web Token](https://tools.ietf.org/html/rfc7519) (JWT) as the value. You can get a token using `POST /v1/register` or `POST /v1/tokens`.
      externalDocs:
        description: >-
          GET /aspects
        url: http://focus.salesforce.com/docs/api/aspects
      operationId: findAspects
      parameters:
        -
          $ref: "#/parameters/AspectsFieldsParam"
        - name: sort
          in: query
          description: >
            Specify the sort order using a field name, e.g. '...?sort=name'. Prepend the
            field name with a minus sign to specify descending order, e.g.
            '...?sort=-name'.
          required: false
          type: array
          collectionFormat: csv
          items:
            type: string
            enum:
              - description
              - helpEmail
              - helpUrl
              - id
              - isPublished
              - name
              - rank
              - timeout
              - valueLabel
              - valueType
              - createdAt
              - updatedAt
              - -description
              - -helpEmail
              - -helpUrl
              - -id
              - -isPublished
              - -name
              - -timeout
              - -valueLabel
              - -valueType
              - -createdAt
              - -rank
              - -updatedAt
        -
          $ref: "#/parameters/limitParam"
        -
          $ref: "#/parameters/offsetParam"
        -
          name: name
          in: query
          description: >-
            Filter by aspect name; asterisk (*) wildcards ok.
          required: false
          type: string
        -
          name: description
          in: query
          description: >-
            Filter by aspect description; asterisk (*) wildcards ok.
          required: false
          type: string
        -
          name: imageUrl
          in: query
          description: >-
            Filter by aspect imageUrl; asterisk (*) wildcards ok.
          required: false
          type: string
        -
          name: isPublished
          in: query
          description: >-
            Filter by aspect isPublished (true|false).
          required: false
          type: boolean
        -
          name: rank
          in: query
          description: >-
            Filter by aspect rank.
          required: false
          type: string
        -
          name: timeout
          in: query
          description: >-
            Filter by aspect timeout; asterisk (*) wildcards ok.
          required: false
          type: string
        -
          name: valueLabel
          in: query
          description: >-
            Filter by aspect valueLabel; asterisk (*) wildcards ok.
          required: false
          type: string
        -
          name: valueType
          in: query
          description: >-
            Filter by aspect valueType (BOOLEAN|NUMERIC|PERCENT).
          required: false
          type: string
        -
          name: status
          in: query
          description: >-
            Filter by aspect status.
          required: false
          type: string
        -
          name: tags
          in: query
          items:
            type: string
            maxLength: 60
            pattern: ^[0-9A-Za-z_][0-9A-Za-z_\\-]{1,59}$
          description: >-
             Comma-separated list of tags to include/exclude. Tag names are
             case-insensitive. For example, ?tags=FOO,BAR will only return
             aspects with tags FOO and BAR. Prefix each of the tag name with
             a negative sign to indicate that a aspect with that tag should
             be excluded. For example, ?tags=-BAZ,FOO will return only the
             aspects with tag name not equal to BAZ or FOO. A mix of tag
             names with and without minus signs, for example ?tags=BAZ,-FOO
             are not allowed. Aspects without tags are not included in the
             include result set.
          type: string
          required: false
      responses:
        200:
          description: >-
            Success, returns a list of aspects.
          schema:
            type: array
            items:
              $ref: "#/definitions/AspectsResponse"
        400:
          $ref: "#/responses/400"
        401:
          $ref: "#/responses/401"
        default:
          $ref: "#/responses/genericError"
    post:
      security:
        - jwt: []
      summary: Create a new aspect
      tags: [ aspects ]
      description: >-
        Create a new aspect. If the Refocus configuration parameter `useAccessToken` is set to `true`, you must include an `Authorization` request header with your [JSON Web Token](https://tools.ietf.org/html/rfc7519) (JWT) as the value. You can get a token using `POST /v1/register` or `POST /v1/tokens`.
      operationId: postAspect
      parameters:
        -
          name: queryBody
          description: Request body.
          in: body
          required: true
          schema:
            type: object
            description: A type of observation which can be measured.
            properties:
              description:
                type: string
                maxLength: 4096
                description: >
                  A description of the aspect. A lens may choose to display this
                  information to the user.
              helpEmail:
                type: string
                description: >
                  The email address where a user can go to get more help about the aspect.
                  A lens may choose to display this information to the user e.g. if the
                  user clicks a “help” icon attached to the aspect.
                maxLength: 254
              helpUrl:
                type: string
                maxLength: 2082
                description: >
                  The url where a user can go to get more help about the aspect. A lens
                  may choose to display this information to the user e.g. if the user
                  clicks a “help” icon attached to the aspect.
              imageUrl:
                type: string
                maxLength: 2082
                description: Optional icon to represent the aspect.
              isPublished:
                type: boolean
                default: false
                description: >
                  This affects the visibility of samples; defaults to false. When set to
                  true, all the samples for this aspect are readable by other users; when
                  set to false, the samples for this aspect are only readable by the owner
                  of the aspect.
              name:
                type: string
                maxLength: 60
                pattern: ^[0-9A-Za-z_\\-]{1,60}$
                description: >
                  Max 60 characters; case insensitive; allows alpha-numeric characters,
                  underscore (_) and dash (-).
              criticalRange:
                type: array
                items:
                  type: number
                maxLength: 2
                minLength: 2
                example: [1,7]
                description: >
                  A two-element array of type decimal. Determines what range of values
                  should be assigned Critical status.
              warningRange:
                type: array
                items:
                  type: number
                maxLength: 2
                minLength: 2
                example: [1,7]
                description: >
                  A two-element array of type decimal. Determines what range of values
                  should be assigned Warning status.
              infoRange:
                type: array
                items:
                  type: number
                maxLength: 2
                minLength: 2
                example: [1,7]
                description: >
                  A two-element array of type decimal. Determines what range of values
                  should be assigned Info status.
              okRange:
                type: array
                items:
                  type: number
                maxLength: 2
                minLength: 2
                example: [1,7]
                description: >
                  A two-element array of type decimal. Determines what range of values
                  should be assigned OK status.
              timeout:
                type: string
                maxLength: 8
                pattern: ^[0-9]+[smhdSMHD]$
                description: >
                  The length of time after which a sample is treated as 'N/A', in the form
                  of /^[0-9]+[smhd]$/i. For example, use '5s' for five seconds, '2m' for
                  two minutes, '12h' for twelve hours, '1d' for one day.
              valueLabel:
                type: string
                maxLength: 10
                description: >
                  A short label the lens may display next to the value. Most useful to
                  specify a unit of measurement, e.g. 'ms' or '%'.
              valueType:
                type: string
                maxLength: 7
                enum:
                  - BOOLEAN
                  - NUMERIC
                  - PERCENT
                default: BOOLEAN
                description: >
                  The sample value must be able to be coerced to the specified data type.
                  This allows a lens to render sample data in different ways depending on
                  their type.
              tags:
                type: array
                items:
                  type: string
                  maxLength: 60
                  pattern: ^[0-9A-Za-z_][0-9A-Za-z_\\-]{1,59}$
                description: >
                  Array of tag names. Tag name: Max 60 characters; case insensitive; allows alpha-numeric characters,
                  underscore (_) and dash (-). Tag names cannot start with a dash (-).
              relatedLinks:
                type: array
                items:
                  $ref: "#/definitions/RelatedLinkRequest"
                description: >
                  RelatedLinks associated with this model.
              rank:
                type: number
                description: >
                  Provide guidance for how a lens should display aspects--ascending order by
                  rank (numeric, nulls last) then within rank in ascending order by name
                  (alphanumeric).
            required:
              - name
              - timeout
      responses:
        201:
          description: >-
            Created.
          schema:
            $ref: "#/definitions/AspectsResponse"
        400:
          $ref: "#/responses/400"
        401:
          $ref: "#/responses/401"
        404:
          $ref: "#/responses/404"
        default:
          $ref: "#/responses/genericError"

  # ---------------------------------------------------------------------------
  /aspects/{key}:
    x-swagger-router-controller: aspects
    delete:
      security:
        - jwt: []
      summary: Delete the specified aspect
      tags: [ aspects ]
      description: >-
        Delete the specified aspect. Beware! Deleting an aspect also deletes all
        the samples associated with this aspect. If the Refocus configuration parameter `useAccessToken` is set to `true`, you must include an `Authorization` request header with your [JSON Web Token](https://tools.ietf.org/html/rfc7519) (JWT) as the value. You can get a token using `POST /v1/register` or `POST /v1/tokens`.
      operationId: deleteAspect
      parameters:
        -
          name: key
          in: path
          description: >-
            The id or name of the aspect to delete.
          required: true
          type: string
      responses:
        200:
          description: >-
            Success, returns the deleted aspect.
          schema:
            $ref: "#/definitions/AspectsResponse"
        400:
          $ref: "#/responses/400"
        401:
          $ref: "#/responses/401"
        403:
          $ref: "#/responses/403"
        404:
          $ref: "#/responses/404"
        default:
          $ref: "#/responses/genericError"
    get:
      security:
        - jwt: []
      summary: Retrieve the specified aspect
      tags: [ aspects ]
      description: >-
        Retrieve the specified aspect by its id or name. You may also optionally
        specify a list of fields to include in the response. If the Refocus configuration parameter `useAccessToken` is set to `true`, you must include an `Authorization` request header with your [JSON Web Token](https://tools.ietf.org/html/rfc7519) (JWT) as the value. You can get a token using `POST /v1/register` or `POST /v1/tokens`.
      operationId: getAspect
      parameters:
        -
          name: key
          in: path
          description: The id or name of the aspect to retrieve.
          required: true
          type: string
        -
          $ref: "#/parameters/AspectsFieldsParam"
      responses:
        200:
          description: Success, returns the specified aspect.
          schema:
            $ref: "#/definitions/AspectsResponse"
        400:
          $ref: "#/responses/400"
        401:
          $ref: "#/responses/401"
        404:
          $ref: "#/responses/404"
        default:
          $ref: "#/responses/genericError"
    patch:
      security:
        - jwt: []
      summary: Update the specified aspect
      tags: [ aspects ]
      description: >-
        Update the specified aspect. If a field is not included in the query
        body, that field will not be updated. If the Refocus configuration parameter `useAccessToken` is set to `true`, you must include an `Authorization` request header with your [JSON Web Token](https://tools.ietf.org/html/rfc7519) (JWT) as the value. You can get a token using `POST /v1/register` or `POST /v1/tokens`.
      operationId: patchAspect
      parameters:
        -
          name: key
          in: path
          description: The id or name of the aspect to update.
          required: true
          type: string
        -
          name: queryBody
          in: body
          description: Request body.
          required: true
          schema:
            type: object
            description: >
                  A type of observation which can be measured.
            properties:
              description:
                type: string
                maxLength: 4096
                description: >
                  A description of the aspect. A lens may choose to display this
                  information to the user.
              helpEmail:
                type: string
                description: >
                  The email address where a user can go to get more help about the aspect.
                  A lens may choose to display this information to the user e.g. if the
                  user clicks a “help” icon attached to the aspect.
                maxLength: 254
              helpUrl:
                type: string
                maxLength: 2082
                description: >
                  The url where a user can go to get more help about the aspect. A lens
                  may choose to display this information to the user e.g. if the user
                  clicks a “help” icon attached to the aspect.
              imageUrl:
                type: string
                maxLength: 2082
                description: Optional icon to represent the aspect.
              isPublished:
                type: boolean
                default: false
                description: >
                  This affects the visibility of samples; defaults to false. When set to
                  true, all the samples for this aspect are readable by other users; when
                  set to false, the samples for this aspect are only readable by the owner
                  of the aspect.
              name:
                type: string
                maxLength: 60
                pattern: ^[0-9A-Za-z_\\-]{1,60}$
                description: >
                  Max 60 characters; case insensitive; allows alpha-numeric characters,
                  underscore (_) and dash (-).
              criticalRange:
                type: array
                items:
                  type: number
                maxLength: 2
                minLength: 2
                example: [1,7]
                description: >
                  A two-element array of type decimal. Determines what range of values
                  should be assigned Critical status.
              warningRange:
                type: array
                items:
                  type: number
                maxLength: 2
                minLength: 2
                example: [1,7]
                description: >
                  A two-element array of type decimal. Determines what range of values
                  should be assigned Warning status.
              infoRange:
                type: array
                items:
                  type: number
                maxLength: 2
                minLength: 2
                example: [1,7]
                description: >
                  A two-element array of type decimal. Determines what range of values
                  should be assigned Info status.
              okRange:
                type: array
                items:
                  type: number
                maxLength: 2
                minLength: 2
                example: [1,7]
                description: >
                  A two-element array of type decimal. Determines what range of values
                  should be assigned OK status.
              timeout:
                type: string
                maxLength: 10
                pattern: ^[0-9]{1,9}[smhdSMHD]$
                description: >
                  The length of time after which a sample is treated as 'N/A', in the form
                  of /^[0-9]+[smhd]$/i. For example, use '5s' for five seconds, '2m' for
                  two minutes, '12h' for twelve hours, '1d' for one day.
              valueLabel:
                type: string
                maxLength: 10
                description: >
                  A short label the lens may display next to the value. Most useful to
                  specify a unit of measurement, e.g. 'ms' or '%'.
              valueType:
                type: string
                maxLength: 7
                enum:
                  - BOOLEAN
                  - NUMERIC
                  - PERCENT
                default: BOOLEAN
                description: >
                  The sample value must be able to be coerced to the specified data type.
                  This allows a lens to render sample data in different ways depending on
                  their type.
              tags:
                type: array
                items:
                  type: string
                  maxLength: 60
                  pattern: ^[0-9A-Za-z_][0-9A-Za-z_\\-]{1,59}$
                description: >
                  Array of tag names. Tag name: Max 60 characters; case insensitive; allows alpha-numeric characters,
                  underscore (_) and dash (-). Tag names cannot start with a dash (-).
              relatedLinks:
                type: array
                items:
                  $ref: "#/definitions/RelatedLinkRequest"
                description: >
                  RelatedLinks associated with this model.
              rank:
                type: number
                description: >
                  Provide guidance for how a lens should display aspects--ascending order by
                  rank (numeric, nulls last) then within rank in ascending order by name
                  (alphanumeric).
      responses:
        200:
          description: Success, returns the updated aspect.
          schema:
            $ref: "#/definitions/AspectsResponse"
        400:
          $ref: "#/responses/400"
        401:
          $ref: "#/responses/401"
        403:
          $ref: "#/responses/404"
        404:
          $ref: "#/responses/404"
        default:
          $ref: "#/responses/genericError"
    put:
      security:
        - jwt: []
      summary: Update the specified aspect
      tags: [ aspects ]
      description: >-
        Update the specified aspect. If a field is not included in the query
        body, that field will be set to null (or false or empty or a default
        enum value). If the Refocus configuration parameter `useAccessToken` is set to `true`, you must include an `Authorization` request header with your [JSON Web Token](https://tools.ietf.org/html/rfc7519) (JWT) as the value. You can get a token using `POST /v1/register` or `POST /v1/tokens`.
      operationId: putAspect
      parameters:
        -
          name: key
          in: path
          description: The id or name of the aspect to update
          required: true
          type: string
        -
          name: queryBody
          in: body
          description: Request body
          required: true
          schema:
            type: object
            description: A type of observation which can be measured.
            properties:
              description:
                type: string
                maxLength: 4096
                description: >
                  A description of the aspect. A lens may choose to display this
                  information to the user.
              helpEmail:
                type: string
                description: >
                  The email address where a user can go to get more help about the aspect.
                  A lens may choose to display this information to the user e.g. if the
                  user clicks a “help” icon attached to the aspect.
                maxLength: 254
              helpUrl:
                type: string
                maxLength: 2082
                description: >
                  The url where a user can go to get more help about the aspect. A lens
                  may choose to display this information to the user e.g. if the user
                  clicks a “help” icon attached to the aspect.
              imageUrl:
                type: string
                maxLength: 2082
                description: >
                  Optional icon to represent the aspect.
              isPublished:
                type: boolean
                default: false
                description: >
                  This affects the visibility of samples; defaults to false. When set to
                  true, all the samples for this aspect are readable by other users; when
                  set to false, the samples for this aspect are only readable by the owner
                  of the aspect.
              name:
                type: string
                maxLength: 60
                pattern: ^[0-9A-Za-z_\\-]{1,60}$
                description: >
                  Max 60 characters; case insensitive; allows alpha-numeric characters,
                  underscore (_) and dash (-).
              criticalRange:
                type: array
                items:
                  type: number
                maxLength: 2
                minLength: 2
                example: [1,7]
                description: >
                  A two-element array of type decimal. Determines what range of values
                  should be assigned Critical status.
              warningRange:
                type: array
                items:
                  type: number
                maxLength: 2
                minLength: 2
                example: [1,7]
                description: >
                  A two-element array of type decimal. Determines what range of values
                  should be assigned Warning status.
              infoRange:
                type: array
                items:
                  type: number
                maxLength: 2
                minLength: 2
                example: [1,7]
                description: >
                  A two-element array of type decimal. Determines what range of values
                  should be assigned Info status.
              okRange:
                type: array
                items:
                  type: number
                maxLength: 2
                minLength: 2
                example: [1,7]
                description: >
                  A two-element array of type decimal. Determines what range of values
                  should be assigned OK status.
              timeout:
                type: string
                maxLength: 8
                pattern: ^[0-9]+[smhdSMHD]$
                description: >
                  The length of time after which a sample is treated as 'N/A', in the form
                  of /^[0-9]+[smhd]$/i. For example, use '5s' for five seconds, '2m' for
                  two minutes, '12h' for twelve hours, '1d' for one day.
              valueLabel:
                type: string
                maxLength: 10
                description: >
                  A short label the lens may display next to the value. Most useful to
                  specify a unit of measurement, e.g. 'ms' or '%'.
              valueType:
                type: string
                maxLength: 7
                enum:
                  - BOOLEAN
                  - NUMERIC
                  - PERCENT
                default: BOOLEAN
                description: >
                  The sample value must be able to be coerced to the specified data type.
                  This allows a lens to render sample data in different ways depending on
                  their type.
              tags:
                type: array
                items:
                  type: string
                  maxLength: 60
                  pattern: ^[0-9A-Za-z_][0-9A-Za-z_\\-]{1,59}$
                description: >
                  Array of tag names. Tag name: Max 60 characters; case insensitive; allows alpha-numeric characters,
                  underscore (_) and dash (-). Tag names cannot start with a dash (-).
              relatedLinks:
                type: array
                items:
                  $ref: "#/definitions/RelatedLinkRequest"
                description: >
                  RelatedLinks associated with this model.
              rank:
                type: number
                description: >
                  Provide guidance for how a lens should display aspects--ascending order by
                  rank (numeric, nulls last) then within rank in ascending order by name
                  (alphanumeric).
            required:
              - name
      responses:
        200:
          description: >-
            Success, returns the updated aspect.
          schema:
            $ref: "#/definitions/AspectsResponse"
        400:
          $ref: "#/responses/400"
        401:
          $ref: "#/responses/401"
        403:
          $ref: "#/responses/403"
        404:
          $ref: "#/responses/404"
        default:
          $ref: "#/responses/genericError"

  # ---------------------------------------------------------------------------
  /aspects/{key}/tags:
    x-swagger-router-controller: aspects
    delete:
      security:
        - jwt: []
      summary: Delete all the tags of the specified aspect
      tags: [ aspects ]
      description: >-
        Delete all the tags of the specified aspect. If the Refocus configuration parameter `useAccessToken` is set to `true`, you must include an `Authorization` request header with your [JSON Web Token](https://tools.ietf.org/html/rfc7519) (JWT) as the value. You can get a token using `POST /v1/register` or `POST /v1/tokens`.
      operationId: deleteAspectTags
      parameters:
        -
          name: key
          in: path
          description: >-
            The id or name of the aspect for which all the tags need to be
            deleted.
          required: true
          type: string
      responses:
        200:
          description: >-
            Success, returns the updated aspect.
          schema:
            $ref: "#/definitions/AspectsResponse"
        400:
          $ref: "#/responses/400"
        401:
          $ref: "#/responses/401"
        403:
          $ref: "#/responses/403"
        404:
          $ref: "#/responses/404"
        default:
          $ref: "#/responses/genericError"

  # ---------------------------------------------------------------------------
  /aspects/{key}/tags/{tagName}:
    x-swagger-router-controller: aspects
    delete:
      security:
        - jwt: []
      summary: Delete the specified tag of the aspect
      tags: [ aspects ]
      description: >-
        Delete the specified tag of the aspect. If the Refocus configuration parameter `useAccessToken` is set to `true`, you must include an `Authorization` request header with your [JSON Web Token](https://tools.ietf.org/html/rfc7519) (JWT) as the value. You can get a token using `POST /v1/register` or `POST /v1/tokens`.
      operationId: deleteAspectTags
      parameters:
        -
          name: key
          in: path
          description: >-
            The id or name of the aspect for which specified tag needs to be
            deleted.
          required: true
          type: string
        -
          name: tagName
          in: path
          description: >-
            The name of the tag to be deleted
          required: true
          type: string
      responses:
        200:
          description: >-
            Success, returns the updated aspect after deleting tag.
          schema:
            $ref: "#/definitions/AspectsResponse"
        400:
          $ref: "#/responses/400"
        401:
          $ref: "#/responses/401"
        403:
          $ref: "#/responses/403"
        404:
          $ref: "#/responses/404"
        default:
          $ref: "#/responses/genericError"

  # ---------------------------------------------------------------------------
  /aspects/{key}/relatedLinks:
    x-swagger-router-controller: aspects
    delete:
      security:
        - jwt: []
      summary: Delete all the related links of the specified aspect
      tags: [ aspects ]
      description: >-
        Deletes all the related links of the specified aspect. If the Refocus configuration parameter `useAccessToken` is set to `true`, you must include an `Authorization` request header with your [JSON Web Token](https://tools.ietf.org/html/rfc7519) (JWT) as the value. You can get a token using `POST /v1/register` or `POST /v1/tokens`.
      operationId: deleteAspectRelatedLinks
      parameters:
        -
          name: key
          in: path
          description: >-
            The id or name of the aspect for which all the related links need
            to be deleted.
          required: true
          type: string
      responses:
        200:
          description: >-
            Success, returns the updated aspect.
          schema:
            $ref: "#/definitions/AspectsResponse"
        400:
          $ref: "#/responses/400"
        401:
          $ref: "#/responses/401"
        403:
          $ref: "#/responses/403"
        404:
          $ref: "#/responses/404"
        default:
          $ref: "#/responses/genericError"

  # ---------------------------------------------------------------------------
  /aspects/{key}/relatedLinks/{relName}:
    x-swagger-router-controller: aspects
    delete:
      security:
        - jwt: []
      summary: Delete the specified related link of the aspect
      tags: [ aspects ]
      description: >-
        Delete the specified related link of the aspect. If the Refocus configuration parameter `useAccessToken` is set to `true`, you must include an `Authorization` request header with your [JSON Web Token](https://tools.ietf.org/html/rfc7519) (JWT) as the value. You can get a token using `POST /v1/register` or `POST /v1/tokens`.
      operationId: deleteAspectRelatedLinks
      parameters:
        -
          name: key
          in: path
          description: >-
            The id or name of the aspect for which specified related link needs
            to be deleted.
          required: true
          type: string
        -
          name: relName
          in: path
          description: >-
            The name of the relatedLink to delete
          required: true
          type: string
      responses:
        200:
          description: >-
            Success, returns the updated aspect.
          schema:
            $ref: "#/definitions/AspectsResponse"
        400:
          $ref: "#/responses/400"
        401:
          $ref: "#/responses/401"
        403:
          $ref: "#/responses/403"
        404:
          $ref: "#/responses/404"
        default:
          $ref: "#/responses/genericError"

  # ---------------------------------------------------------------------------
  /aspects/{key}/writers:
    x-swagger-router-controller: aspects
    delete:
      security:
        - jwt: []
      summary: Remove all users from an aspect’s list of authorized writers
      tags: [ aspects ]
      description: >-
        Remove all users from an aspect’s list of authorized writers. If the Refocus configuration parameter `useAccessToken` is set to `true`, you must include an `Authorization` request header with your [JSON Web Token](https://tools.ietf.org/html/rfc7519) (JWT) as the value. You can get a token using `POST /v1/register` or `POST /v1/token`.
      operationId: deleteAspectWriters
      parameters:
        -
          name: key
          in: path
          description: >-
             The id or name of the aspect.
          required: true
          type: string
      responses:
        204:
          description: >-
            The aspect is no longer write-protected.
        400:
          $ref: "#/responses/400"
        401:
          $ref: "#/responses/401"
        403:
          $ref: "#/responses/403"
        404:
          $ref: "#/responses/404"
        default:
          $ref: "#/responses/genericError"
    get:
      security:
        - jwt: []
      summary: Get the list of all authorized writers for an aspect
      tags: [ aspects, writers ]
      description: >-
        Get the list of all authorized writers for an aspect. If the Refocus configuration parameter `useAccessToken` is set to `true`, you must include an `Authorization` request header with your [JSON Web Token](https://tools.ietf.org/html/rfc7519) (JWT) as the value. You can get a token using `POST /v1/register` or `POST /v1/tokens`.
      operationId: getAspectWriters
      parameters:
        -
          name: key
          in: path
          description: >-
            The id or name of the aspect for which the authorized list of users
            are to be obtained.
          required: true
          type: string
      responses:
        200:
          description: >-
            Success, returns the users having write permission to the aspect.
          schema:
            type: array
            items:
              $ref: "#/definitions/UsersResponse"
              description: >-
                The users having write permission to the aspect
        400:
          $ref: "#/responses/400"
        401:
          $ref: "#/responses/401"
        404:
          $ref: "#/responses/404"
        default:
          $ref: "#/responses/genericError"
    post:
      security:
        - jwt: []
      summary: Add one or more users to an aspect’s list of authorized writers
      tags: [ aspects, writers ]
      description: >-
        Add one or more users to an aspect’s list of authorized writers. If the Refocus configuration parameter `useAccessToken` is set to `true`, you must include an `Authorization` request header with your [JSON Web Token](https://tools.ietf.org/html/rfc7519) (JWT) as the value. You can get a token using `POST /v1/register` or `POST /v1/token`.
      operationId: postAspectWriters
      parameters:
        -
          name: key
          in: path
          description: >-
            The id or name of the aspect for which the authorized list of users
            are to be obtained.
          required: true
          type: string
        -
          name: queryBody
          description: Request body.
          in: body
          required: true
          schema:
            type: array
            items:
              type: string
            description: >
              User name or id
      responses:
        201:
          description: >-
            One or more of the valid users were added to the list of authorized writers.
          schema:
            type: array
            items:
              $ref: "#/definitions/AspectWriterResponse"
              description: >-
                The users having write permission to the aspect
        400:
          $ref: "#/responses/400"
        401:
          $ref: "#/responses/401"
        403:
          $ref: "#/responses/403"
        404:
            $ref: "#/responses/404"
        default:
          $ref: "#/responses/genericError"

# ---------------------------------------------------------------------------
  /aspects/{key}/writers/{userNameOrId}:
    x-swagger-router-controller: aspects
    delete:
      security:
        - jwt: []
      summary: Remove a user from an aspect’s list of authorized writers
      tags: [ aspects ]
      description: >-
        Remove a user from an aspect’s list of authorized writers. If the Refocus configuration parameter `useAccessToken` is set to `true`, you must include an `Authorization` request header with your [JSON Web Token](https://tools.ietf.org/html/rfc7519) (JWT) as the value. You can get a token using `POST /v1/register` or `POST /v1/tokens`.
      operationId: deleteAspectWriter
      parameters:
        -
          name: key
          in: path
          description: >-
            The id or name of the aspect
          required: true
          type: string
        -
          name: userNameOrId
          in: path
          description: >-
            The username or the Id of the user
          required: true
          type: string
      responses:
        204:
          description: >-
            The user’s write permission has been revoked for the aspect.
        400:
          $ref: "#/responses/400"
        401:
          $ref: "#/responses/401"
        403:
          $ref: "#/responses/403"
        404:
          $ref: "#/responses/404"
        default:
          $ref: "#/responses/genericError"

    get:
      security:
        - jwt: []
      summary: Determine whether a user is an authorized writer for an aspect
      tags: [ aspects, writers ]
      description: >-
        Determine whether a user is an authorized writer for an aspect. If the Refocus configuration parameter `useAccessToken` is set to `true`, you must include an `Authorization` request header with your [JSON Web Token](https://tools.ietf.org/html/rfc7519) (JWT) as the value. You can get a token using `POST /v1/register` or `POST /v1/tokens`.
      operationId: getAspectWriter
      parameters:
        -
          name: key
          in: path
          description: >-
            The id or name of the aspect for which the authorized list of users
            are to be obtained.
          required: true
          type: string
        -
          name: userNameOrId
          in: path
          description: >-
            The username or the Id of the user
          required: true
          type: string
      responses:
        200:
          description: >-
            Success, returns the users having write permission to the aspect.
          schema:
            type: array
            items:
              $ref: "#/definitions/UsersResponse"
              description: >-
                The users having write permission to the aspect
        400:
          $ref: "#/responses/400"
        401:
          $ref: "#/responses/401"
        404:
          $ref: "#/responses/404"
        default:
          $ref: "#/responses/genericError"

  # ---------------------------------------------------------------------------
  /collectors:
    post:
      security:
        - jwt: []
      tags: [ collectors ]
      summary: Access restricted to Refocus Collector only.
      description: Access restricted to Refocus Collector only.
      operationId: postCollector
      parameters:
        -
          name: queryBody
          description: Request body.
          in: body
          required: true
          schema:
            type: object
            description: Access restricted to Refocus Collector only.
            properties:
              name:
                type: string
                description: Access restricted to Refocus Collector only.
              description:
                type: string
                maxLength: 4096
                description: Access restricted to Refocus Collector only.
              helpEmail:
                type: string
                description: Access restricted to Refocus Collector only.
                maxLength: 254
              helpUrl:
                type: string
                maxLength: 2082
                description: Access restricted to Refocus Collector only.
              host:
                type: string
                description: Access restricted to Refocus Collector only.
                maxLength: 4096
              ipAddress:
                type: string
                description: Access restricted to Refocus Collector only.
                maxLength: 60
            required:
              - name
      responses:
        201:
          description: Success.
          schema:
            $ref: "#/definitions/CollectorResponse"
        400:
          $ref: "#/responses/400"
        403:
          $ref: "#/responses/403"
    get:
      security:
        - jwt: []
      tags: [ collectors ]
      summary: Find a collector or collectors.
      description: >-
        Find a collector or collectors. You may query using field filters with asterisk (*) wildcards.
        You may also optionally specify sort, limit, offset, and a list of fields to include in the response.
      operationId: findCollectors
      parameters:
        -
          $ref: "#/parameters/CollectorFieldsParam"
        - name: sort
          in: query
          description: >
            Specify the sort order using a field name, e.g. '...?sort=name'. Prepend the
            field name with a minus sign to specify descending order, e.g.
            '...?sort=-name'.
          required: false
          type: array
          collectionFormat: csv
          items:
            type: string
            enum:
              - name
              - status
              - isRegistered
              - lastHeartbeat
              - lastModifiedAt
              - createdBy
              - lastUpdatedBy
              - helpEmail
              - helpUrl
              - host
              - ipAddress
              - -name
              - -status
              - -isRegistered
              - -lastHeartbeat
              - -lastModifiedAt
              - -createdBy
              - -lastUpdatedBy
              - -helpEmail
              - -helpUrl
              - -host
              - -ipAddress
      responses:
        200:
          description: Success, returns an array of zero or more Refocus collectors.
          schema:
            type: "array"
            items:
              $ref: "#/definitions/CollectorResponse"

  # ---------------------------------------------------------------------------

  /collectors/{key}:
    get:
      security:
        - jwt: []
      tags: [ collectors ]
      summary: >-
        Returns metadata for a single collector.
      description: >-
        Retrieve the specified collector metadata by the collector's id or name.
        You may also optionally specify a list of fields to include in the response.
      operationId: getCollector
      parameters:
        -
          name: key
          in: path
          description: The id or name of the collector to retrieve.
          required: true
          type: string
        -
          $ref: "#/parameters/CollectorFieldsParam"
      responses:
        200:
          description: Success, returns the specified collector's metadata.
          schema:
            $ref: "#/definitions/CollectorResponse"
        400:
          description: "Invalid ID supplied"
        404:
          description: "Collector not found"
    patch:
      security:
        - jwt: []
      tags: [ collectors ]
      summary: Update the specified collector.
      description: >-
        Update the specified collector's config data. If a field is not included
        in the querybody, that field will not be updated.
      operationId: patchCollector
      parameters:
        -
          name: key
          in: path
          description: The id or name of the collector to update.
          required: true
          type: string
        -
          name: queryBody
          in: body
          description: Request body.
          required: true
          schema:
            type: object
            description: Fields permitted for patching.
            properties:
              description:
                type: string
                maxLength: 4096
                description: >
                  Describes this Collector; helps a user determine which Collectors they should assign to run their collection.
              helpEmail:
                type: string
                description: >
                  The email address where a user can go to get more help about the collector.
                maxLength: 254
              helpUrl:
                type: string
                maxLength: 2082
                description: >
                  The url where a user can go to get more help about the collector.
              host:
                type: string
                description: Access restricted to Refocus Collector only.
                maxLength: 4096
              ipAddress:
                type: string
                description: Access restricted to Refocus Collector only.
                maxLength: 60
      responses:
        403:
          $ref: "#/responses/403"
        404:
          $ref: "#/responses/404"
    put:
      security:
        - jwt: []
      tags: [ collectors ]
      summary: Update the specified collector.
      description: >-
        Update the specified collector's config data. If a field is not included
        in the querybody, that field will be set to null.
      operationId: putCollector
      parameters:
        -
          name: key
          in: path
          description: The id or name of the collector to update.
          required: true
          type: string
        -
          name: queryBody
          in: body
          description: Request body.
          required: true
          schema:
            type: object
            description: Fields permitted for putting.
            properties:
              description:
                type: string
                maxLength: 4096
                description: >
                  Describes this Collector; helps a user determine which Collectors they should assign to run their collection.
              helpEmail:
                type: string
                description: >
                  The email address where a user can go to get more help about the collector.
                maxLength: 254
              helpUrl:
                type: string
                maxLength: 2082
                description: >
                  The url where a user can go to get more help about the collector.
              host:
                type: string
                description: Access restricted to Refocus Collector only.
                maxLength: 4096
              ipAddress:
                type: string
                description: Access restricted to Refocus Collector only.
                maxLength: 60
      responses:
        403:
          $ref: "#/responses/403"
        404:
          $ref: "#/responses/404"

  # ---------------------------------------------------------------------------

  /collectors/{key}/deregister:
    post:
      security:
        - jwt: []
      summary: Access restricted to Refocus Collector only.
      tags: [ collectors ]
      description: >-
        Access restricted to Refocus Collector only.
      operationId: deregisterCollector
      parameters:
        -
          name: key
          in: path
          description: Access restricted to Refocus Collector only.
          required: true
          type: string
      responses:
        200:
          description: Success, returns the specified collector's metadata.
          schema:
            $ref: "#/definitions/CollectorResponse"
        400:
          $ref: "#/responses/400"
        403:
          $ref: "#/responses/403"
        404:
            $ref: "#/responses/404"

  # ---------------------------------------------------------------------------

  /collectors/{key}/heartbeat:
    post:
      security:
        - jwt: []
      summary: Access restricted to Refocus Collector only.
      tags: [ collectors ]
      description: >-
        Access restricted to Refocus Collector only.
      operationId: heartbeat
      parameters:
        -
          name: key
          in: path
          description: Access restricted to Refocus Collector only.
          required: true
          type: string
        -
          name: queryBody
          in: body
          description: Access restricted to Refocus Collector only.
          required: true
          schema:
            type: array
            items:
              type: object
              description: Access restricted to Refocus Collector only.
              properties:
                logLines:
                  type: array
                  items:
                    type: object
                    description: Access restricted to Refocus Collector only.
                    properties:
                      timeStamp:
                        type: string
                        description: Access restricted to Refocus Collector only.
                      sampleCount:
                        type: integer
                        description: Access restricted to Refocus Collector only.
                      sourceUrls:
                        type: array
                        items:
                          type: string
                        description: Access restricted to Refocus Collector only.
                      username:
                        type: string
                        description: Access restricted to Refocus Collector only.
                      workTime:
                        type: integer
                        description: Access restricted to Refocus Collector only.
      responses:
        200:
          description: Success.
          schema:
            $ref: "#/definitions/HeartbeatResponse"
        400:
          $ref: "#/responses/400"
        403:
          $ref: "#/responses/403"
        404:
            $ref: "#/responses/404"

  # ---------------------------------------------------------------------------

  /collectors/{key}/start:
    post:
      security:
        - jwt: []
      summary: Change collector status to Running.
      tags: [ collectors ]
      description: >-
        Change collector status from Stopped to Running. Invalid if the
        collector's status is not Stopped.
      operationId: startCollector
      parameters:
        -
          name: key
          in: path
          description: The id or name of the collector to start.
          required: true
          type: string
      responses:
        200:
          description: Success, returns the specified collector's metadata.
          schema:
            $ref: "#/definitions/CollectorResponse"
        400:
          $ref: "#/responses/400"
        403:
          $ref: "#/responses/403"
        404:
            $ref: "#/responses/404"

  # ---------------------------------------------------------------------------

  /collectors/{key}/stop:
    post:
      security:
        - jwt: []
      summary: Change collector status to Stopped.
      tags: [ collectors ]
      description: >-
        Change collector status from Running to Stopped. Invalid if the
        collector's status is already stopped.
      operationId: stopCollector
      parameters:
        -
          name: key
          in: path
          description: The id or name of the collector to stop.
          required: true
          type: string
      responses:
        200:
          description: Success, returns the specified collector's metadata.
          schema:
            $ref: "#/definitions/CollectorResponse"
        400:
          $ref: "#/responses/400"
        403:
          $ref: "#/responses/403"
        404:
            $ref: "#/responses/404"

  # ---------------------------------------------------------------------------

  /collectors/{key}/pause:
    post:
      security:
        - jwt: []
      summary: Change collector status from Running to Paused.
      tags: [ collectors ]
      description: >-
        Change collector status from Running to Paused. Invalid if the
        collector's status is not Running.
      operationId: pauseCollector
      parameters:
        -
          name: key
          in: path
          description: The id or name of the collector to pause.
          required: true
          type: string
      responses:
        200:
          description: Success, returns the specified collector's metadata.
          schema:
            $ref: "#/definitions/CollectorResponse"
        400:
          $ref: "#/responses/400"
        403:
          $ref: "#/responses/403"
        404:
            $ref: "#/responses/404"

  # ---------------------------------------------------------------------------

  /collectors/{key}/resume:
    post:
      security:
        - jwt: []
      summary: Change collector status from Paused to Running.
      tags: [ collectors ]
      description: >-
        Change collector status from Paused to Running. Invalid if the
        collector's status is not Paused.
      operationId: resumeCollector
      parameters:
        -
          name: key
          in: path
          description: The id or name of the collector to resume.
          required: true
          type: string
      responses:
        200:
          description: Success, returns the specified collector's metadata.
          schema:
            $ref: "#/definitions/CollectorResponse"
        400:
          $ref: "#/responses/400"
        403:
          $ref: "#/responses/403"
        404:
            $ref: "#/responses/404"

  # ---------------------------------------------------------------------------

  /collectors/{key}/writers:
    get:
      security:
        - jwt: []
      summary: Returns a list of users permitted to modify this collector.
      tags: [ collectors, writers ]
      description: >-
        Returns a list of users permitted to modify this collector. DOES NOT
        use wildcards.
      operationId: getCollectorWriters
      parameters:
        -
          name: key
          in: path
          description: >-
            The id or name of the collector for which the authorized list of
            users are to be obtained.
          required: true
          type: string
      responses:
        200:
          description: >-
            Success, returns The users having write permission to the collector
            metadata.
          schema:
            type: array
            items:
              $ref: "#/definitions/UsersResponse"
              description: >-
                The users having write permission to the collector metadata.
        404:
          $ref: "#/responses/404"
        default:
          $ref: "#/responses/genericError"
    post:
      security:
        - jwt: []
      summary: Add users to the list of authorized writers.
      tags: [ collectors, writers ]
      description: >-
         Add one or more users to a collector's list of authorized writers.
      operationId: postCollectorWriters
      parameters:
        -
          name: key
          in: path
          description: >-
            The id or name of the collector for which the authorized list of
            users are to be obtained.
          required: true
          type: string
        -
          name: queryBody
          description: Request body.
          in: body
          required: true
          schema:
            type: array
            items:
              type: string
            description: >
              User name or id
      responses:
        201:
          description: >-
            One or more of the valid users were added to the list of authorized
            writers.
          schema:
            type: array
            items:
              $ref: "#/definitions/CollectorWriterResponse"
              description: >-
                The users who have write permission to the collector metadata.
        400:
          $ref: "#/responses/400"
        403:
          $ref: "#/responses/403"
        404:
            $ref: "#/responses/404"
        default:
          $ref: "#/responses/genericError"

  # ---------------------------------------------------------------------------

  /collectors/{key}/writers/{userNameOrId}:
    get:
      security:
        - jwt: []
      tags: [ collectors, writers ]
      summary: "Get the writer of collector by user name or id."
      description: >-
        Determine whether a user is an authorized writer for a Collector.
        If user is unauthorized, there is no writer by this name for this
        collector.
      operationId: getCollectorWriter
      parameters:
      -
        name: key
        in: path
        description: "ID of collector to return"
        required: true
        type: "integer"
        format: "int64"
      -
        name: "userNameOrId"
        in: "path"
        description: "ID of collector to return"
        required: true
        type: "integer"
        format: "int64"
      responses:
        200:
          description: "Return authorized user"
          schema:
            $ref: "#/definitions/CollectorResponse"
        404:
          description: "userNameOrId does not identify a User"
    delete:
      security:
        - jwt: []
      summary: Remove a user from a collector’s list of authorized writers
      tags: [ collectors, writers ]
      description: >-
        Remove a user from a collector’s list of authorized writers.
      operationId: deleteCollectorWriter
      parameters:
        -
          name: key
          in: path
          description: >-
            The id or name of the collector
          required: true
          type: string
        -
          name: userNameOrId
          in: path
          description: >-
            The username or the Id of the user
          required: true
          type: string
      responses:
        204:
          description: >-
            The user’s write permission has been revoked for the collector.
        400:
          $ref: "#/responses/400"
        403:
          $ref: "#/responses/403"
        404:
          $ref: "#/responses/404"
        default:
          $ref: "#/responses/genericError"

  # ---------------------------------------------------------------------------

  /generators:
    x-swagger-router-controller: generators
    get:
      security:
        - jwt: []
      summary: Get a generator or all generators.
      tags: [ generators ]
      description: >-
        Get a generator or all generators. You may query using field filters with asterisk
        (*) wildcards. You may also optionally specify sort, limit, offset, and
        a list of fields to include in the response. If the Refocus configuration parameter `useAccessToken` is set to `true`, you must include an `Authorization` request header with your [JSON Web Token](https://tools.ietf.org/html/rfc7519) (JWT) as the value. You can get a token using `POST /v1/register` or `POST /v1/tokens`.
      externalDocs:
        description: >-
          GET /generators
        url: http://focus.salesforce.com/docs/api/generators
      operationId: findGenerators
      parameters:
        -
          $ref: "#/parameters/GeneratorFieldsParam"
        -
          name: sort
          in: query
          description: >-
            Specify the sort order using a field name, e.g. '...?sort=name'. Prepend the
            field name with a minus sign to specify descending order, e.g.
            '...?sort=-name'.
          required: false
          type: array
          collectionFormat: csv
          items:
            type: string
            enum:
              - isActive
              - keywords
              - aspects
              - subjects
              - subjectQuery
              - createdAt
              - description
              - name
              - updatedAt
              - -isActive
              - -keywords
              - -aspects
              - -subjects
              - -subjectQuery
              - -createdAt
              - -description
              - -name
              - -updatedAt
        -
          $ref: "#/parameters/limitParam"
        -
          $ref: "#/parameters/offsetParam"
        -
          name: description
          in: query
          type: string
          maxLength: 4096
          description: >-
            Filter by the generator description; asterisk (*) wildcards ok.
        -
          name: createdBy
          in: query
          type: string
          description: >-
            Filter by the generator id; asterisk (*) wildcards ok.
        -
          name: isActive
          in: query
          type: boolean
          description: >-
            Filter by whether or not the generator is running on a collector.
        -
          name: name
          in: query
          type: string
          description: >-
            Filter by the generator name; asterisk (*) wildcards ok.
        -
          name: subjectQuery
          in: query
          type: string
          description: >-
            Filter by the query to append to GET subjects; asterisk (*) wildcards ok.
        -
          name: subjects
          in: query
          description: >-
            Filter by the absolutePaths of the subjects.
          type: array
          items:
            type: string
        -
          name: aspects
          in: query
          description: >-
            Filter by the names of the aspects.
          type: array
          items:
            type: string
        -
          name: keywords
          in: query
          description: >-
            Filter by the keywords; asterisk (*) wildcards ok.
          type: array
          items:
            type: string
      responses:
        200:
          description: >-
            Success, returns a list of generators
          schema:
            type: array
            items:
              $ref: "#/definitions/GeneratorResponse"
        400:
          $ref: "#/responses/400"
        default:
          $ref: "#/responses/genericError"
    post:
      security:
        - jwt: []
      summary: Create a new generator.
      tags: [ generators ]
      description: >-
        Create a new generator and makes the creator the writer of the generator. If the Refocus configuration parameter
        `useAccessToken` is set to `true`, you must include an `Authorization` request header with your [JSON Web Token](https://tools.ietf.org/html/rfc7519) (JWT) as the value. You can get a token using `POST /v1/register` or `POST /v1/tokens`.
      operationId: postGenerator
      parameters:
        -
          name: queryBody
          description: Request body.
          in: body
          required: true
          schema:
            type: object
            description: A generator configration object.
            properties:
              description:
                type: string
                maxLength: 4096
                description: >-
                  A description of the generator.
              helpEmail:
                type: string
                description: >-
                  The email address where a user can go to get more help about the generator.
                maxLength: 254
              helpUrl:
                type: string
                maxLength: 2082
                description: >-
                  The url where a user can go to get more help about the generator.
              name:
                type: string
                description: The generator's name.
              subjectQuery:
                type: string
                description: The query to append to GET subjects.
              subjects:
                description: AbsolutePaths of the subjects.
                type: array
                items:
                  type: string
              aspects:
                description: Names of the aspects.
                type: array
                items:
                  type: string
              keywords:
                description: Describes this generator.
                type: array
                items:
                  type: string
              connection:
                type: object
                description: Information about the connection.
              context:
                type: object
                description: >-
                  Variables accessible inside the transform function.
            required:
              - name
              - aspects
      responses:
        201:
          description: >-
            Created.
          schema:
            $ref: "#/definitions/GeneratorResponse"
        400:
          $ref: "#/responses/400"
        403:
          $ref: "#/responses/403"
        default:
          $ref: "#/responses/genericError"

  # ---------------------------------------------------------------------------

  /generators/{key}:
    x-swagger-router-controller: generators
    get:
      security:
        - jwt: []
      summary: Retrieve the specified generator
      tags: [ generators ]
      description: >-
        Retrieve the specified generator. If the Refocus configuration parameter `useAccessToken` is set to `true`, you must include an `Authorization` request header with your [JSON Web Token](https://tools.ietf.org/html/rfc7519) (JWT) as the value. You can get a token using `POST /v1/register` or `POST /v1/tokens`.
      operationId: getGenerator
      parameters:
        -
          name: key
          in: path
          description: The id or key of the generator to retrieve.
          required: true
          type: string
      responses:
        200:
          description: Success, returns the specified generator.
          schema:
            $ref: "#/definitions/GeneratorResponse"
        400:
          $ref: "#/responses/400"
        404:
          $ref: "#/responses/404"
        default:
          $ref: "#/responses/genericError"
    patch:
      security:
        - jwt: []
      summary: Update the specified generator
      tags: [ generators ]
      description: >-
        Update the specified generator. Requires user to have write permision. If a field is not included in the query body, that field will not be updated. If the Refocus configuration parameter `useAccessToken` is set to `true`, you must include an `Authorization` request header with your [JSON Web Token](https://tools.ietf.org/html/rfc7519) (JWT) as the value. You can get a token using `POST /v1/register` or `POST /v1/tokens`.
      operationId: patchGenerator
      parameters:
        -
          name: key
          in: path
          description: The id or key of the generator to update.
          required: true
          type: string
        -
          name: queryBody
          in: body
          description: Request body.
          required: true
          schema:
            type: object
            description: A generator configration object.
            properties:
              description:
                type: string
                maxLength: 4096
                description: >-
                  A description of the generator.
              helpEmail:
                type: string
                description: >-
                  The email address where a user can go to get more help about the generator.
                maxLength: 254
              helpUrl:
                type: string
                maxLength: 2082
                description: >-
                  The url where a user can go to get more help about the generator.
              name:
                type: string
                readOnly: true
                description: The generator's name.
              subjectQuery:
                type: string
                readOnly: true
                description: The query to append to GET subjects.
              subjects:
                description: AbsolutePaths of the subjects.
                type: array
                items:
                  type: string
              aspects:
                description: Names of the aspects.
                type: array
                items:
                  type: string
              keywords:
                description: Describes this generator.
                type: array
                items:
                  type: string
              connection:
                type: object
                description: Information about the connection.
              context:
                type: object
                description: >-
                  Variables accessible inside the transform function.
      responses:
        200:
          description: Success, returns the updated generator.
          schema:
            $ref: "#/definitions/GeneratorResponse"
        400:
          $ref: "#/responses/400"
        403:
          $ref: "#/responses/403"
        404:
          $ref: "#/responses/404"
        default:
          $ref: "#/responses/genericError"
    put:
      security:
        - jwt: []
      summary: Update the specified generator
      tags: [ generators ]
      description: >-
        Update the specified generator. Requires user to have write permision.
        If a field is not included in the query body, that field will be set to null or its default value.
        If the Refocus configuration parameter `useAccessToken` is set to `true`, you must include an `Authorization` request header with your [JSON Web Token](https://tools.ietf.org/html/rfc7519) (JWT) as the value. You can get a token using `POST /v1/register` or `POST /v1/tokens`.
      operationId: putGenerator
      parameters:
        -
          name: key
          in: path
          description: The id or key of the generator to update.
          required: true
          type: string
        -
          name: queryBody
          in: body
          description: Request body.
          required: true
          schema:
            type: object
            description: A generator configration object.
            properties:
              description:
                type: string
                maxLength: 4096
                description: >-
                  A description of the generator.
              helpEmail:
                type: string
                description: >-
                  The email address where a user can go to get more help about the generator.
                maxLength: 254
              helpUrl:
                type: string
                maxLength: 2082
                description: >-
                  The url where a user can go to get more help about the generator.
              name:
                type: string
                readOnly: true
                description: The generator's name.
              subjectQuery:
                type: string
                readOnly: true
                description: The query to append to GET subjects.
              subjects:
                description: AbsolutePaths of the subjects.
                type: array
                items:
                  type: string
              aspects:
                description: Names of the aspects.
                type: array
                items:
                  type: string
              keywords:
                description: Describes this generator.
                type: array
                items:
                  type: string
              connection:
                type: object
                description: Information about the connection.
              context:
                type: object
                description: >-
                  Variables accessible inside the transform function.
            required:
              - name
              - aspects
      responses:
        200:
          description: Success, returns the updated generator.
          schema:
            $ref: "#/definitions/GeneratorResponse"
        401:
          $ref: "#/responses/401"
        403:
          $ref: "#/responses/403"
        404:
          $ref: "#/responses/404"
        default:
          $ref: "#/responses/genericError"

  # ---------------------------------------------------------------------------

  /generators/{key}/writers:
    x-swagger-router-controller: generators
    get:
      security:
        - jwt: []
      summary: Get the list of all authorized writers for an generator
      tags: [ generators, writers ]
      description: >-
        Get the list of all authorized writers for an generator. If the Refocus configuration parameter `useAccessToken` is set to `true`, you must include an `Authorization` request header with your [JSON Web Token](https://tools.ietf.org/html/rfc7519) (JWT) as the value. You can get a token using `POST /v1/register` or `POST /v1/tokens`.
      operationId: getGeneratorWriters
      parameters:
        -
          name: key
          in: path
          description: >-
            The id or name of the generator for which the authorized list of users
            are to be obtained.
          required: true
          type: string
      responses:
        200:
          description: >-
            Success, returns the users having write permission to the generator.
          schema:
            type: array
            items:
              $ref: "#/definitions/UsersResponse"
              description: >-
                The users having write permission to the generator
        400:
          $ref: "#/responses/400"
        404:
          $ref: "#/responses/404"
        default:
          $ref: "#/responses/genericError"
    post:
      security:
        - jwt: []
      summary: Add one or more users to an generator’s list of authorized writers
      tags: [ generators, writers ]
      description: >-
        Add one or more users to an generator’s list of authorized writers. If the Refocus configuration parameter `useAccessToken` is set to `true`, you must include an `Authorization` request header with your [JSON Web Token](https://tools.ietf.org/html/rfc7519) (JWT) as the value. You can get a token using `POST /v1/register` or `POST /v1/token`.
      operationId: postGeneratorWriters
      parameters:
        -
          name: key
          in: path
          description: >-
            The id or name of the generator for which the authorized list of users
            are to be obtained.
          required: true
          type: string
        -
          name: queryBody
          description: Request body.
          in: body
          required: true
          schema:
            type: array
            items:
              type: string
            description: >-
              User name or id
      responses:
        201:
          description: >-
            One or more of the valid users were added to the list of authorized writers.
          schema:
            type: array
            items:
              $ref: "#/definitions/GeneratorWriterResponse"
              description: >-
                The users having write permission to the generator
        400:
          $ref: "#/responses/400"
        403:
          $ref: "#/responses/403"
        404:
            $ref: "#/responses/404"
        default:
          $ref: "#/responses/genericError"

  # ---------------------------------------------------------------------------

  /generators/{key}/writers/{userNameOrId}:
    x-swagger-router-controller: generators
    get:
      security:
        - jwt: []
      summary: Determine whether a user is an authorized writer for an generator
      tags: [ generators, writers ]
      description: >-
        Determine whether a user is an authorized writer for an generator. Returns the user if authorized, else
        throws 404 if either the writer or generator is not found.
        If the Refocus configuration parameter `useAccessToken` is set to `true`, you must include an `Authorization` request header with your [JSON Web Token](https://tools.ietf.org/html/rfc7519) (JWT) as the value. You can get a token using `POST /v1/register` or `POST /v1/tokens`.
      operationId: getGeneratorWriter
      parameters:
        -
          name: key
          in: path
          description: >-
            The id or name of the generator for which the authorized list of users
            are to be obtained.
          required: true
          type: string
        -
          name: userNameOrId
          in: path
          description: >-
            The username or the Id of the user
          required: true
          type: string
      responses:
        200:
          description: >-
            Success, returns requested user.
          schema:
            type: array
            items:
              $ref: "#/definitions/UsersResponse"
              description: >-
                The users having write permission to the aspect
        400:
          $ref: "#/responses/400"
        404:
          $ref: "#/responses/404"
        default:
          $ref: "#/responses/genericError"

    delete:
      security:
        - jwt: []
      summary: Remove a user from an generator’s list of authorized writers
      tags: [ generators, writers ]
      description: >-
        Remove a user from an generator’s list of authorized writers. If the Refocus configuration parameter `useAccessToken` is set to `true`, you must include an `Authorization` request header with your [JSON Web Token](https://tools.ietf.org/html/rfc7519) (JWT) as the value. You can get a token using `POST /v1/register` or `POST /v1/tokens`.
      operationId: deleteGeneratorWriter
      parameters:
        -
          name: key
          in: path
          description: >-
            The id or name of the generator
          required: true
          type: string
        -
          name: userNameOrId
          in: path
          description: >-
            The username or the Id of the user
          required: true
          type: string
      responses:
        204:
          description: >-
            The user’s write permission has been revoked for the generator.
        400:
          $ref: "#/responses/400"
        403:
          $ref: "#/responses/403"
        404:
          $ref: "#/responses/404"
        default:
          $ref: "#/responses/genericError"

  # ---------------------------------------------------------------------------

  /globalconfig:
    x-swagger-router-controller: globalconfig
    get:
      security:
        - jwt: []
      summary: Get all global config items
      tags: [ globalconfig ]
      description: >-
        Get all global config items. You may optionally specify limit and offset. If the Refocus configuration parameter `useAccessToken` is set to `true`, you must include an `Authorization` request header with your [JSON Web Token](https://tools.ietf.org/html/rfc7519) (JWT) as the value. You can get a token using `POST /v1/register` or `POST /v1/tokens`.
      externalDocs:
        description: >-
          GET /globalconfig
        url: http://focus.salesforce.com/docs/api/globalconfig
      operationId: findGlobalConfig
      parameters:
        -
          $ref: "#/parameters/limitParam"
        -
          $ref: "#/parameters/offsetParam"
      responses:
        200:
          description: >-
            Success, returns a list of global config items.
          schema:
            type: array
            items:
              $ref: "#/definitions/GlobalConfigResponse"
        400:
          $ref: "#/responses/400"
        401:
          $ref: "#/responses/401"
        default:
          $ref: "#/responses/genericError"
    post:
      security:
        - jwt: []
      summary: Create a new global config item (admin only)
      tags: [ globalconfig ]
      description: >-
        Create a new global config item. Requires user to have an admin profile. If the Refocus configuration parameter `useAccessToken` is set to `true`, you must include an `Authorization` request header with your [JSON Web Token](https://tools.ietf.org/html/rfc7519) (JWT) as the value. You can get a token using `POST /v1/register` or `POST /v1/tokens`.
      operationId: postGlobalConfig
      parameters:
        -
          name: queryBody
          description: Request body.
          in: body
          required: true
          schema:
            type: object
            description: A global configration item (key/value pair).
            properties:
              key:
                type: string
                maxLength: 60
              value:
                type: string
            required:
              - key
      responses:
        201:
          description: >-
            Created.
          schema:
            $ref: "#/definitions/GlobalConfigResponse"
        400:
          $ref: "#/responses/400"
        401:
          $ref: "#/responses/401"
        403:
          $ref: "#/responses/403"
        default:
          $ref: "#/responses/genericError"

  # ---------------------------------------------------------------------------
  /globalconfig/{key}:
    x-swagger-router-controller: globalconfig
    delete:
      security:
        - jwt: []
      summary: Delete the specified global config item (admin only)
      tags: [ globalconfig ]
      description: >-
        Delete the specified global config item. Requires user to have an admin profile. If the Refocus configuration parameter `useAccessToken` is set to `true`, you must include an `Authorization` request header with your [JSON Web Token](https://tools.ietf.org/html/rfc7519) (JWT) as the value. You can get a token using `POST /v1/register` or `POST /v1/tokens`.
      operationId: deleteGlobalConfig
      parameters:
        -
          name: key
          in: path
          required: true
          type: string
      responses:
        200:
          description: >-
            Success, returns the deleted global config item.
          schema:
            $ref: "#/definitions/GlobalConfigResponse"
        400:
          $ref: "#/responses/400"
        401:
          $ref: "#/responses/401"
        404:
          $ref: "#/responses/404"
        default:
          $ref: "#/responses/genericError"
    get:
      security:
        - jwt: []
      summary: Retrieve the specified global config item
      tags: [ globalconfig ]
      description: >-
        Retrieve the specified global config item. If the Refocus configuration parameter `useAccessToken` is set to `true`, you must include an `Authorization` request header with your [JSON Web Token](https://tools.ietf.org/html/rfc7519) (JWT) as the value. You can get a token using `POST /v1/register` or `POST /v1/tokens`.
      operationId: getGlobalConfig
      parameters:
        -
          name: key
          in: path
          description: The id or key of the global config item to retrieve.
          required: true
          type: string
      responses:
        200:
          description: Success, returns the specified global config item.
          schema:
            $ref: "#/definitions/GlobalConfigResponse"
        400:
          $ref: "#/responses/400"
        401:
          $ref: "#/responses/401"
        404:
          $ref: "#/responses/404"
        default:
          $ref: "#/responses/genericError"
    patch:
      security:
        - jwt: []
      summary: Update the specified global config item (admin only)
      tags: [ globalconfig ]
      description: >-
        Update the specified global config item. Requires user to have an admin profile. If a field is not included in the query body, that field will not be updated. If the Refocus configuration parameter `useAccessToken` is set to `true`, you must include an `Authorization` request header with your [JSON Web Token](https://tools.ietf.org/html/rfc7519) (JWT) as the value. You can get a token using `POST /v1/register` or `POST /v1/tokens`.
      operationId: patchGlobalConfig
      parameters:
        -
          name: key
          in: path
          description: The id or key of the global config item to update.
          required: true
          type: string
        -
          name: queryBody
          in: body
          description: Request body.
          required: true
          schema:
            type: object
            description: >-
                  A global config item.
            properties:
              value:
                type: string
      responses:
        200:
          description: Success, returns the updated global config item.
          schema:
            $ref: "#/definitions/GlobalConfigResponse"
        400:
          $ref: "#/responses/400"
        401:
          $ref: "#/responses/401"
        403:
          $ref: "#/responses/403"
        404:
          $ref: "#/responses/404"
        default:
          $ref: "#/responses/genericError"

  # ---------------------------------------------------------------------------
  /lenses:
    x-swagger-router-controller: lenses
    get:
      security:
        - jwt: []
      summary: Find a lens or lenses
      tags: [ lenses ]
      description: >-
        Find a lens or lenses. You may query using field filters with asterisk
        (*) wildcards. You may also optionally specify sort, limit, offset, and
        a list of fields to include in the response. If the Refocus configuration parameter `useAccessToken` is set to `true`, you must include an `Authorization` request header with your [JSON Web Token](https://tools.ietf.org/html/rfc7519) (JWT) as the value. You can get a token using `POST /v1/register` or `POST /v1/tokens`.
      externalDocs:
        description: >-
          GET /lenses
        url: http://focus.salesforce.com/docs/api/lenses
      operationId: findLenses
      parameters:
        -
          $ref: "#/parameters/LensesFieldsParam"
        - name: sort
          in: query
          description: >
            Specify the sort order using a field name, e.g. '...?sort=name'. Prepend the
            field name with a minus sign to specify descending order, e.g.
            '...?sort=-name'.
          required: false
          type: array
          collectionFormat: csv
          items:
            type: string
            enum:
              - description
              - helpEmail
              - helpUrl
              - id
              - isCustom
              - isPublished
              - name
              - sourceDescription
              - sourceName
              - sourceVersion
              - installedBy
              - createdAt
              - updatedAt
              - -description
              - -helpEmail
              - -helpUrl
              - -id
              - -isCustom
              - -isPublished
              - -name
              - -sourceDescription
              - -sourceName
              - -sourceVersion
              - -installedBy
              - -createdAt
              - -updatedAt
        -
          $ref: "#/parameters/limitParam"
        -
          $ref: "#/parameters/offsetParam"
        -
          name: description
          in: query
          required: false
          type: string
          description: >-
            A description of the lens.
        -
          name: helpEmail
          in: query
          required: false
          type: string
          description: >-
            The email address where a user can go to get more help about the
            lens. A lens may choose to display this information to the user e.g.
            if the user clicks a “help” icon attached to the lens.
        -
          name: helpUrl
          in: query
          required: false
          type: string
          description: >-
            The url where a user can go to get more help about the lens. A lens
            may choose to display this information to the user e.g. if the user
            clicks a “help” icon attached to the lens.
        -
          name: isCustom
          type: boolean
          in: query
          required: false
          description: >-
            True for any lens which is installed by an administrator (rather
            than pre-installed in Focus).
        -
          name: isPublished
          type: boolean
          in: query
          required: false
          description: >-
            True for any lens which is available to users.
        -
          name: name
          type: string
          in: query
          required: false
          description: The name of the lens.
        -
          name: sourceDescription
          in: query
          required: false
          type: string
          description: >-
            The original lens publisher's description of the lens.
        -
          name: sourceName
          type: string
          in: query
          required: false
          description: The original lens publisher's name of the lens.
        -
          name: sourceVersion
          type: string
          in: query
          required: false
          description: The original lens publisher's version of the lens.
        -
          name: version
          type: string
          in: query
          required: false
          description: The version of the lens.
      responses:
        200:
          description: >-
            Success, returns a list of lenses.
          schema:
            type: array
            items:
              $ref: "#/definitions/LensesResponse"
        400:
          $ref: "#/responses/400"
        401:
          $ref: "#/responses/401"
        default:
          $ref: "#/responses/genericError"
    post:
      security:
        - jwt: []
      summary: Install a new lens
      tags: [ lenses ]
      description: Install a new lens. If the Refocus configuration parameter `useAccessToken` is set to `true`, you must include an `Authorization` request header with your [JSON Web Token](https://tools.ietf.org/html/rfc7519) (JWT) as the value. You can get a token using `POST /v1/register` or `POST /v1/tokens`.
      operationId: postLens
      consumes:
        - multipart/form-data
      parameters:
        -
          name: description
          in: formData
          description: >-
            A description of the lens. Leave empty if you want to use the
            description provided by the lens publisher (i.e. sourceDescription).
          type: string
        -
          name: isPublished
          in: formData
          description: >-
            Default false. When set to true, the lens is available to all users.
          type: boolean
          default: false
        -
          name: library
          description: >-
            An archive (zip) of metadata and resources required for a browser to
            render the lens.
          in: formData
          type: file
          format: binary
          required: true
        -
          name: name
          in: formData
          description: >-
            A unique name for the lens. Max 60 characters; case insensitive;
            allows alpha-numeric characters, underscore (_) and dash (-). Leave
            empty if you want to use the name provided by the lens publisher
            (i.e. sourceName).
          type: string
          pattern: ^[0-9A-Za-z_\\-]{0,60}$
        -
          name: version
          in: formData
          description: >-
            A version for the lens. Leave empty if you want to use the
            version provided by the lens publisher (i.e. sourceVersion).
          type: string
      responses:
        201:
          description: Returns created lens
          schema:
            $ref: "#/definitions/LensesResponse"
        400:
          $ref: "#/responses/400"
        401:
          $ref: "#/responses/401"
        403:
          $ref: "#/responses/403"
        default:
          $ref: "#/responses/genericError"

  # ---------------------------------------------------------------------------
  /lenses/{key}:
    x-swagger-router-controller: lenses
    delete:
      security:
        - jwt: []
      summary: Uninstall the specified lens
      tags: [ lenses ]
      description: >-
        Uninstall the specified lens. You will not be allowed to uninstall the
        lens if it is used by any perspectives. If the Refocus configuration parameter `useAccessToken` is set to `true`, you must include an `Authorization` request header with your [JSON Web Token](https://tools.ietf.org/html/rfc7519) (JWT) as the value. You can get a token using `POST /v1/register` or `POST /v1/tokens`.
      operationId: deleteLens
      parameters:
        -
          name: key
          in: path
          description: >-
            The id or name of the lens to delete.
          required: true
          type: string
      responses:
        200:
          description: >-
            Success, returns the deleted lens.
          schema:
            $ref: "#/definitions/LensesResponse"
        400:
          $ref: "#/responses/400"
        401:
          $ref: "#/responses/401"
        403:
          $ref: "#/responses/403"
        404:
          $ref: "#/responses/404"
        default:
          $ref: "#/responses/genericError"
    get:
      security:
        - jwt: []
      summary: Retrieve the specified lens
      tags: [ lenses ]
      description: >-
        Retrieve the specified lens by its id or name. You may also optionally
        specify a list of fields to include in the response. If the Refocus configuration parameter `useAccessToken` is set to `true`, you must include an `Authorization` request header with your [JSON Web Token](https://tools.ietf.org/html/rfc7519) (JWT) as the value. You can get a token using `POST /v1/register` or `POST /v1/tokens`.
      operationId: getLens
      parameters:
        -
          name: key
          in: path
          description: >-
            The id or name of the lens to retrieve.
          required: true
          type: string
        -
          $ref: "#/parameters/LensesFieldsParam"
      responses:
        200:
          description: >-
            Success, returns the specified lens.
          schema:
            $ref: "#/definitions/LensesResponse"
        400:
          $ref: "#/responses/400"
        401:
          $ref: "#/responses/401"
        404:
          $ref: "#/responses/404"
        default:
          $ref: "#/responses/genericError"
    patch:
      security:
        - jwt: []
      summary: Update selected metadata fields for the specified lens
      tags: [ lenses ]
      description: >-
        Update selected metadata fields for the specified lens. Note that if you are updating the lens library, you must use PUT (which accepts multipart/form-data). If the Refocus configuration parameter `useAccessToken` is set to `true`, you must include an `Authorization` request header with your [JSON Web Token](https://tools.ietf.org/html/rfc7519) (JWT) as the value. You can get a token using `POST /v1/register` or `POST /v1/tokens`.
      operationId: patchLens
      parameters:
        -
          name: key
          in: path
          description: >-
            The id or name of the lens to update.
          required: true
          type: string
        -
          name: queryBody
          in: body
          description: Request body
          required: true
          schema:
            type: object
            description: The lens to update.
            properties:
              description:
                description: >-
                  A description of the lens. Leave empty if you want to use the
                  description provided by the lens publisher (i.e. sourceDescription).
                type: string
              isPublished:
                description: >-
                  Default false. When set to true, the lens is available to all users.
                type: boolean
                default: false
              name:
                description: >-
                  A unique name for the lens. Max 60 characters; case insensitive;
                  allows alpha-numeric characters, underscore (_) and dash (-). Leave
                  empty if you want to use the name provided by the lens publisher
                  (i.e. sourceName).
                type: string
                pattern: ^[0-9A-Za-z_\\-]{0,60}$
              version:
                description: >-
                  A version for the lens. Leave empty if you want to use the
                  version provided by the lens publisher (i.e. sourceVersion).
                type: string
      responses:
        200:
          description: >-
            Success, returns the updated lens.
          schema:
            $ref: "#/definitions/LensesResponse"
        400:
          $ref: "#/responses/400"
        401:
          $ref: "#/responses/401"
        403:
          $ref: "#/responses/403"
        404:
          $ref: "#/responses/404"
        default:
          $ref: "#/responses/genericError"
    put:
      security:
        - jwt: []
      summary: Install a new version of the specified lens
      tags: [ lenses ]
      description: >-
        Install a new version of the specified lens. If the Refocus configuration parameter `useAccessToken` is set to `true`, you must include an `Authorization` request header with your [JSON Web Token](https://tools.ietf.org/html/rfc7519) (JWT) as the value. You can get a token using `POST /v1/register` or `POST /v1/tokens`.
      consumes:
        - multipart/form-data
      operationId: putLens
      parameters:
        -
          name: key
          in: path
          description: >-
            The id or name of the lens to update.
          required: true
          type: string
        -
          name: library
          description: >-
            An archive (zip) of metadata and resources required for a browser to
            render the lens.
          in: formData
          type: file
          required: true
        -
          name: description
          in: formData
          description: >-
            A description of the lens. Leave empty if you want to use the
            description provided by the lens publisher (i.e. sourceDescription).
          type: string
        -
          name: isPublished
          in: formData
          description: >-
            Default false. When set to true, the lens is available to all users.
          type: boolean
          default: false
        -
          name: name
          in: formData
          description: >-
            A unique name for the lens. Max 60 characters; case insensitive;
            allows alpha-numeric characters, underscore (_) and dash (-). Leave
            empty if you want to use the name provided by the lens publisher
            (i.e. sourceName).
          type: string
          pattern: ^[0-9A-Za-z_\\-]{0,60}$
        -
          name: version
          in: formData
          description: >-
            A version for the lens. Leave empty if you want to use the
            version provided by the lens publisher (i.e. sourceVersion).
          type: string
      responses:
        200:
          description: >-
            Success, returns the updated lens.
          schema:
            $ref: "#/definitions/LensesResponse"
        400:
          $ref: "#/responses/400"
        401:
          $ref: "#/responses/401"
        403:
          $ref: "#/responses/403"
        404:
          $ref: "#/responses/404"
        default:
          $ref: "#/responses/genericError"

  # ---------------------------------------------------------------------------
  /lenses/{key}/writers:
    x-swagger-router-controller: lenses
    delete:
      security:
        - jwt: []
      summary: Remove all users from a lens' list of authorized writers
      tags: [ lenses ]
      description: >-
        Remove all users from a lens' list of authorized writers. If the Refocus configuration parameter `useAccessToken` is set to `true`, you must include an `Authorization` request header with your [JSON Web Token](https://tools.ietf.org/html/rfc7519) (JWT) as the value. You can get a token using `POST /v1/register` or `POST /v1/token`.
      operationId: deleteLensWriters
      parameters:
        -
          name: key
          in: path
          description: >-
             The id or name of the lens.
          required: true
          type: string
      responses:
        204:
          description: >-
            The lens is no longer write-protected.
        400:
          $ref: "#/responses/400"
        401:
          $ref: "#/responses/401"
        403:
          $ref: "#/responses/403"
        404:
          $ref: "#/responses/404"
        default:
          $ref: "#/responses/genericError"
    get:
      security:
        - jwt: []
      summary: Get the list of all authorized writers for a lens
      tags: [ lenses, writers ]
      description: >-
        Get the list of all authorized writers for a lens. If the Refocus configuration parameter `useAccessToken` is set to `true`, you must include an `Authorization` request header with your [JSON Web Token](https://tools.ietf.org/html/rfc7519) (JWT) as the value. You can get a token using `POST /v1/register` or `POST /v1/tokens`.
      operationId: getLensWriters
      parameters:
        -
          name: key
          in: path
          description: >-
            The id or name of the lens for which the authorized list of users
            are to be obtained.
          required: true
          type: string
      responses:
        200:
          description: >-
            Success, returns The users having write permission to the lens.
          schema:
            type: array
            items:
              $ref: "#/definitions/UsersResponse"
              description: >-
                The users having write permission to the lens
        400:
          $ref: "#/responses/400"
        401:
          $ref: "#/responses/401"
        404:
          $ref: "#/responses/404"
        default:
          $ref: "#/responses/genericError"
    post:
        security:
          - jwt: []
        summary: Add one or more users to a lens' list of authorized writers
        tags: [ lenses, writers ]
        description: >-
          Add one or more users to a lens' list of authorized writers. If the Refocus configuration parameter `useAccessToken` is set to `true`, you must include an `Authorization` request header with your [JSON Web Token](https://tools.ietf.org/html/rfc7519) (JWT) as the value. You can get a token using `POST /v1/register` or `POST /v1/token`.
        operationId: postLensWriters
        parameters:
          -
            name: key
            in: path
            description: >-
              The id or name of the lens for which the authorized list of users
              are to be obtained.
            required: true
            type: string
          -
            name: queryBody
            description: Request body.
            in: body
            required: true
            schema:
              type: array
              items:
                type: string
              description: >
                User name
        responses:
          201:
            description: >-
              One or more of the valid users were added to the list of authorized writers.
            schema:
              type: array
              items:
                $ref: "#/definitions/LensWriterResponse"
                description: >-
                  The users having write permission to the lens
          400:
            $ref: "#/responses/400"
          401:
            $ref: "#/responses/401"
          403:
            $ref: "#/responses/403"
          404:
            $ref: "#/responses/404"
          default:
            $ref: "#/responses/genericError"

# ---------------------------------------------------------------------------
  /lenses/{key}/writers/{userNameOrId}:
    x-swagger-router-controller: lenses
    delete:
      security:
        - jwt: []
      summary: Remove a user from a lens’ list of authorized writers
      tags: [ lenses ]
      description: >-
        Remove a user from a lens’ list of authorized writers. If the Refocus configuration parameter `useAccessToken` is set to `true`, you must include an `Authorization` request header with your [JSON Web Token](https://tools.ietf.org/html/rfc7519) (JWT) as the value. You can get a token using `POST /v1/register` or `POST /v1/tokens`.
      operationId: deleteLensWriter
      parameters:
        -
          name: key
          in: path
          description: >-
            The id or name of the lens
          required: true
          type: string
        -
          name: userNameOrId
          in: path
          description: >-
            The username or the Id of the user
          required: true
          type: string
      responses:
        204:
          description: >-
            The user’s write permission has been revoked for the lens.
        400:
          $ref: "#/responses/400"
        401:
          $ref: "#/responses/401"
        403:
          $ref: "#/responses/403"
        404:
          $ref: "#/responses/404"
        default:
          $ref: "#/responses/genericError"
    get:
      security:
        - jwt: []
      summary: Determine whether a user is an authorized writer for a lens
      tags: [ lenses, writers ]
      description: >-
        Determine whether a user is an authorized writer for lens. If the Refocus configuration parameter `useAccessToken` is set to `true`, you must include an `Authorization` request header with your [JSON Web Token](https://tools.ietf.org/html/rfc7519) (JWT) as the value. You can get a token using `POST /v1/register` or `POST /v1/tokens`.
      operationId: getLensWriter
      parameters:
        -
          name: key
          in: path
          description: >-
            The id or name of the aspect for which the authorized list of users
            are to be obtained.
          required: true
          type: string
        -
          name: userNameOrId
          in: path
          description: >-
            The username or the Id of the user
          required: true
          type: string
      responses:
        200:
          description: >-
            Success, returns the user record.
          schema:
            type: array
            items:
              $ref: "#/definitions/UsersResponse"
              description: >-
                The users having write permission to the aspect
        400:
          $ref: "#/responses/400"
        401:
          $ref: "#/responses/401"
        404:
          $ref: "#/responses/404"
        default:
          $ref: "#/responses/genericError"

  # ---------------------------------------------------------------------------
  /perspectives:
    x-swagger-router-controller: perspectives
    get:
      security:
        - jwt: []
      summary: Find a perspective or perspectives
      tags: [ perspectives ]
      description: >-
        Find a perspective or perspectives. You may query using field filters
        with asterisk (*) wildcards. You may also optionally specify sort,
        limit, offset, and a list of fields to include in the response. If the Refocus configuration parameter `useAccessToken` is set to `true`, you must include an `Authorization` request header with your [JSON Web Token](https://tools.ietf.org/html/rfc7519) (JWT) as the value. You can get a token using `POST /v1/register` or `POST /v1/tokens`.
      externalDocs:
        description: >-
          GET /perspectives
        url: http://focus.salesforce.com/docs/api/perspectives
      operationId: findPerspectives
      parameters:
        -
          $ref: "#/parameters/PerspectivesFieldsParam"
        - name: sort
          in: query
          description: >
            Specify the sort order using a field name, e.g. "...?sort=name". Prepend the
            field name with a minus sign to specify descending order, e.g.
            '...?sort=-name'.
          required: false
          type: array
          collectionFormat: csv
          items:
            type: string
            enum:
              - id
              - name
              - rootSubject
              - aspectFilter
              - aspectTagFilter
              - subjectTagFilter
              - statusFilter
              - lensId
              - createdBy
              - createdAt
              - updatedAt
              - -id
              - -name
              - -rootSubject
              - -aspectTagFilter
              - -subjectTagFilter
              - -statusFilter
              - -lensId
              - -createdBy
              - -createdAt
              - -updatedAt
        -
          $ref: "#/parameters/limitParam"
        -
          $ref: "#/parameters/offsetParam"
        -
          name: name
          in: query
          description: >-
            Filter by name; asterisk (*) wildcards ok.
          required: false
          type: string
        -
          name: rootSubject
          in: query
          description: >-
            Filter by root subject; asterisk (*) wildcards ok.
          required: false
          type: string
      responses:
        200:
          description: >-
            Success, returns a list of perspectives.
          schema:
            type: array
            items:
              $ref: "#/definitions/PerspectivesResponse"
        400:
          $ref: "#/responses/400"
        401:
          $ref: "#/responses/401"
        default:
          $ref: "#/responses/genericError"
    post:
      security:
        - jwt: []
      summary: Create a new perspective
      tags: [ perspectives ]
      description: >-
        Create a new perspective. If the Refocus configuration parameter `useAccessToken` is set to `true`, you must include an `Authorization` request header with your [JSON Web Token](https://tools.ietf.org/html/rfc7519) (JWT) as the value. You can get a token using `POST /v1/register` or `POST /v1/tokens`.
      operationId: postPerspective
      parameters:
        -
          name: queryBody
          description: Request body
          in: body
          schema:
            type: object
            description: >
              A named combination of a set of subjects and their samples rendered by a
              particular lens.
            properties:
              name:
                type: string
                pattern: ^[0-9A-Za-z_\\-]{1,60}$
                maxLength: 60
                description: >
                  The name of the perspective
              rootSubject:
                type: string
                maxLength: 4096
                description: >
                  The absolute path of the root subject.
              aspectFilter:
                type: array
                items:
                  type: string
                  maxLength: 60
                  pattern: ^[0-9A-Za-z_\\-]{1,60}$
                description: >
                  Array of aspect names to filter; Aspect name: Max 60 characters; case insensitive; allows alpha-numeric characters,
                  underscore (_) and dash (-).
              aspectTagFilter:
                type: array
                items:
                  type: string
                  maxLength: 60
                  pattern: ^[0-9A-Za-z_\\-]{1,60}$
                description: >
                  Array of aspect tag names to filter; Tag name: Max 60 characters; case insensitive; allows alpha-numeric characters,
                  underscore (_) and dash (-).
              subjectTagFilter:
                type: array
                items:
                  type: string
                  maxLength: 60
                  pattern: ^[0-9A-Za-z_\\-]{1,60}$
                description: >
                  Array of subject tag names to filter; Tag name: Max 60 characters; case insensitive; allows alpha-numeric characters,
                  underscore (_) and dash (-).
              statusFilter:
                type: array
                items:
                  type: string
                  enum:
                    - Critical
                    - Invalid
                    - Timeout
                    - Warning
                    - Info
                    - OK
                    - "-Critical"
                    - "-Invalid"
                    - "-Timeout"
                    - "-Warning"
                    - "-Info"
                    - "-OK"
                description: >
                  Array of sample status to filter; Status values can only be one of these:
                  Critical, Invalid, Timeout, Warning, Info, OK, -Critical, -Invalid, -Timeout, -Warning, -Info, -OK.
              lensId:
                type: string
                description: >
                  The id of Lens.
            required:
              - name
              - lensId
              - rootSubject
      responses:
        201:
          description: >-
            Created.
          schema:
            $ref: "#/definitions/PerspectivesResponse"
        400:
          $ref: "#/responses/400"
        401:
          $ref: "#/responses/401"
        403:
          $ref: "#/responses/403"
        default:
          $ref: "#/responses/genericError"

  # ---------------------------------------------------------------------------
  /perspectives/{key}:
    x-swagger-router-controller: perspectives
    delete:
      security:
        - jwt: []
      summary: Delete the specified perspective
      tags: [ perspectives ]
      description: >-
        Delete the specified perspective. If the Refocus configuration parameter `useAccessToken` is set to `true`, you must include an `Authorization` request header with your [JSON Web Token](https://tools.ietf.org/html/rfc7519) (JWT) as the value. You can get a token using `POST /v1/register` or `POST /v1/tokens`.
      operationId: deletePerspective
      parameters:
        -
          name: key
          in: path
          description: >-
            The id or name of the perspective to delete.
          required: true
          type: string
      responses:
        200:
          description: >-
            Success, returns the deleted perspective.
          schema:
            $ref: "#/definitions/PerspectivesResponse"
        400:
          $ref: "#/responses/400"
        401:
          $ref: "#/responses/401"
        403:
          $ref: "#/responses/403"
        404:
          $ref: "#/responses/404"
        default:
          $ref: "#/responses/genericError"
    get:
      security:
        - jwt: []
      summary: Retrieve the specified perspective
      tags: [ perspectives ]
      description: >-
        Retrieve the specified perspective by its id or name. You may also
        optionally specify a list of fields to include in the response. If the Refocus configuration parameter `useAccessToken` is set to `true`, you must include an `Authorization` request header with your [JSON Web Token](https://tools.ietf.org/html/rfc7519) (JWT) as the value. You can get a token using `POST /v1/register` or `POST /v1/tokens`.
      operationId: getPerspective
      parameters:
        -
          name: key
          in: path
          description: >-
            The id or name of the perspective to retrieve.
          required: true
          type: string
        -
          $ref: "#/parameters/PerspectivesFieldsParam"
      responses:
        200:
          description: >-
            Success, returns the specified perspective.
          schema:
            $ref: "#/definitions/PerspectivesResponse"
        400:
          $ref: "#/responses/400"
        401:
          $ref: "#/responses/401"
        404:
          $ref: "#/responses/404"
        default:
          $ref: "#/responses/genericError"
    patch:
      security:
        - jwt: []
      summary: Update the specified perspective
      tags: [ perspectives ]
      description: >-
        Update the specified perspective. If a field is not included in the
        query body, that field will not be updated. If the Refocus configuration parameter `useAccessToken` is set to `true`, you must include an `Authorization` request header with your [JSON Web Token](https://tools.ietf.org/html/rfc7519) (JWT) as the value. You can get a token using `POST /v1/register` or `POST /v1/tokens`.
      operationId: patchPerspective
      parameters:
        -
          name: key
          in: path
          description: >-
            The id or name of the perspective to update.
          required: true
          type: string
        -
          name: queryBody
          description: Request body
          in: body
          required: true
          schema:
            type: object
            description: >
              A named combination of a set of subjects and their samples rendered by a particular lens.
            properties:
              name:
                type: string
                pattern: ^[0-9A-Za-z_\\-]{1,60}$
                maxLength: 60
                description: >
                  The name of the perspective
              rootSubject:
                type: string
                maxLength: 4096
                description: >
                  The absolute path of the root subject.
              aspectFilter:
                type: array
                items:
                  type: string
                  maxLength: 60
                  pattern: ^[0-9A-Za-z_\\-]{1,60}$
                description: >
                  Array of aspect names to filter; Aspect name: Max 60 characters; case insensitive; allows alpha-numeric characters,
                  underscore (_) and dash (-).
              aspectTagFilter:
                type: array
                items:
                  type: string
                  maxLength: 60
                  pattern: ^[0-9A-Za-z_\\-]{1,60}$
                description: >
                  Array of aspect tag names to filter; Tag name: Max 60 characters; case insensitive; allows alpha-numeric characters,
                  underscore (_) and dash (-).
              subjectTagFilter:
                type: array
                items:
                  type: string
                  maxLength: 60
                  pattern: ^[0-9A-Za-z_\\-]{1,60}$
                description: >
                  Array of subject tag names to filter; Tag name: Max 60 characters; case insensitive; allows alpha-numeric characters,
                  underscore (_) and dash (-).
              statusFilter:
                type: array
                items:
                  type: string
                  enum:
                    - Critical
                    - Invalid
                    - Timeout
                    - Warning
                    - Info
                    - OK
                    - "-Critical"
                    - "-Invalid"
                    - "-Timeout"
                    - "-Warning"
                    - "-Info"
                    - "-OK"
                description: >
                  Array of sample status to filter; Status values can only be one of these:
                  Critical, Invalid, Timeout, Warning, Info, OK, -Critical, -Invalid, -Timeout, -Warning, -Info, -OK.
              lensId:
                type: string
                description: >
                  The id of Lens.
      responses:
        200:
          description: >-
            Success, returns the updated perspective.
          schema:
            $ref: "#/definitions/PerspectivesResponse"
        400:
          $ref: "#/responses/400"
        401:
          $ref: "#/responses/401"
        403:
          $ref: "#/responses/403"
        404:
          $ref: "#/responses/404"
        default:
          $ref: "#/responses/genericError"
    put:
      security:
        - jwt: []
      summary: Update the specified perspective
      tags: [ perspectives ]
      description: >-
        Update the specified perspective. If a field is not included in the
        query body, that field will be set to null or its default value. If the Refocus configuration parameter `useAccessToken` is set to `true`, you must include an `Authorization` request header with your [JSON Web Token](https://tools.ietf.org/html/rfc7519) (JWT) as the value. You can get a token using `POST /v1/register` or `POST /v1/tokens`.
      operationId: putPerspective
      parameters:
        -
          name: key
          in: path
          description: >-
            The id or name of the perspective to update.
          required: true
          type: string
        -
          name: queryBody
          in: body
          required: true
          schema:
            type: object
            description: >
              A named combination of a set of subjects and their samples rendered by a
              particular lens.
            properties:
              name:
                type: string
                pattern: ^[0-9A-Za-z_\\-]{1,60}$
                maxLength: 60
                description: >
                  The name of the perspective.
              rootSubject:
                type: string
                maxLength: 4096
                description: >
                  The absolute path of the root subject.
              aspectFilter:
                type: array
                items:
                  type: string
                  maxLength: 60
                  pattern: ^[0-9A-Za-z_\\-]{1,60}$
                description: >
                  Array of aspect names to filter; Aspect name: Max 60 characters; case insensitive; allows alpha-numeric characters,
                  underscore (_) and dash (-).
              aspectTagFilter:
                type: array
                items:
                  type: string
                  maxLength: 60
                  pattern: ^[0-9A-Za-z_\\-]{1,60}$
                description: >
                  Array of aspect tag names to filter; Tag name: Max 60 characters; case insensitive; allows alpha-numeric characters,
                  underscore (_) and dash (-).
              subjectTagFilter:
                type: array
                items:
                  type: string
                  maxLength: 60
                  pattern: ^[0-9A-Za-z_\\-]{1,60}$
                description: >
                  Array of subject tag names to filter; Tag name: Max 60 characters; case insensitive; allows alpha-numeric characters,
                  underscore (_) and dash (-).
              statusFilter:
                type: array
                items:
                  type: string
                  enum:
                    - Critical
                    - Invalid
                    - Timeout
                    - Warning
                    - Info
                    - OK
                    - "-Critical"
                    - "-Invalid"
                    - "-Timeout"
                    - "-Warning"
                    - "-Info"
                    - "-OK"
                description: >
                  Array of sample status to filter; Status values can only be one of these:
                  Critical, Invalid, Timeout, Warning, Info, OK, -Critical, -Invalid, -Timeout, -Warning, -Info, -OK.
              lensId:
                type: string
                description: >
                  The id of Lens.
              aspectFilterType:
                type: string
                enum:
                  - INCLUDE
                  - EXCLUDE
              aspectTagFilterType:
                type: string
                enum:
                  - INCLUDE
                  - EXCLUDE
              subjectTagFilterType:
                type: string
                enum:
                  - INCLUDE
                  - EXCLUDE
              statusFilterType:
                type: string
                enum:
                  - INCLUDE
                  - EXCLUDE
            required:
              - name
              - lensId
              - rootSubject
      responses:
        200:
          description: >-
            Success, returns the updated perspective
          schema:
            $ref: "#/definitions/PerspectivesResponse"
        400:
          $ref: "#/responses/400"
        401:
          $ref: "#/responses/401"
        403:
          $ref: "#/responses/403"
        404:
          $ref: "#/responses/404"
        default:
          $ref: "#/responses/genericError"
  # ---------------------------------------------------------------------------
  /perspectives/{key}/writers:
    x-swagger-router-controller: perspectives
    delete:
      security:
        - jwt: []
      summary: Remove all users from a perspective's list of authorized writers
      tags: [ perspectives ]
      description: >-
        Remove all users from a perspective’s list of authorized writers. If the Refocus configuration parameter `useAccessToken` is set to `true`, you must include an `Authorization` request header with your [JSON Web Token](https://tools.ietf.org/html/rfc7519) (JWT) as the value. You can get a token using `POST /v1/register` or `POST /v1/token`.
      operationId: deletePerspectiveWriters
      parameters:
        -
          name: key
          in: path
          description: >-
             The id or name of the perspective.
          required: true
          type: string
      responses:
        204:
          description: >-
            The perspective is no longer write-protected.
        400:
          $ref: "#/responses/400"
        401:
          $ref: "#/responses/401"
        403:
          $ref: "#/responses/403"
        404:
          $ref: "#/responses/404"
        default:
          $ref: "#/responses/genericError"
    get:
      security:
        - jwt: []
      summary: Get the list of all authorized writers for a perspective
      tags: [ perspectives, writers ]
      description: >-
        Get the list of all authorized writers for a perspective. If the Refocus configuration parameter `useAccessToken` is set to `true`, you must include an `Authorization` request header with your [JSON Web Token](https://tools.ietf.org/html/rfc7519) (JWT) as the value. You can get a token using `POST /v1/register` or `POST /v1/tokens`.
      operationId: getPerspectiveWriters
      parameters:
        -
          name: key
          in: path
          description: >-
            The id or name of the perspective for which the authorized list of users
            are to be obtained.
          required: true
          type: string
      responses:
        200:
          description: >-
            Success, returns The users having write permission to the perspective.
          schema:
            type: array
            items:
              $ref: "#/definitions/UsersResponse"
              description: >-
                The users having write permission to the perspective
        400:
          $ref: "#/responses/400"
        401:
          $ref: "#/responses/401"
        404:
          $ref: "#/responses/404"
        default:
          $ref: "#/responses/genericError"
    post:
      security:
        - jwt: []
      summary: Add one or more users to a perspective's list of authorized writers
      tags: [ perspectives, writers ]
      description: >-
        Add one or more users to a perspective's list of authorized writers. If the Refocus configuration parameter `useAccessToken` is set to `true`, you must include an `Authorization` request header with your [JSON Web Token](https://tools.ietf.org/html/rfc7519) (JWT) as the value. You can get a token using `POST /v1/register` or `POST /v1/token`.
      operationId: postPerspectiveWriters
      parameters:
        -
          name: key
          in: path
          description: >-
            The id or name of the perspective for which the authorized list of users
            are to be obtained.
          required: true
          type: string
        -
          name: queryBody
          description: Request body.
          in: body
          required: true
          schema:
            type: array
            items:
              type: string
            description: >
              User name
      responses:
        201:
          description: >-
            One or more of the valid users were added to the list of authorized writers.
          schema:
            type: array
            items:
              $ref: "#/definitions/PerspectiveWriterResponse"
              description: >-
                The users having write permission to the perspective
        400:
          $ref: "#/responses/400"
        401:
          $ref: "#/responses/401"
        403:
          $ref: "#/responses/403"
        404:
            $ref: "#/responses/404"
        default:
          $ref: "#/responses/genericError"
# ---------------------------------------------------------------------------
  /perspectives/{key}/writers/{userNameOrId}:
    x-swagger-router-controller: perspectives
    delete:
      security:
        - jwt: []
      summary: Remove a user from a perspective's list of authorized writers
      tags: [ perspectives ]
      description: >-
        Remove a user from a perspective's list of authorized writers. If the Refocus configuration parameter `useAccessToken` is set to `true`, you must include an `Authorization` request header with your [JSON Web Token](https://tools.ietf.org/html/rfc7519) (JWT) as the value. You can get a token using `POST /v1/register` or `POST /v1/tokens`.
      operationId: deletePerspectiveWriter
      parameters:
        -
          name: key
          in: path
          description: >-
            The id or name of the perspective
          required: true
          type: string
        -
          name: userNameOrId
          in: path
          description: >-
            The username or the Id of the user
          required: true
          type: string
      responses:
        204:
          description: >-
            The user’s write permission has been revoked for the perspective.
        400:
          $ref: "#/responses/400"
        401:
          $ref: "#/responses/401"
        403:
          $ref: "#/responses/403"
        404:
          $ref: "#/responses/404"
        default:
          $ref: "#/responses/genericError"
    get:
      security:
        - jwt: []
      summary: Determine whether a user is an authorized writer for a perspective
      tags: [ perspectives, writers ]
      description: >-
        Determine whether a user is an authorized writer for perspective. If the Refocus configuration parameter `useAccessToken` is set to `true`, you must include an `Authorization` request header with your [JSON Web Token](https://tools.ietf.org/html/rfc7519) (JWT) as the value. You can get a token using `POST /v1/register` or `POST /v1/tokens`.
      operationId: getPerspectiveWriter
      parameters:
        -
          name: key
          in: path
          description: >-
            The id or name of the perspective for which the authorized list of users
            are to be obtained.
          required: true
          type: string
        -
          name: userNameOrId
          in: path
          description: >-
            The username or the Id of the user
          required: true
          type: string
      responses:
        200:
          description: >-
            Success, returns the user record.
          schema:
            type: array
            items:
              $ref: "#/definitions/UsersResponse"
              description: >-
                The users having write permission to the aspect
        400:
          $ref: "#/responses/400"
        401:
          $ref: "#/responses/401"
        404:
          $ref: "#/responses/404"
        default:
          $ref: "#/responses/genericError"

  # ---------------------------------------------------------------------------
  /profiles:
    x-swagger-router-controller: profiles
    get:
      security:
        - jwt: []
      summary: Find a profile or profiles
      tags: [ profiles ]
      description: >-
        Find a profile or profiles. You may query using field filters with
        asterisk (*) wildcards. You may also optionally specify sort, limit,
        offset, and a list of fields to include in the response. If the Refocus configuration parameter `useAccessToken` is set to `true`, you must include an `Authorization` request header with your [JSON Web Token](https://tools.ietf.org/html/rfc7519) (JWT) as the value. You can get a token using `POST /v1/register` or `POST /v1/tokens`.
      externalDocs:
        description: >-
          GET /profiles
        url: http://focus.salesforce.com/docs/api/profiles
      operationId: findProfiles
      parameters:
        -
          $ref: "#/parameters/ProfilesFieldsParam"
        - name: sort
          in: query
          description: >
            Specify the sort order using a field name, e.g. '...?sort=name'. Prepend the
            field name with a minus sign to specify descending order, e.g.
            '...?sort=-name'.
          required: false
          type: array
          collectionFormat: csv
          items:
            type: string
            enum:
              - id
              - name
              - aspectAccess
              - lensAccess
              - perspectiveAccess
              - profileAccess
              - sampleAccess
              - subjectAccess
              - userAccess
              - createdBy
              - createdAt
              - updatedAt
              - -id
              - -name
              - -aspectAccess
              - -lensAccess
              - -perspectiveAccess
              - -profileAccess
              - -sampleAccess
              - -subjectAccess
              - -userAccess
              - -createdBy
              - -createdAt
              - -updatedAt
        -
          $ref: "#/parameters/limitParam"
        -
          $ref: "#/parameters/offsetParam"
      responses:
        200:
          description: >-
            Success, returns a list of profiles.
          schema:
            type: array
            items:
              $ref: "#/definitions/ProfilesResponse"
        400:
          $ref: "#/responses/400"
        401:
          $ref: "#/responses/401"
        default:
          $ref: "#/responses/genericError"
    post:
      security:
        - jwt: []
      summary: Create a new profile
      tags: [ profiles ]
      description: >-
        Create a new profile. If the Refocus configuration parameter `useAccessToken` is set to `true`, you must include an `Authorization` request header with your [JSON Web Token](https://tools.ietf.org/html/rfc7519) (JWT) as the value. You can get a token using `POST /v1/register` or `POST /v1/tokens`.
      operationId: postProfile
      parameters:
        -
          name: queryBody
          in: body
          schema:
            type: object
            description: >
              A named set of read/write privileges.
            properties:
              name:
                type: string
                pattern: ^[0-9A-Za-z_\\-]{1,60}$
                maxLength: 60
                description: >
                  The name of the profile.
              aspectAccess:
                type: string
                maxLength: 2
                enum:
                  - r
                  - rw
                default: r
                description: >
                  The permission to read and/or write aspects.
              lensAccess:
                type: string
                maxLength: 2
                enum:
                  - r
                  - rw
                default: r
                description: >
                  The permission to read and/or write lenses.
              perspectiveAccess:
                type: string
                maxLength: 2
                enum:
                  - r
                  - rw
                default: r
                description: >
                  The permission to read and/or write perspectives.
              profileAccess:
                type: string
                maxLength: 2
                enum:
                  - r
                  - rw
                default: r
                description: >
                  The permission to read and/or write profiles.
              sampleAccess:
                type: string
                maxLength: 2
                enum:
                  - r
                  - rw
                default: r
                description: >
                  The permission to read and/or write samples.
              subjectAccess:
                type: string
                maxLength: 2
                enum:
                  - r
                  - rw
                default: r
                description: >
                  The permission to read and/or write subjects.
              userAccess:
                type: string
                maxLength: 2
                enum:
                  - r
                  - rw
                default: r
                description: >
                  The permission to read and/or write users.
            required:
              - name
      responses:
        201:
          description: >-
            Created.
          schema:
            $ref: "#/definitions/ProfilesResponse"
        400:
          $ref: "#/responses/400"
        401:
          $ref: "#/responses/401"
        403:
          $ref: "#/responses/403"
        default:
          $ref: "#/responses/genericError"

  # ---------------------------------------------------------------------------
  /profiles/{key}:
    x-swagger-router-controller: profiles
    delete:
      security:
        - jwt: []
      summary: Delete the specified profile
      tags: [ profiles ]
      description: >-
        Delete the specified profile. You will not be allowed to delete the
        profile if there are any users assigned to it. If the Refocus configuration parameter `useAccessToken` is set to `true`, you must include an `Authorization` request header with your [JSON Web Token](https://tools.ietf.org/html/rfc7519) (JWT) as the value. You can get a token using `POST /v1/register` or `POST /v1/tokens`.
      operationId: deleteProfile
      parameters:
        -
          name: key
          in: path
          description: >-
            The id or name of the profile to delete.
          required: true
          type: string
      responses:
        200:
          description: >-
            Success, returns the deleted profile.
          schema:
            $ref: "#/definitions/ProfilesResponse"
        400:
          $ref: "#/responses/400"
        401:
          $ref: "#/responses/401"
        404:
          $ref: "#/responses/404"
        default:
          $ref: "#/responses/genericError"
    get:
      security:
        - jwt: []
      summary: Retrieve the specified profile
      tags: [ profiles ]
      description: >-
        Retrieve the specified profile by its id or name. You may also
        optionally specify a list of fields to include in the response. If the Refocus configuration parameter `useAccessToken` is set to `true`, you must include an `Authorization` request header with your [JSON Web Token](https://tools.ietf.org/html/rfc7519) (JWT) as the value. You can get a token using `POST /v1/register` or `POST /v1/tokens`.
      operationId: getProfile
      parameters:
        -
          name: key
          in: path
          description: >-
            The id or name of the profile to retrieve.
          required: true
          type: string
        -
          $ref: "#/parameters/ProfilesFieldsParam"
      responses:
        200:
          description: >-
            Success, returns the specified profile.
          schema:
            $ref: "#/definitions/ProfilesResponse"
        400:
          $ref: "#/responses/400"
        401:
          $ref: "#/responses/401"
        404:
          $ref: "#/responses/404"
        default:
          $ref: "#/responses/genericError"
    patch:
      security:
        - jwt: []
      summary: Update the specified profile
      tags: [ profiles ]
      description: >-
        Update the specified profile. If a field is not included in the query
        body, that field will not be updated. If the Refocus configuration parameter `useAccessToken` is set to `true`, you must include an `Authorization` request header with your [JSON Web Token](https://tools.ietf.org/html/rfc7519) (JWT) as the value. You can get a token using `POST /v1/register` or `POST /v1/tokens`.
      operationId: patchProfile
      parameters:
        -
          name: key
          in: path
          description: >-
            The id or name of the profile to update.
          required: true
          type: string
        -
          name: queryBody
          in: body
          required: true
          schema:
            type: object
            description: >
              A named set of read/write privileges.
            properties:
              name:
                type: string
                pattern: ^[0-9A-Za-z_\\-]{1,60}$
                maxLength: 60
                description: >
                  The name of the profile.
              aspectAccess:
                type: string
                maxLength: 2
                enum:
                  - r
                  - rw
                default: r
                description: >
                  The permission to read and/or write aspects.
              lensAccess:
                type: string
                maxLength: 2
                enum:
                  - r
                  - rw
                default: r
                description: >
                  The permission to read and/or write lenses.
              perspectiveAccess:
                type: string
                maxLength: 2
                enum:
                  - r
                  - rw
                default: r
                description: >
                  The permission to read and/or write perspectives.
              profileAccess:
                type: string
                maxLength: 2
                enum:
                  - r
                  - rw
                default: r
                description: >
                  The permission to read and/or write profiles.
              sampleAccess:
                type: string
                maxLength: 2
                enum:
                  - r
                  - rw
                default: r
                description: >
                  The permission to read and/or write samples.
              subjectAccess:
                type: string
                maxLength: 2
                enum:
                  - r
                  - rw
                default: r
                description: >
                  The permission to read and/or write subjects.
              userAccess:
                type: string
                maxLength: 2
                enum:
                  - r
                  - rw
                default: r
                description: >
                  The permission to read and/or write users.
      responses:
        200:
          description: >-
            Success, returns the updated profile.
          schema:
            $ref: "#/definitions/ProfilesResponse"
        400:
          $ref: "#/responses/400"
        401:
          $ref: "#/responses/401"
        403:
          $ref: "#/responses/403"
        404:
          $ref: "#/responses/404"
        default:
          $ref: "#/responses/genericError"
    put:
      security:
        - jwt: []
      summary: Update the specified profile
      tags: [ profiles ]
      description: >-
        Update the specified profile. If a field is not included in the query
        body, that field will be set to null or its default value. If the Refocus configuration parameter `useAccessToken` is set to `true`, you must include an `Authorization` request header with your [JSON Web Token](https://tools.ietf.org/html/rfc7519) (JWT) as the value. You can get a token using `POST /v1/register` or `POST /v1/tokens`.
      operationId: putProfile
      parameters:
        -
          name: key
          in: path
          description: >-
            The id or name of the profile to update.
          required: true
          type: string
        -
          name: queryBody
          in: body
          required: true
          schema:
            type: object
            description: >
              A named set of read/write privileges.
            properties:
              name:
                type: string
                pattern: ^[0-9A-Za-z_\\-]{1,60}$
                maxLength: 60
                description: >
                  The name of the profile.
              aspectAccess:
                type: string
                maxLength: 2
                enum:
                  - r
                  - rw
                default: r
                description: >
                  The permission to read and/or write aspects.
              lensAccess:
                type: string
                maxLength: 2
                enum:
                  - r
                  - rw
                default: r
                description: >
                  The permission to read and/or write lenses.
              perspectiveAccess:
                type: string
                maxLength: 2
                enum:
                  - r
                  - rw
                default: r
                description: >
                  The permission to read and/or write perspectives.
              profileAccess:
                type: string
                maxLength: 2
                enum:
                  - r
                  - rw
                default: r
                description: >
                  The permission to read and/or write profiles.
              sampleAccess:
                type: string
                maxLength: 2
                enum:
                  - r
                  - rw
                default: r
                description: >
                  The permission to read and/or write samples.
              subjectAccess:
                type: string
                maxLength: 2
                enum:
                  - r
                  - rw
                default: r
                description: >
                  The permission to read and/or write subjects.
              userAccess:
                type: string
                maxLength: 2
                enum:
                  - r
                  - rw
                default: r
                description: >
                  The permission to read and/or write users.
            required:
              - name
      responses:
        200:
          description: >-
            Success, returns the updated profile.
          schema:
            $ref: "#/definitions/ProfilesResponse"
        400:
          $ref: "#/responses/400"
        401:
          $ref: "#/responses/401"
        403:
          $ref: "#/responses/403"
        404:
          $ref: "#/responses/404"
        default:
          $ref: "#/responses/genericError"

  # ---------------------------------------------------------------------------
  /samples:
    x-swagger-router-controller: samples
    get:
      security:
        - jwt: []
      summary: Find a sample or samples
      tags: [ samples ]
      description: >-
        Find a sample or samples. You may query using field filters with
        asterisk (*) wildcards. You may also optionally specify sort, limit,
        offset, and a list of fields to include in the response. If the Refocus configuration parameter `useAccessToken` is set to `true`, you must include an `Authorization` request header with your [JSON Web Token](https://tools.ietf.org/html/rfc7519) (JWT) as the value. You can get a token using `POST /v1/register` or `POST /v1/tokens`.
      externalDocs:
        description: >-
          GET /samples
        url: http://focus.salesforce.com/docs/api/samples
      operationId: findSamples
      parameters:
        -
          $ref: "#/parameters/SamplesFieldsParam"
        - name: sort
          in: query
          description: >
            Specify the sort order using a field name, e.g. '...?sort=name'. Prepend the
            field name with a minus sign to specify descending order, e.g.
            '...?sort=-name'.
          required: false
          type: array
          collectionFormat: csv
          items:
            type: string
            enum:
              - messageBody
              - messageCode
              - status
              - value
              - createdAt
              - updatedAt
              - -messageBody
              - -messageCode
              - -status
              - -value
              - -createdAt
              - -updatedAt
              # TODO aspect name
              # TODO subject absolutePath
        -
          $ref: "#/parameters/limitParam"
        -
          $ref: "#/parameters/offsetParam"
        -
          name: name
          in: query
          description: >-
            Filter by sample name; asterisk (*) wildcards ok.
          required: false
          type: string
        -
          name: messageCode
          in: query
          description: >-
            Filter by sample messageCode; asterisk (*) wildcards ok.
          required: false
          type: string
        -
          name: status
          in: query
          description: >-
            Filter by sample status (Critical|Invalid|Timeout|Warning|Info|OK).
          required: false
          type: string
        -
          name: previousStatus
          in: query
          description: >-
            Filter by sample previousStatus (Critical|Invalid|Timeout|Warning|Info|OK).
          required: false
          type: string
        -
          name: value
          in: query
          description: >-
            Filter by sample value (BOOLEAN|NUMERIC|PERCENT).
          required: false
          type: string
      responses:
        200:
          description: >-
            Success, returns a list of samples.
          schema:
            type: array
            items:
              $ref: "#/definitions/SamplesResponse"
        400:
          $ref: "#/responses/400"
        401:
          $ref: "#/responses/401"
        default:
          $ref: "#/responses/genericError"
    post:
      security:
        - jwt: []
      summary: Create a new sample
      tags: [ samples ]
      description: >-
        Create a new sample. If the Refocus configuration parameter `useAccessToken` is set to `true`, you must include an `Authorization` request header with your [JSON Web Token](https://tools.ietf.org/html/rfc7519) (JWT) as the value. You can get a token using `POST /v1/register` or `POST /v1/tokens`.
      operationId: postSample
      parameters:
        -
          name: queryBody
          description: Request body
          in: body
          schema:
            type: object
            description: >
              An observation of a particular aspect for a particular subject at a
              particular point in time.
            properties:
              messageBody:
                type: string
                description: >
                  Optional message about the sample value. Informational only--not used to
                  determine the status of the sample. It's up to the lens whether/how to
                  display this, will typically be displayed only on hover or click.
                maxLength: 4096
              messageCode:
                type: string
                maxLength: 5
                description: >
                  Optional 5-charater code about the sample value. Informational only--not
                  used to determine the status of the sample. It's up to the lens
                  whether/how to display this, will typically be displayed without having
                  to hover or click.
              value:
                type: string
                maxLength: 255
                description: >
                  Stored as a string but will be treated as whatever the aspect’s
                  valueType was specified as, i.e. [BOOLEAN|NUMERIC|PERCENT]. If timeout
                  occurs, value is set to null.
              relatedLinks:
                type: array
                items:
                  $ref: "#/definitions/RelatedLinkRequest"
                description: >
                  RelatedLinks associated with this model.
              aspectId:
                type: string
                description: >
                  TODO
              subjectId:
                type: string
                description: >
                  TODO
            required:
              - aspectId
              - subjectId
      responses:
        201:
          description: >-
            Created.
          schema:
            $ref: "#/definitions/SamplesResponse"
        400:
          $ref: "#/responses/400"
        403:
          $ref: "#/responses/403"
        404:
          $ref: "#/responses/404"
        default:
          $ref: "#/responses/genericError"

  # ---------------------------------------------------------------------------
  /samples/{key}:
    x-swagger-router-controller: samples
    delete:
      security:
        - jwt: []
      summary: Delete the specified sample
      tags: [ samples ]
      description: >-
        Delete the specified sample. If the Refocus configuration parameter `useAccessToken` is set to `true`, you must include an `Authorization` request header with your [JSON Web Token](https://tools.ietf.org/html/rfc7519) (JWT) as the value. You can get a token using `POST /v1/register` or `POST /v1/tokens`.
      operationId: deleteSample
      parameters:
        -
          name: key
          in: path
          description: >-
            The name of the sample to delete.
          required: true
          type: string
      responses:
        200:
          description: >-
            Success
          schema:
            $ref: "#/definitions/SamplesResponse"
        400:
          $ref: "#/responses/400"
        404:
          $ref: "#/responses/404"
        default:
          $ref: "#/responses/genericError"
    get:
      security:
        - jwt: []
      summary: Retrieve the specified sample
      tags: [ samples ]
      description: >-
        Retrieve the specified sample by its name. You may also optionally
        specify a list of fields to include in the response. If the Refocus configuration parameter `useAccessToken` is set to `true`, you must include an `Authorization` request header with your [JSON Web Token](https://tools.ietf.org/html/rfc7519) (JWT) as the value. You can get a token using `POST /v1/register` or `POST /v1/tokens`.
      operationId: getSample
      parameters:
        -
          name: key
          in: path
          description: >-
            The name of the sample to retrieve
          required: true
          type: string
        -
          $ref: "#/parameters/SamplesFieldsParam"
      responses:
        200:
          description: >-
            Success.
          schema:
            $ref: "#/definitions/SamplesResponse"
        400:
          $ref: "#/responses/400"
        404:
          $ref: "#/responses/404"
        default:
          $ref: "#/responses/genericError"
    patch:
      security:
        - jwt: []
      summary: Update the specified sample
      tags: [ samples ]
      description: >-
        Update the specified sample. If a field is not included in the query
        body, that field will not be updated. If the Refocus configuration parameter `useAccessToken` is set to `true`, you must include an `Authorization` request header with your [JSON Web Token](https://tools.ietf.org/html/rfc7519) (JWT) as the value. You can get a token using `POST /v1/register` or `POST /v1/tokens`.
      operationId: patchSample
      parameters:
        -
          name: key
          in: path
          description: >-
            The name of the sample to update.
          required: true
          type: string
        -
          name: queryBody
          in: body
          required: true
          schema:
            type: object
            description: >
              An observation of a particular aspect for a particular subject at a
              particular point in time.
            properties:
              messageBody:
                type: string
                description: >
                  Optional message about the sample value. Informational only--not used to
                  determine the status of the sample. It's up to the lens whether/how to
                  display this, will typically be displayed only on hover or click.
                maxLength: 4096
              messageCode:
                type: string
                maxLength: 5
                description: >
                  Optional 5-charater code about the sample value. Informational only--not
                  used to determine the status of the sample. It's up to the lens
                  whether/how to display this, will typically be displayed without having
                  to hover or click.
              value:
                type: string
                maxLength: 255
                description: >
                  Stored as a string but will be treated as whatever the aspect’s
                  valueType was specified as, i.e. [BOOLEAN|NUMERIC|PERCENT]. If timeout
                  occurs, value is set to null.
              relatedLinks:
                type: array
                items:
                  $ref: "#/definitions/RelatedLinkRequest"
                description: >
                  RelatedLinks associated with this model.
      responses:
        200:
          description: >-
            Success.
          schema:
            $ref: "#/definitions/SamplesResponse"
        400:
          $ref: "#/responses/400"
        403:
          $ref: "#/responses/403"
        404:
          $ref: "#/responses/404"
        default:
          $ref: "#/responses/genericError"
    put:
      security:
        - jwt: []
      summary: Update the specified sample
      tags: [ samples ]
      description: >-
        Update the specified sample. If a field is not included in the query
        body, that field will be set to null or its default value. If the Refocus configuration parameter `useAccessToken` is set to `true`, you must include an `Authorization` request header with your [JSON Web Token](https://tools.ietf.org/html/rfc7519) (JWT) as the value. You can get a token using `POST /v1/register` or `POST /v1/tokens`.
      operationId: putSample
      parameters:
        -
          name: key
          in: path
          description: >-
            The name of the sample to update.
          required: true
          type: string
        -
          name: queryBody
          in: body
          required: true
          schema:
            type: object
            description: >
              An observation of a particular aspect for a particular subject at a
              particular point in time.
            properties:
              messageBody:
                type: string
                description: >
                  Optional message about the sample value. Informational only--not used to
                  determine the status of the sample. It's up to the lens whether/how to
                  display this, will typically be displayed only on hover or click.
                maxLength: 4096
              messageCode:
                type: string
                maxLength: 5
                description: >
                  Optional 5-charater code about the sample value. Informational only--not
                  used to determine the status of the sample. It's up to the lens
                  whether/how to display this, will typically be displayed without having
                  to hover or click.
              value:
                type: string
                maxLength: 255
                description: >
                  Stored as a string but will be treated as whatever the aspect’s
                  valueType was specified as, i.e. [BOOLEAN|NUMERIC|PERCENT]. If timeout
                  occurs, value is set to null.
              relatedLinks:
                type: array
                items:
                  $ref: "#/definitions/RelatedLinkRequest"
                description: >
                  RelatedLinks associated with this model.
      responses:
        200:
          description: >-
            Success.
          schema:
            $ref: "#/definitions/SamplesResponse"
        400:
          $ref: "#/responses/400"
        403:
          $ref: "#/responses/403"
        404:
          $ref: "#/responses/404"
        default:
          $ref: "#/responses/genericError"

  # ---------------------------------------------------------------------------
  /samples/upsert:
    x-swagger-router-controller: samples
    post:
      security:
        - jwt: []
      summary: Create or update a sample
      tags: [ samples ]
      description: >-
        Create or update a sample by name. If the Refocus configuration parameter `useAccessToken` is set to `true`, you must include an `Authorization` request header with your [JSON Web Token](https://tools.ietf.org/html/rfc7519) (JWT) as the value. You can get a token using `POST /v1/register` or `POST /v1/tokens`.
      operationId: upsertSample
      parameters:
        -
          name: queryBody
          description: Request body
          in: body
          schema:
            type: object
            description: >
              An observation of a particular aspect for a particular subject at a
              particular point in time.
            properties:
              messageBody:
                type: string
                description: >
                  Optional message about the sample value. Informational only--not used to
                  determine the status of the sample. It's up to the lens whether/how to
                  display this, will typically be displayed only on hover or click.
                maxLength: 4096
              messageCode:
                type: string
                maxLength: 5
                description: >
                  Optional 5-charater code about the sample value. Informational only--not
                  used to determine the status of the sample. It's up to the lens
                  whether/how to display this, will typically be displayed without having
                  to hover or click.
              name:
                type: string
                description: >
                  TODO
              value:
                type: string
                maxLength: 255
                description: >
                  Stored as a string but will be treated as whatever the aspect’s
                  valueType was specified as, i.e. [BOOLEAN|NUMERIC|PERCENT]. If timeout
                  occurs, value is set to null.
              relatedLinks:
                type: array
                items:
                  $ref: "#/definitions/RelatedLinkRequest"
                description: >
                  RelatedLinks associated with this model.
            required:
              - name
      responses:
        200:
          description: >-
            Success, returns created or updated sample.
          schema:
            $ref: "#/definitions/SamplesResponse"
        400:
          $ref: "#/responses/400"
        403:
          $ref: "#/responses/403"
        404:
          $ref: "#/responses/404"
        default:
          $ref: "#/responses/genericError"

  # ---------------------------------------------------------------------------
  /samples/upsert/bulk:
    x-swagger-router-controller: samples
    post:
      security:
        - jwt: []
      summary: Create or update multiple samples
      tags: [ samples ]
      description: >-
        Create or update multiple samples. If the Refocus configuration parameter `useAccessToken` is set to `true`, you must include an `Authorization` request header with your [JSON Web Token](https://tools.ietf.org/html/rfc7519) (JWT) as the value. You can get a token using `POST /v1/register` or `POST /v1/tokens`.
      operationId: bulkUpsertSample
      produces:
        - text/plain; charset=utf-8
      parameters:
        -
          name: queryBody
          description: Request body
          in: body
          schema:
            type: array
            items:
              type: object
              description: >
                An observation of a particular aspect for a particular subject at a
                particular point in time.
              properties:
                messageBody:
                  type: string
                  description: >
                    Optional message about the sample value. Informational only--not used to
                    determine the status of the sample. It's up to the lens whether/how to
                    display this, will typically be displayed only on hover or click.
                  maxLength: 4096
                messageCode:
                  type: string
                  maxLength: 5
                  description: >
                    Optional 5-charater code about the sample value. Informational only--not
                    used to determine the status of the sample. It's up to the lens
                    whether/how to display this, will typically be displayed without having
                    to hover or click.
                name:
                  type: string
                  description: >
                    TODO
                value:
                  type: string
                  maxLength: 255
                  description: >
                    Stored as a string but will be treated as whatever the aspect’s
                    valueType was specified as, i.e. [BOOLEAN|NUMERIC|PERCENT]. If timeout
                    occurs, value is set to null.
              required:
              - name
      responses:
        200:
          description: >-
            Success, returns OK
          schema:
            $ref: "#/definitions/BulkUpsertResponse"
        400:
          $ref: "#/responses/400"
        403:
          $ref: "#/responses/403"
        404:
          $ref: "#/responses/404"
        default:
          $ref: "#/responses/genericError"
# ---------------------------------------------------------------------------
  /samples/upsert/bulk/{key}/status:
    x-swagger-router-controller: samples
    get:
      security:
        - jwt: []
      summary: Retrieve the specified sample
      tags: [ samples ]
      description: >-
        Retrieve the status of the job identified by id in the request.
      operationId: getSampleBulkUpsertStatus
      parameters:
        -
          name: key
          in: path
          description: >-
            The id the job
          required: true
          type: integer
      responses:
        200:
          description: >-
            Success.
          schema:
            $ref: "#/definitions/GetBulkUpsertStatusResponse"
        400:
          $ref: "#/responses/400"
        404:
          $ref: "#/responses/404"
        default:
          $ref: "#/responses/genericError"

  # ---------------------------------------------------------------------------
  /samples/{key}/relatedLinks:
    x-swagger-router-controller: samples
    delete:
      security:
        - jwt: []
      summary: Delete all the related links of the specified sample
      tags: [ samples ]
      description: >-
        Delete all the related links of the specified sample. If the Refocus configuration parameter `useAccessToken` is set to `true`, you must include an `Authorization` request header with your [JSON Web Token](https://tools.ietf.org/html/rfc7519) (JWT) as the value. You can get a token using `POST /v1/register` or `POST /v1/tokens`.
      operationId: deleteSampleRelatedLinks
      parameters:
        -
          name: key
          in: path
          description: >-
            The name of the sample for which related links needs to be
            deleted.
          required: true
          type: string
      responses:
        200:
          description: >-
            Success, returns the updated sample.
          schema:
            $ref: "#/definitions/SamplesResponse"
        400:
          $ref: "#/responses/400"
        403:
          $ref: "#/responses/403"
        404:
          $ref: "#/responses/404"
        default:
          $ref: "#/responses/genericError"

  # ---------------------------------------------------------------------------
  /samples/{key}/relatedLinks/{relName}:
    x-swagger-router-controller: samples
    delete:
      security:
        - jwt: []
      summary: Delete the specified related link of the specified sample
      tags: [ samples ]
      description: >-
        Delete the specified related link of the specified sample. If the Refocus configuration parameter `useAccessToken` is set to `true`, you must include an `Authorization` request header with your [JSON Web Token](https://tools.ietf.org/html/rfc7519) (JWT) as the value. You can get a token using `POST /v1/register` or `POST /v1/tokens`.
      operationId: deleteSampleRelatedLinks
      parameters:
        -
          name: key
          in: path
          description: >-
            The name of the sample for which related link needs to be
            deleted.
          required: true
          type: string
        -
          name: relName
          in: path
          description: >-
            The name of the related link to delete.
          required: true
          type: string
      responses:
        200:
          description: >-
            Success, returns the updated sample.
          schema:
            $ref: "#/definitions/SamplesResponse"
        400:
          $ref: "#/responses/400"
        403:
          $ref: "#/responses/403"
        404:
          $ref: "#/responses/404"
        default:
          $ref: "#/responses/genericError"

  # ---------------------------------------------------------------------------
  /subjects:
    x-swagger-router-controller: subjects
    get:
      security:
        - jwt: []
      summary: Find a subject or subjects
      tags: [ subjects ]
      description: >-
        Find a subject or subjects. You may query using field filters with
        asterisk (*) wildcards. You may also optionally specify sort, limit,
        offset, and a list of fields to include in the response. If the Refocus configuration parameter `useAccessToken` is set to `true`, you must include an `Authorization` request header with your [JSON Web Token](https://tools.ietf.org/html/rfc7519) (JWT) as the value. You can get a token using `POST /v1/register` or `POST /v1/tokens`.
      externalDocs:
        description: >-
          GET /subjects
        url: http://focus.salesforce.com/docs/api/subjects
      operationId: findSubjects
      parameters:
        -
          $ref: "#/parameters/SubjectsFieldsParam"
        - name: sort
          in: query
          description: >
            Specify the sort order using a field name, e.g. '...?sort=name'. Prepend the
            field name with a minus sign to specify descending order, e.g.
            '...?sort=-name'.
          required: false
          type: array
          collectionFormat: csv
          items:
            type: string
            enum:
              - absolutePath
              - description
              - helpEmail
              - helpUrl
              - id
              - isPublished
              - name
              - sortBy
              - parentAbsolutePath
              - parentId
              #- childCount
              - createdBy
              - createdAt
              - updatedAt
              - -absolutePath
              - -description
              - -helpEmail
              - -helpUrl
              - -id
              - -isPublished
              - -name
              - -sortBy
              - -parentAbsolutePath
              - -parentId
              #- -childCount
              - -createdBy
              - -createdAt
              - -updatedAt
        -
          $ref: "#/parameters/limitParam"
        -
          $ref: "#/parameters/offsetParam"
        -
          name: absolutePath
          in: query
          description: >-
            Filter by absolutePath; asterisk (*) wildcards ok.
          required: false
          type: string
        -
          name: description
          in: query
          description: >-
            Filter by description; asterisk (*) wildcards ok.
          required: false
          type: string
        -
          name: helpEmail
          in: query
          description: >-
            Filter by helpEmail; asterisk (*) wildcards ok.
          required: false
          type: string
        -
          name: helpUrl
          in: query
          description: >-
            Filter by helpUrl; asterisk (*) wildcards ok.
          required: false
          type: string
        -
          name: imageUrl
          in: query
          description: >-
            Filter by imageUrl; asterisk (*) wildcards ok.
          required: false
          type: string
        -
          name: isPublished
          in: query
          description: >-
            Filter by isPublished (true|false).
          required: false
          type: boolean
        -
          name: name
          in: query
          description: >-
            Filter by name; asterisk (*) wildcards ok.
          required: false
          type: string
        -
          name: sortBy
          in: query
          description: >-
            The sortBy string can be used to define the sort order of subjects
            which a lens developer can choose to honor when rendering the data.
            The attribute is defaulted to an empty string when the user does not
            provide any string value. Max 254 characters; case insensitive;
            allows alpha-numeric characters, + underscore (_) and dash (-).
            Filter by sortBy; asterisk (*) wildcards ok.
          required: false
          type: string
        -
          name: parentAbsolutePath
          in: query
          description: >-
            Filter by parentAbsolutePath; asterisk (*) wildcards ok.
          required: false
          type: string
          maxLength: 4096
        -
          name: tags
          in: query
          items:
            type: string
            maxLength: 60
            pattern: ^[0-9A-Za-z_][0-9A-Za-z_\\-]{1,59}$
          description: >-
             Comma-separated list of tags to include/exclude. Tag names are
             case-insensitive. For example, ?tags=FOO,BAR will only return
             subjects with tags FOO or BAR. Prefix each of the tag name with
             a negative sign to indicate that a subject with that tag should
             be excluded. For example, ?tags=-BAZ,-FOO will return only the
             subjects with tag name not equal to BAZ or FOO. Subjects without
             tags are not included in the result set.
          type: string
          required: false
      responses:
        200:
          description: >-
            Success, a list of subjects.
          schema:
            type: array
            items:
              $ref: "#/definitions/SubjectsResponse"
        400:
          $ref: "#/responses/400"
        default:
          $ref: "#/responses/genericError"
    post:
      security:
        - jwt: []
      summary: Create a new subject
      tags: [ subjects ]
      description: >-
        Create a new subject. If you are creating a new subject as the child of another subject AND any of its ancestors has isPublished=false, then you must create your new subject with isPublished=false. If the Refocus configuration parameter `useAccessToken` is set to `true`, you must include an `Authorization` request header with your [JSON Web Token](https://tools.ietf.org/html/rfc7519) (JWT) as the value. You can get a token using `POST /v1/register` or `POST /v1/tokens`.
      operationId: postSubject
      parameters:
        -
          name: queryBody
          in: body
          schema:
            type: object
            description: >
              A resource under observation.
            properties:
              description:
                type: string
                maxLength: 4096
                description: >
                  A description of the subject. A lens may choose to display this
                  information to the user.
              helpEmail:
                type: string
                description: >
                  The email address where a user can go to get more help about the
                  subject. A lens may choose to display this information to the user e.g.
                  if the user clicks a “help” icon attached to the subject.
                maxLength: 254
              helpUrl:
                type: string
                maxLength: 2082
                description: >
                  The url where a user can go to get more help about the subject. A lens
                  may choose to display this information to the user e.g. if the user
                  clicks a “help” icon attached to the subject.
              imageUrl:
                type: string
                maxLength: 2082
                description: >
                  Optional icon to represent the subject.
              isPublished:
                type: boolean
                default: false
                description: >
                  Default false. When set to true, the subject is readable by other users;
                  when set to false, the subject is only readable by its owner. You can only unpublish a subject if it has no subject children of its own or if all its descendants are unpublished.
              name:
                type: string
                pattern: ^[0-9A-Za-z_\\-]{1,60}$
                maxLength: 60
                description: >
                  Max 60 characters; case insensitive; allows alpha-numeric characters,
                  underscore (_) and dash (-).
              sortBy:
                type: string
                pattern: ^[0-9A-Za-z_\\-]{0,254}$
                maxLength: 254
                description: >
                  The sortBy string can be used to define the sort order of subjects
                  which a lens developer can choose to honor when rendering the data.
                  The attribute is defaulted to an empty string when the user does not
                  provide any string value. Max 254 characters; case insensitive;
                  allows alpha-numeric characters, + underscore (_) and dash (-).
                  Filter by sortBy; asterisk (*) wildcards ok.
                  Max 254 characters; case insensitive; allows alpha-numeric characters,
                  underscore (_) and dash (-).
              parentId:
                type: string
                pattern: ^[0-9A-Fa-f]{8}-[0-9A-Fa-f]{4}-[0-9A-Fa-f]{4}-[0-9A-Fa-f]{4}-[0-9A-Fa-f]{12}$
                description: >
                  The id of the subject's parent.
              tags:
                type: array
                items:
                  type: string
                  maxLength: 60
                  pattern: ^[0-9A-Za-z_][0-9A-Za-z_\\-]{1,59}$
                description: >
                  Array of tag names. Tag name: Max 60 characters; case insensitive; allows alpha-numeric characters,
                  underscore (_) and dash (-). Tag names cannot start with a dash (-).
              relatedLinks:
                type: array
                items:
                  $ref: "#/definitions/RelatedLinkRequest"
                description: >
                  RelatedLinks associated with this model.
              geolocation:
                type: array
                items:
                  type: number
                description: >
                  If the subject has a physical location, specify its longitude and latitude in this two-element array, e.g. [-122.431297, 37.773972]. The first element in the array represents longitude; the second element represents latitude.
            required:
              - name
      responses:
        201:
          description: >-
            Created.
          schema:
            $ref: "#/definitions/SubjectsResponse"
        400:
          $ref: "#/responses/400"
        403:
          $ref: "#/responses/403"
        default:
          $ref: "#/responses/genericError"

  # ---------------------------------------------------------------------------
  /subjects/{key}:
    x-swagger-router-controller: subjects
    delete:
      security:
        - jwt: []
      summary: Delete the specified subject
      tags: [ subjects ]
      description: >-
        Delete the specified subject. You will not be allowed to delete a
        subject if it has any children subjects under it. Beware! Deleting a
        subject also deletes all the samples associated with this subject. If the Refocus configuration parameter `useAccessToken` is set to `true`, you must include an `Authorization` request header with your [JSON Web Token](https://tools.ietf.org/html/rfc7519) (JWT) as the value. You can get a token using `POST /v1/register` or `POST /v1/tokens`.
      operationId: deleteSubject
      parameters:
        -
          name: key
          in: path
          description: >-
            The id or absolute path of the subject to delete.
          required: true
          type: string
      responses:
        200:
          description: >-
            Success, returns deleted subject.
          schema:
            $ref: "#/definitions/SubjectsResponse"
        400:
          $ref: "#/responses/400"
        403:
          $ref: "#/responses/403"
        404:
          $ref: "#/responses/404"
        default:
          $ref: "#/responses/genericError"
    get:
      security:
        - jwt: []
      summary: Retrieve the specified subject
      tags: [ subjects ]
      description: >-
        Retrieve the specified subject by its id or name. You may also
        optionally specify a list of fields to include in the response. If the Refocus configuration parameter `useAccessToken` is set to `true`, you must include an `Authorization` request header with your [JSON Web Token](https://tools.ietf.org/html/rfc7519) (JWT) as the value. You can get a token using `POST /v1/register` or `POST /v1/tokens`.
      operationId: getSubject
      parameters:
        -
          name: key
          in: path
          description: >-
            The id or absolute path of the subject to retrieve.
          required: true
          type: string
        -
          $ref: "#/parameters/SubjectsFieldsParam"
      responses:
        200:
          description: >-
            Success, returns specified subject.
          schema:
            $ref: "#/definitions/SubjectsResponse"
        400:
          $ref: "#/responses/400"
        404:
          $ref: "#/responses/404"
        default:
          $ref: "#/responses/genericError"
    patch:
      security:
        - jwt: []
      summary: Update the specified subject
      tags: [ subjects ]
      description: >-
        Update the specified subject. If a field is not included in the query
        body, that field will not be updated. You can only unpublish a subject if it has no subject children of its own or if all its descendants are unpublished. Beware! Updating a subject's name/parentId/parentAbsolutePath deletes all the samples associated with this subject. If the Refocus configuration parameter `useAccessToken` is set to `true`, you must include an `Authorization` request header with your [JSON Web Token](https://tools.ietf.org/html/rfc7519) (JWT) as the value. You can get a token using `POST /v1/register` or `POST /v1/tokens`.
      operationId: patchSubject
      parameters:
        -
          name: key
          in: path
          description: >-
            The id or absolute path of the subject to update.
          required: true
          type: string
        -
          name: queryBody
          in: body
          required: true
          schema:
            type: object
            description: >
              A resource under observation.
            properties:
              description:
                type: string
                maxLength: 4096
                description: >
                  A description of the subject. A lens may choose to display this
                  information to the user.
              helpEmail:
                type: string
                description: >
                  The email address where a user can go to get more help about the
                  subject. A lens may choose to display this information to the user e.g.
                  if the user clicks a “help” icon attached to the subject.
                maxLength: 254
              helpUrl:
                type: string
                maxLength: 2082
                description: >
                  The url where a user can go to get more help about the subject. A lens
                  may choose to display this information to the user e.g. if the user
                  clicks a “help” icon attached to the subject.
              imageUrl:
                type: string
                maxLength: 2082
                description: >
                  Optional icon to represent the subject.
              isPublished:
                type: boolean
                default: false
                description: >
                  Default false. When set to true, the subject is readable by other users;
                  when set to false, the subject is only readable by its owner. You can only unpublish a subject if it has no subject children of its own or if all its descendants are unpublished.
              name:
                type: string
                pattern: ^[0-9A-Za-z_\\-]{1,60}$
                maxLength: 60
                description: >
                  Max 60 characters; case insensitive; allows alpha-numeric characters,
                  underscore (_) and dash (-).
              sortBy:
                type: string
                pattern: ^[0-9A-Za-z_\\-]{0,254}$
                maxLength: 254
                description: >
                  The sortBy string can be used to define the sort order of subjects
                  which a lens developer can choose to honor when rendering the data.
                  The attribute is defaulted to an empty string when the user does not
                  provide any string value. Max 254 characters; case insensitive;
                  allows alpha-numeric characters, + underscore (_) and dash (-).
                  Filter by sortBy; asterisk (*) wildcards ok.
                  Max 254 characters; case insensitive; allows alpha-numeric characters,
                  underscore (_) and dash (-).
              parentAbsolutePath:
                type: string
                maxLength: 4096
                description: >
                  The absolutePath of the subject's parent.
              parentId:
                type: string
                pattern: ^[0-9A-Fa-f]{8}-[0-9A-Fa-f]{4}-[0-9A-Fa-f]{4}-[0-9A-Fa-f]{4}-[0-9A-Fa-f]{12}$
                description: >
                  The id of the subject's parent.
              tags:
                type: array
                items:
                  type: string
                  maxLength: 60
                  pattern: ^[0-9A-Za-z_][0-9A-Za-z_\\-]{1,59}$
                description: >
                  Array of tag names. Tag name: Max 60 characters; case insensitive; allows alpha-numeric characters,
                  underscore (_) and dash (-). Tag names cannot start with a dash (-).
              relatedLinks:
                type: array
                items:
                  $ref: "#/definitions/RelatedLinkRequest"
                description: >
                  RelatedLinks associated with this model.
              geolocation:
                type: array
                items:
                  type: number
                description: >
                  If the subject has a physical location, specify its longitude and latitude in this two-element array, e.g. [-122.431297, 37.773972]. The first element in the array represents longitude; the second element represents latitude.

      responses:
        200:
          description: >-
            Success, returns updated subject.
          schema:
            $ref: "#/definitions/SubjectsResponse"
        400:
          $ref: "#/responses/400"
        403:
          $ref: "#/responses/403"
        404:
          $ref: "#/responses/404"
        default:
          $ref: "#/responses/genericError"
    put:
      security:
        - jwt: []
      summary: Update the specified subject
      tags: [ subjects ]
      description: >-
        Update the specified subject. If a field is not included in the query
        body, that field will be set to null or its default value. You can only unpublish a subject if it has no subject children of its own or if all its descendants are unpublished. Beware! Updating a subject's name/parentId/parentAbsolutePath deletes all the samples associated with this subject. If the Refocus configuration parameter `useAccessToken` is set to `true`, you must include an `Authorization` request header with your [JSON Web Token](https://tools.ietf.org/html/rfc7519) (JWT) as the value. You can get a token using `POST /v1/register` or `POST /v1/tokens`.
      operationId: putSubject
      parameters:
        -
          name: key
          in: path
          description: >-
            The id or absolute path of the subject to update.
          required: true
          type: string
        -
          name: queryBody
          in: body
          required: true
          schema:
            type: object
            description: >
              A resource under observation.
            properties:
              description:
                type: string
                maxLength: 4096
                description: >
                  A description of the subject. A lens may choose to display this
                  information to the user.
              helpEmail:
                type: string
                description: >
                  The email address where a user can go to get more help about the subject.
                  A lens may choose to display this information to the user e.g. if the
                  user clicks a “help” icon attached to the subject.
                maxLength: 254
              helpUrl:
                type: string
                maxLength: 2082
                description: >
                  The url where a user can go to get more help about the subject. A lens
                  may choose to display this information to the user e.g. if the user
                  clicks a “help” icon attached to the subject.
              imageUrl:
                type: string
                maxLength: 2082
                description: >
                  Optional icon to represent the subject.
              isPublished:
                type: boolean
                default: false
                description: >
                  Default false. When set to true, the subject is readable by other users;
                  when set to false, the subject is only readable by its owner. You can only unpublish a subject if it has no subject children of its own or if all its descendants are unpublished.
              name:
                type: string
                pattern: ^[0-9A-Za-z_\\-]{1,60}$
                maxLength: 60
                description: >
                  Max 60 characters; case insensitive; allows alpha-numeric characters,
                  underscore (_) and dash (-).
              sortBy:
                type: string
                pattern: ^[0-9A-Za-z_\\-]{0,254}$
                maxLength: 254
                description: >
                  The sortBy string can be used to define the sort order of subjects
                  which a lens developer can choose to honor when rendering the data.
                  The attribute is defaulted to an empty string when the user does not
                  provide any string value. Max 254 characters; case insensitive;
                  allows alpha-numeric characters, + underscore (_) and dash (-).
                  Filter by sortBy; asterisk (*) wildcards ok.
                  Max 254 characters; case insensitive; allows alpha-numeric characters,
                  underscore (_) and dash (-).
              parentId:
                type: string
                pattern: ^[0-9A-Fa-f]{8}-[0-9A-Fa-f]{4}-[0-9A-Fa-f]{4}-[0-9A-Fa-f]{4}-[0-9A-Fa-f]{12}$
                description: >
                  The id of the subject's parent.
              parentAbsolutePath:
                type: string
                maxLength: 4096
                description: >
                  The absolutePath of the subject's parent.
              tags:
                type: array
                items:
                  type: string
                  maxLength: 60
                  pattern: ^[0-9A-Za-z_][0-9A-Za-z_\\-]{1,59}$
                description: >
                  Array of tag names. Tag name: Max 60 characters; case insensitive; allows alpha-numeric characters,
                  underscore (_) and dash (-). Tag names cannot start with a dash (-).
              relatedLinks:
                type: array
                items:
                  $ref: "#/definitions/RelatedLinkRequest"
                description: >
                  RelatedLinks associated with this model.
              geolocation:
                type: array
                items:
                  type: number
                description: >
                  If the subject has a physical location, specify its longitude and latitude in this two-element array, e.g. [-122.431297, 37.773972]. The first element in the array represents longitude; the second element represents latitude.
            required:
              - name
      responses:
        200:
          description: >-
            Success, returns updated subject.
          schema:
            $ref: "#/definitions/SubjectsResponse"
        400:
          $ref: "#/responses/400"
        403:
          $ref: "#/responses/403"
        404:
          $ref: "#/responses/404"
        default:
          $ref: "#/responses/genericError"

  # ---------------------------------------------------------------------------
  /subjects/{key}/child:
    x-swagger-router-controller: subjects
    post:
      security:
        - jwt: []
      summary: Create a new child subject
      tags: [ subjects ]
      description: >-
        Create a new child subject of the specified subject. If any of your new subject's ancestors has isPublished=false, then you must create your new subject with isPublished=false. If the Refocus configuration parameter `useAccessToken` is set to `true`, you must include an `Authorization` request header with your [JSON Web Token](https://tools.ietf.org/html/rfc7519) (JWT) as the value. You can get a token using `POST /v1/register` or `POST /v1/tokens`.
      operationId: postChildSubject
      parameters:
        -
          name: key
          in: path
          description: >-
            The id or absolute path of the subject to which you want to add a
            child.
          required: true
          type: string
        -
          name: queryBody
          description: Request body
          in: body
          schema:
            type: object
            description: >
              A resource under observation.
            properties:
              description:
                type: string
                maxLength: 4096
                description: >
                  A description of the subject. A lens may choose to display this
                  information to the user.
              helpEmail:
                type: string
                description: >
                  The email address where a user can go to get more help about the
                  subject. A lens may choose to display this information to the user e.g.
                  if the user clicks a “help” icon attached to the subject.
                maxLength: 254
              helpUrl:
                type: string
                maxLength: 2082
                description: >
                  The url where a user can go to get more help about the subject. A lens
                  may choose to display this information to the user e.g. if the user
                  clicks a “help” icon attached to the subject.
              imageUrl:
                type: string
                maxLength: 2082
                description: >
                  Optional icon to represent the subject.
              isPublished:
                type: boolean
                default: false
                description: >
                  Default false. When set to true, the subject is readable by other users;
                  when set to false, the subject is only readable by its owner. You can only unpublish a subject if it has no subject children of its own or if all its descendants are unpublished.
              name:
                type: string
                pattern: ^[0-9A-Za-z_\\-]{1,60}$
                maxLength: 60
                description: >
                  Max 60 characters; case insensitive; allows alpha-numeric characters,
                  underscore (_) and dash (-).
              sortBy:
                type: string
                pattern: ^[0-9A-Za-z_\\-]{0,254}$
                maxLength: 254
                description: >
                  The sortBy string can be used to define the sort order of subjects
                  which a lens developer can choose to honor when rendering the data.
                  The attribute is defaulted to an empty string when the user does not
                  provide any string value. Max 254 characters; case insensitive;
                  allows alpha-numeric characters, + underscore (_) and dash (-).
                  Filter by sortBy; asterisk (*) wildcards ok.
                  Max 254 characters; case insensitive; allows alpha-numeric characters,
                  underscore (_) and dash (-).
              tags:
                type: array
                items:
                  type: string
                  maxLength: 60
                  pattern: ^[0-9A-Za-z_][0-9A-Za-z_\\-]{1,59}$
                description: >
                  Array of tag names. Tag name: Max 60 characters; case insensitive; allows alpha-numeric characters,
                  underscore (_) and dash (-). Tag names cannot start with a dash (-).
              relatedLinks:
                type: array
                items:
                  $ref: "#/definitions/RelatedLinkRequest"
                description: >
                  RelatedLinks associated with this model.
            required:
              - name
      responses:
        201:
          description: >-
            Created.
          schema:
            $ref: "#/definitions/SubjectsResponse"
        400:
          $ref: "#/responses/400"
        403:
          $ref: "#/responses/403"
        404:
          $ref: "#/responses/404"
        default:
          $ref: "#/responses/genericError"

  # ---------------------------------------------------------------------------
  /subjects/{key}/hierarchy:
    x-swagger-router-controller: subjects
    delete:
      security:
        - jwt: []
      summary: Delete the subject hierarchy
      tags: [ subjects ]
      description: >-
        Delete the specified subject and all its descendents and all associated
        samples. If the Refocus configuration parameter `useAccessToken` is set to `true`, you must include an `Authorization` request header with your [JSON Web Token](https://tools.ietf.org/html/rfc7519) (JWT) as the value. You can get a token using `POST /v1/register` or `POST /v1/tokens`.
      operationId: deleteSubjectHierarchy
      parameters:
        -
          name: key
          in: path
          description: >-
            The id or absolute path of the root subject to delete.
          required: true
          type: string
      responses:
        200:
          description: >-
            Success, returns empty object.
          schema: {}
        400:
          $ref: "#/responses/400"
        404:
          $ref: "#/responses/404"
        default:
          $ref: "#/responses/genericError"
    get:
      security:
        - jwt: []
      summary: Retrieve the hierarchy for the specified subject
      tags: [ subjects ]
      description: >-
        Retrieve the hierarchy for the specified subject using its id or
        absolute path. If the Refocus configuration parameter `useAccessToken` is set to `true`, you must include an `Authorization` request header with your [JSON Web Token](https://tools.ietf.org/html/rfc7519) (JWT) as the value. You can get a token using `POST /v1/register` or `POST /v1/tokens`.
      operationId: getSubjectHierarchy
      parameters:
        -
          name: key
          in: path
          description: >-
            The id or absolute path of the root subject to retrieve.
          required: true
          type: string
        -
          name: depth
          in: query
          description: >-
            The number of hierarchy levels to include (0 for all, 1 for
            just children, 2 for children and grandchildren, etc.).
          type: integer
          minimum: 0
        -
          name: aspect
          in: query
          description: >-
           Comma-separated list of aspect names to include/exclude.
           For example, ?aspect=FOO,BAR will only return subjects in the
           hierarchy with samples for those two aspects (and all those
           subjects' ancestors up to the specified root of the requested
           hierarchy). Prefix each of the aspect name with a negative sign to
           indicate that a sample with that aspect should be excluded.
           For example, ?aspect=-BAZ,-FOO will return only the subjects
           (and its hierarchy) that have samples with aspect name not equal
           to BAZ or FOO. Subjects without samples are not included in the
           result set
          type: string
        -
          name: status
          in: query
          description: >-
           Comma-separated list of sample status to include/exclude.
           For example, ?status=OK,CRITICAL will only return subjects in the
           hierarchy with samples that are in those statuses (and all those
           subjects' ancestors up to the specified root of the requested
           hierarchy). Prefix each of the status with a negative sign to
           indicate that a sample with that status should be excluded.
           For example, ?status=-OK,-CRITICAL will return only the subjects
           (and its hierarchy) that have samples not in OK or CRITICAL status.
           Subjects without samples are not included in the result set
          type: string
        -
          name: aspectTags
          in: query
          description: >-
           Comma-separated list of tags names to include/exclude.
           For example, ?aspectTags=TAG1,TAG2 will only return subjects in the
           hierarchy with samples having aspect with tags matching TAG1 and TAG2
           (and all those subjects' ancestors up to the specified root of the
           requested hierarchy). Prefix each of the tag names with a negative
           sign to indicate that a sample having aspect with those tag names
           will be excluded. For example, ?aspectTags=-TAG3,-TAG4 will
           return the subject hierarchy without aspects having tags -
           TAG3 and TAG4. Subjects without samples are not included in
           the result set
          type: string
        -
          name: subjectTags
          in: query
          description: >-
           Comma-separated list of tags names to include/exclude.
           For example, ?subjectTags=TAG1,TAG2 will only return subjects in the
           hierarchy with tags matching TAG1 and TAG2
           (and all those subjects' ancestors up to the specified root of the
           requested hierarchy). Prefix each of the tag names with a negative
           sign to indicate that the subject having tags with those names will
           be excluded. For example, ?subjectTags=-TAG3,-TAG4 will return the
           subject hierarchy without subjects having tags -  TAG3 and TAG4.
           Tags should be passed as an include filter or as an exclude filter
           but not the combination of both.
          type: string
        -
          $ref: "#/parameters/SubjectsFieldsParam"
      responses:
        200:
          description: >-
            Success, returns specified subject heirarchy.
          schema:
            $ref: "#/definitions/SubjectsResponse"
        400:
          $ref: "#/responses/400"
        404:
          $ref: "#/responses/404"
        default:
          $ref: "#/responses/genericError"

  # ---------------------------------------------------------------------------
  /subjects/{key}/tags:
    x-swagger-router-controller: subjects
    delete:
      security:
        - jwt: []
      summary: Delete all the tags of the subject
      tags: [ subjects ]
      description: >-
        Delete all the tags associated with the subject. If the Refocus configuration parameter `useAccessToken` is set to `true`, you must include an `Authorization` request header with your [JSON Web Token](https://tools.ietf.org/html/rfc7519) (JWT) as the value. You can get a token using `POST /v1/register` or `POST /v1/tokens`.
      operationId: deleteSubjectTags
      parameters:
        -
          name: key
          in: path
          description: >-
            The id or absolute path of the subject for which tags needs to be
            deleted.
          required: true
          type: string
      responses:
        200:
          description: >-
            Success, returns updated subject
          schema:
            $ref: "#/definitions/SubjectsResponse"
        400:
          $ref: "#/responses/400"
        403:
          $ref: "#/responses/403"
        404:
          $ref: "#/responses/404"
        default:
          $ref: "#/responses/genericError"

  # ---------------------------------------------------------------------------
  /subjects/{key}/tags/{tagName}:
    x-swagger-router-controller: subjects
    delete:
      security:
        - jwt: []
      summary: Delete the specified tag of the subject
      tags: [ subjects ]
      description: >-
        Delete the specified tag of the specified subject. If the Refocus configuration parameter `useAccessToken` is set to `true`, you must include an `Authorization` request header with your [JSON Web Token](https://tools.ietf.org/html/rfc7519) (JWT) as the value. You can get a token using `POST /v1/register` or `POST /v1/tokens`.
      operationId: deleteSubjectTags
      parameters:
        -
          name: key
          in: path
          description: >-
            The id or absolute path of the subject for which tag needs to be
            deleted.
          required: true
          type: string
        -
          name: tagName
          in: path
          description: >-
            Name of tag which needs to be deleted.
          required: true
          type: string
      responses:
        200:
          description: >-
            Success, returns updated subject.
          schema:
            $ref: "#/definitions/SubjectsResponse"
        400:
          $ref: "#/responses/400"
        403:
          $ref: "#/responses/403"
        404:
          $ref: "#/responses/404"
        default:
          $ref: "#/responses/genericError"

  # ---------------------------------------------------------------------------
  /subjects/{key}/relatedLinks:
    x-swagger-router-controller: subjects
    delete:
      security:
        - jwt: []
      summary: Delete all the tags of the subject
      tags: [ subjects ]
      description: >-
        Delete all the tags associated with the subject. If the Refocus configuration parameter `useAccessToken` is set to `true`, you must include an `Authorization` request header with your [JSON Web Token](https://tools.ietf.org/html/rfc7519) (JWT) as the value. You can get a token using `POST /v1/register` or `POST /v1/tokens`.
      operationId: deleteSubjectRelatedLinks
      parameters:
        -
          name: key
          in: path
          description: >-
            The id or absolute path of the subject for which related links needs
            to be deleted.
          required: true
          type: string
      responses:
        200:
          description: >-
            Success, returns updated subject.
          schema:
            $ref: "#/definitions/SubjectsResponse"
        400:
          $ref: "#/responses/400"
        403:
          $ref: "#/responses/403"
        404:
          $ref: "#/responses/404"
        default:
          $ref: "#/responses/genericError"

  # ---------------------------------------------------------------------------
  /subjects/{key}/relatedLinks/{relName}:
    x-swagger-router-controller: subjects
    delete:
      security:
        - jwt: []
      summary: Delete the specified related link of the subject
      tags: [ subjects ]
      description: >-
        Delete the specified related link of the specified subject. If the Refocus configuration parameter `useAccessToken` is set to `true`, you must include an `Authorization` request header with your [JSON Web Token](https://tools.ietf.org/html/rfc7519) (JWT) as the value. You can get a token using `POST /v1/register` or `POST /v1/tokens`.
      operationId: deleteSubjectRelatedLinks
      parameters:
        -
          name: key
          in: path
          description: >-
            The id or absolute path of the subject for which related link needs
            to be deleted.
          required: true
          type: string
        -
          name: relName
          in: path
          description: >-
            Name of the related link which needs to be deleted.
          required: true
          type: string
      responses:
        200:
          description: >-
            Success, returns updated subject.
          schema:
            $ref: "#/definitions/SubjectsResponse"
        400:
          $ref: "#/responses/400"
        403:
          $ref: "#/responses/403"
        404:
          $ref: "#/responses/404"
        default:
          $ref: "#/responses/genericError"

  # ---------------------------------------------------------------------------
  /subjects/{key}/writers:
    x-swagger-router-controller: subjects
    delete:
      security:
        - jwt: []
      summary: Remove all users from a subject's list of authorized writers
      tags: [ subjects ]
      description: >-
        Remove all users from a subject’s list of authorized writers. If the Refocus configuration parameter `useAccessToken` is set to `true`, you must include an `Authorization` request header with your [JSON Web Token](https://tools.ietf.org/html/rfc7519) (JWT) as the value. You can get a token using `POST /v1/register` or `POST /v1/token`.
      operationId: deleteSubjectWriters
      parameters:
        -
          name: key
          in: path
          description: >-
             The id or name of the subject.
          required: true
          type: string
      responses:
        204:
          description: >-
            The subject is no longer write-protected.
        400:
          $ref: "#/responses/400"
        401:
          $ref: "#/responses/401"
        403:
          $ref: "#/responses/403"
        404:
          $ref: "#/responses/404"
        default:
          $ref: "#/responses/genericError"
    get:
      security:
        - jwt: []
      summary: Get the list of all authorized writers for a subject
      tags: [ subjects, writers ]
      description: >-
        Get the list of all authorized writers for a subject. If the Refocus configuration parameter `useAccessToken` is set to `true`, you must include an `Authorization` request header with your [JSON Web Token](https://tools.ietf.org/html/rfc7519) (JWT) as the value. You can get a token using `POST /v1/register` or `POST /v1/tokens`.
      operationId: getSubjectWriters
      parameters:
        -
          name: key
          in: path
          description: >-
            The id or name of the subject for which the authorized list of users
            are to be obtained.
          required: true
          type: string
      responses:
        200:
          description: >-
            Success, returns the users having write permission to the subject.
          schema:
            type: array
            items:
              $ref: "#/definitions/UsersResponse"
              description: >-
                The users having write permission to the subject
        400:
          $ref: "#/responses/400"
        401:
          $ref: "#/responses/401"
        404:
          $ref: "#/responses/404"
        default:
          $ref: "#/responses/genericError"
    post:
        security:
          - jwt: []
        summary: Add one or more users to a subjects list of authorized writers
        tags: [ subjects, writers ]
        description: >-
          Add one or more users to a subjects list of authorized writers. If the Refocus configuration parameter `useAccessToken` is set to `true`, you must include an `Authorization` request header with your [JSON Web Token](https://tools.ietf.org/html/rfc7519) (JWT) as the value. You can get a token using `POST /v1/register` or `POST /v1/token`.
        operationId: postSubjectWriters
        parameters:
          -
            name: key
            in: path
            description: >-
              The id or name of the subject for which the authorized list of users
              are to be obtained.
            required: true
            type: string
          -
            name: queryBody
            description: Request body.
            in: body
            required: true
            schema:
              type: array
              items:
                type: string
              description: >
                User name
        responses:
          201:
            description: >-
              One or more of the valid users were added to the list of authorized writers.
            schema:
              type: array
              items:
                $ref: "#/definitions/SubjectWriterResponse"
                description: >-
                  The users having write permission to the subject
          400:
            $ref: "#/responses/400"
          401:
            $ref: "#/responses/401"
          403:
            $ref: "#/responses/403"
          404:
            $ref: "#/responses/403"
          default:
            $ref: "#/responses/genericError"

# ---------------------------------------------------------------------------
  /subjects/{key}/writers/{userNameOrId}:
    x-swagger-router-controller: subjects
    delete:
      security:
        - jwt: []
      summary: Remove a user from a subject's list of authorized writers
      tags: [ subjects ]
      description: >-
        Remove a user from a subjects's list of authorized writers. If the Refocus configuration parameter `useAccessToken` is set to `true`, you must include an `Authorization` request header with your [JSON Web Token](https://tools.ietf.org/html/rfc7519) (JWT) as the value. You can get a token using `POST /v1/register` or `POST /v1/tokens`.
      operationId: deleteSubjectWriter
      parameters:
        -
          name: key
          in: path
          description: >-
            The id or name of the subject
          required: true
          type: string
        -
          name: userNameOrId
          in: path
          description: >-
            The username or the Id of the user
          required: true
          type: string
      responses:
        204:
          description: >-
            The user’s write permission has been revoked for the subject.
        400:
          $ref: "#/responses/400"
        401:
          $ref: "#/responses/401"
        403:
          $ref: "#/responses/403"
        404:
          $ref: "#/responses/404"
        default:
          $ref: "#/responses/genericError"
    get:
      security:
        - jwt: []
      summary: Determine whether a user is an authorized writer for a subject
      tags: [ subjects, writers ]
      description: >-
        Determine whether a user is an authorized writer for subject. If the Refocus configuration parameter `useAccessToken` is set to `true`, you must include an `Authorization` request header with your [JSON Web Token](https://tools.ietf.org/html/rfc7519) (JWT) as the value. You can get a token using `POST /v1/register` or `POST /v1/tokens`.
      operationId: getSubjectWriter
      parameters:
        -
          name: key
          in: path
          description: >-
            The id or name of the subject for which the authorized list of users
            are to be obtained.
          required: true
          type: string
        -
          name: userNameOrId
          in: path
          description: >-
            The username or the Id of the user
          required: true
          type: string
      responses:
        200:
          description: >-
            Success, returns the user record.
          schema:
            type: array
            items:
              $ref: "#/definitions/UsersResponse"
              description: >-
                The users having write permission to the aspect
        400:
          $ref: "#/responses/400"
        401:
          $ref: "#/responses/401"
        404:
          $ref: "#/responses/404"
        default:
          $ref: "#/responses/genericError"

  # ---------------------------------------------------------------------------
  /users:
    x-swagger-router-controller: users
    get:
      security:
        - jwt: []
      summary: Find a user or users
      tags: [ users ]
      description: >-
        Find a user or users. You may query using field filters with asterisk
        (*) wildcards. You may also optionally specify sort, limit, offset, and
        a list of fields to include in the response. If the Refocus configuration parameter `useAccessToken` is set to `true`, you must include an `Authorization` request header with your [JSON Web Token](https://tools.ietf.org/html/rfc7519) (JWT) as the value. You can get a token using `POST /v1/register` or `POST /v1/tokens`.
      externalDocs:
        description: >-
          GET /users
        url: http://focus.salesforce.com/docs/api/users
      operationId: findUsers
      parameters:
        -
          $ref: "#/parameters/UsersFieldsParam"
        - name: sort
          in: query
          description: >
            Specify the sort order using a field name, e.g. '...?sort=name'. Prepend the
            field name with a minus sign to specify descending order, e.g.
            '...?sort=-name'.
          required: false
          type: array
          collectionFormat: csv
          items:
            type: string
            enum:
              - email
              - id
              - name
              - createdBy
              - createdAt
              - updatedAt
              - -email
              - -id
              - -name
              - -createdBy
              - -createdAt
              - -updatedAt
        -
          $ref: "#/parameters/limitParam"
        -
          $ref: "#/parameters/offsetParam"
        -
          name: email
          in: query
          description: >-
            Filter by email; asterisk (*) wildcards ok.
          required: false
          type: string
        -
          name: name
          in: query
          description: >-
            Filter by name; asterisk (*) wildcards ok.
          required: false
          type: string
      responses:
        200:
          description: >-
            Success, a list of users.
          schema:
            type: array
            items:
              $ref: "#/definitions/UsersResponse"
        400:
          $ref: "#/responses/400"
        default:
          $ref: "#/responses/genericError"
    post:
      security:
        - jwt: []
      summary: Create a new user
      tags: [ users ]
      description: >-
        Create a new user.
      operationId: postUser
      parameters:
        -
          name: queryBody
          in: body
          schema:
            type: object
            description: >
              A person or API client who interacts with the Refocus system.
            properties:
              email:
                type: string
                maxLength: 254
                description: >
                  The user's email address.
              imageUrl:
                type: string
                maxLength: 2082
                description: >
                  Optional thumbnail image.
              name:
                type: string
                maxLength: 256
                description: >
                  First and last name.
              password:
                type: string
            required:
              - name
      responses:
        201:
          description: >-
            Success, returns created user.
          schema:
            $ref: "#/definitions/UsersResponse"
        400:
          $ref: "#/responses/400"
        403:
          $ref: "#/responses/403"
        default:
          $ref: "#/responses/genericError"

  # ---------------------------------------------------------------------------
  /users/{key}:
    x-swagger-router-controller: users
    delete:
      security:
        - jwt: []
      summary: Delete the specified user
      tags: [ users ]
      description: >-
        Delete the specified user. Beware! Deleting a user also deletes all the
        perspectives associated with this user. If the Refocus configuration parameter `useAccessToken` is set to `true`, you must include an `Authorization` request header with your [JSON Web Token](https://tools.ietf.org/html/rfc7519) (JWT) as the value. You can get a token using `POST /v1/register` or `POST /v1/tokens`.
      operationId: deleteUser
      parameters:
        -
          name: key
          in: path
          description: >-
            The id or name of the user to delete.
          required: true
          type: string
      responses:
        200:
          description: >-
            Success, returns deleted user.
          schema:
            $ref: "#/definitions/UsersResponse"
        400:
          $ref: "#/responses/400"
        404:
          $ref: "#/responses/404"
        default:
          $ref: "#/responses/genericError"
    get:
      security:
        - jwt: []
      summary: Retrieve the specified user
      tags: [ users ]
      description: >-
        Retrieve the specified user by its id or name. You may also optionally
        specify a list of fields to include in the response. If the Refocus configuration parameter `useAccessToken` is set to `true`, you must include an `Authorization` request header with your [JSON Web Token](https://tools.ietf.org/html/rfc7519) (JWT) as the value. You can get a token using `POST /v1/register` or `POST /v1/tokens`.
      operationId: getUser
      parameters:
        -
          name: key
          in: path
          description: >-
            The id or name of the user to retrieve.
          required: true
          type: string
        -
          $ref: "#/parameters/UsersFieldsParam"
      responses:
        200:
          description: >-
            Success, returns specified user.
          schema:
            $ref: "#/definitions/UsersResponse"
        400:
          $ref: "#/responses/400"
        404:
          $ref: "#/responses/404"
        default:
          $ref: "#/responses/genericError"
    patch:
      security:
        - jwt: []
      summary: Update the specified user
      tags: [ users ]
      description: >-
        Update the specified user. If a field is not included in the query body,
        that field will not be updated. If the Refocus configuration parameter `useAccessToken` is set to `true`, you must include an `Authorization` request header with your [JSON Web Token](https://tools.ietf.org/html/rfc7519) (JWT) as the value. You can get a token using `POST /v1/register` or `POST /v1/tokens`.
      operationId: patchUser
      parameters:
        -
          name: key
          in: path
          description: >-
            The id or name of the user to update.
          required: true
          type: string
        -
          name: queryBody
          in: body
          required: true
          schema:
            type: object
            description: >
              A person or API client who interacts with the Refocus system.
            properties:
              email:
                type: string
                maxLength: 254
                description: >
                  The user's email address.
              imageUrl:
                type: string
                maxLength: 2082
                description: >
                  Optional thumbnail image.
              name:
                type: string
                maxLength: 256
                description: >
                  First and last name.
              password:
                type: string
      responses:
        200:
          description: >-
            Success, returns updated user.
          schema:
            $ref: "#/definitions/UsersResponse"
        400:
          $ref: "#/responses/400"
        403:
          $ref: "#/responses/403"
        404:
          $ref: "#/responses/404"
        default:
          $ref: "#/responses/genericError"
    put:
      security:
        - jwt: []
      summary: Update the specified user
      tags: [ users ]
      description: >-
        Update the specified user. If a field is not included in the query body,
        that field will be set to null or its default value. If the Refocus configuration parameter `useAccessToken` is set to `true`, you must include an `Authorization` request header with your [JSON Web Token](https://tools.ietf.org/html/rfc7519) (JWT) as the value. You can get a token using `POST /v1/register` or `POST /v1/tokens`.
      operationId: putUser
      parameters:
        -
          name: key
          in: path
          description: >-
            The id or name of the user to update.
          required: true
          type: string
        -
          name: queryBody
          in: body
          required: true
          schema:
            type: object
            description: >
              A person or API client who interacts with the Refocus system.
            properties:
              email:
                type: string
                maxLength: 254
                description: >
                  The user's email address.
              imageUrl:
                type: string
                maxLength: 2082
                description: >
                  Optional thumbnail image.
              name:
                type: string
                maxLength: 256
                description: >
                  First and last name.
              password:
                type: string
              profileId:
                type: string
            required:
              - name
      responses:
        200:
          description: >-
            Success, returns updated user.
          schema:
            $ref: "#/definitions/UsersResponse"
        400:
          $ref: "#/responses/400"
        403:
          $ref: "#/responses/403"
        404:
          $ref: "#/responses/404"
        default:
          $ref: "#/responses/genericError"

# =============================================================================
  /register:
    x-swagger-router-controller: register
    post:
      summary: Register a user
      tags: [ register ]
      description: >-
        Register a user with email and password.
      operationId: registerUser
      parameters:
        -
          name: queryBody
          description: Request body.
          in: body
          required: true
          schema:
            type: object
            description: >
              A user who interacts with the Refocus system.
            properties:
              email:
                type: string
                maxLength: 254
                description: >
                  The user's email address.
              password:
                type: string
                format: password
                description: >
                  The user's password.
              username:
                type: string
                maxLength: 254
                description: >
                  User name provided by the user
            required:
              - email
              - password
              - username

      responses:
        201:
          description: >-
            User created.
          schema:
            $ref: "#/definitions/UsersResponse"
        400:
          $ref: "#/responses/400"
        403:
          $ref: "#/responses/403"
        default:
          $ref: "#/responses/genericError"

# =============================================================================
  /authenticate:
    x-swagger-router-controller: authenticate
    post:
      summary: Authenticate a user
      tags: [ authenticate ]
      description: >-
        Authenticate a user with username and password.
      operationId: authenticateUser
      parameters:
        -
          name: queryBody
          in: body
          required: true
          schema:
            type: object
            description: >
              Credentials of person who interacts with the Refocus system.
            properties:
              username:
                type: string
                maxLength: 254
                description: >
                  The User name provided by the user during registeration
              password:
                type: string
                format: password
                description: >
                  The user's password.
            required:
              - username
              - password
      responses:
        200:
          description: >-
            Authenticated the user.
          schema:
            $ref: "#/definitions/AuthenticationResponse"
        400:
          $ref: "#/responses/400"
        403:
          $ref: "#/responses/403"
        default:
          $ref: "#/responses/genericError"

# =============================================================================
  /logout:
    x-swagger-router-controller: logout
    get:
      security:
        - jwt: []
      summary: Logout user
      tags: [ logout ]
      description: >-
        Logout authenticated user. If the Refocus configuration parameter `useAccessToken` is set to `true`, you must include an `Authorization` request header with your [JSON Web Token](https://tools.ietf.org/html/rfc7519) (JWT) as the value. You can get a token using `POST /v1/register` or `POST /v1/tokens`.
      operationId: logoutUser
      responses:
        200:
          description: >-
            User logged out.
          schema:
            type: object
            description: Logout message
            properties:
              Success:
                type: boolean
                readOnly: true
              message:
                type: string
                readOnly: true
                maxLength: 2082
                description: >
                  Logout message.
        401:
          description: >-
            Authentication Error
          schema:
            type: object
            description: Logout message
            properties:
              Success:
                type: boolean
                readOnly: true
              message:
                type: string
                readOnly: true
                maxLength: 2082
                description: >
                  Logout message.
        400:
          $ref: "#/responses/400"
        403:
          $ref: "#/responses/403"
        default:
          $ref: "#/responses/genericError"
# ---------------------------------------------------------------------------
  /ssoconfig:
    x-swagger-router-controller: ssoconfig
    get:
      security:
        - jwt: []
      summary: Retrieve SSO Config
      tags: [ ssoconfig ]
      description: >-
        Retrieves SSO Config.
      operationId: getSSOConfig
      responses:
        200:
          description: >-
            Success, returns SSO config
          schema:
            $ref: "#/definitions/SSOConfigResponse"
        400:
          $ref: "#/responses/400"
        404:
          $ref: "#/responses/404"
        default:
          $ref: "#/responses/genericError"
    post:
      security:
        - jwt: []
      summary: Create SSO config
      tags: [ ssoconfig ]
      description: >-
        Create SSO config. POST will throw SSOConfigCreateConstraintError if
        SSOConfig already exists.
      operationId: postSSOConfig
      parameters:
        -
          name: queryBody
          in: body
          schema:
            type: object
            description: >
              Configuration parameters to enable SSO in Refocus.
            properties:
              samlEntryPoint:
                type: string
                maxLength: 2082
                description: >
                  Identity Provider endpoint.
              samlIssuer:
                type: string
                maxLength: 2082
                description: >
                  Issuer string to supply to Identity Provider.
            required:
              - samlEntryPoint
              - samlIssuer
      responses:
        201:
          description: >-
            Returns created SSO Config
          schema:
            $ref: "#/definitions/SSOConfigResponse"
        400:
          $ref: "#/responses/400"
        403:
          $ref: "#/responses/403"
        default:
          $ref: "#/responses/genericError"
    delete:
      security:
        - jwt: []
      summary: Delete SSO Config
      tags: [ ssoconfig ]
      description: >-
        Delete SSO Config.
      operationId: deleteSSOConfig
      responses:
        200:
          description: >-
            Returns deleted SSO config
          schema:
            $ref: "#/definitions/SSOConfigResponse"
        400:
          $ref: "#/responses/400"
        404:
          $ref: "#/responses/404"
        default:
          $ref: "#/responses/genericError"
    patch:
      security:
        - jwt: []
      summary: Update SSO Config
      tags: [ ssoconfig ]
      description: >-
        Update the specified SSO Config. If a field is not included in the query
        body, that field will not be updated.
      operationId: patchSSOConfig
      parameters:
        -
          name: queryBody
          in: body
          required: true
          schema:
            type: object
            description: >
              Configuration parameters to enable SSO in Refocus.
            properties:
              samlEntryPoint:
                type: string
                maxLength: 2082
                description: >
                  Identity Provider endpoint.
              samlIssuer:
                type: string
                maxLength: 2082
                description: >
                  Issuer string to supply to Identity Provider.
            required:
              - samlEntryPoint
              - samlIssuer
      responses:
        200:
          description: >-
            Success, returns updated SSO Config.
          schema:
            $ref: "#/definitions/SSOConfigResponse"
        400:
          $ref: "#/responses/400"
        403:
          $ref: "#/responses/403"
        404:
          $ref: "#/responses/404"
        default:
          $ref: "#/responses/genericError"
    put:
      security:
        - jwt: []
      summary: Update SSO Config
      tags: [ ssoconfig ]
      description: >-
        Update the specified SSO Config. If a field is not included in the query
        body, that field will be set to null or its default value.
      operationId: putSSOConfig
      parameters:
        -
          name: queryBody
          in: body
          required: true
          schema:
            type: object
            description: >
              Configuration parameters to enable SSO in Refocus.
            properties:
              samlEntryPoint:
                type: string
                maxLength: 2082
                description: >
                  Identity Provider endpoint.
              samlIssuer:
                type: string
                maxLength: 2082
                description: >
                  Issuer string to supply to Identity Provider.
            required:
              - samlEntryPoint
              - samlIssuer
      responses:
        200:
          description: >-
            Success, returns updated SSO Config.
          schema:
            $ref: "#/definitions/SSOConfigResponse"
        400:
          $ref: "#/responses/400"
        403:
          $ref: "#/responses/403"
        404:
          $ref: "#/responses/404"
        default:
          $ref: "#/responses/genericError"

# =============================================================================
  /tokens:
    x-swagger-router-controller: tokens
    post:
      security:
        - jwt: []
      summary: Create a new API access token
      tags: [ tokens ]
      description: >-
        Create a new API access token by providing a token in header.
        If the Refocus configuration parameter `useAccessToken` is set to
        `true`, you must include an `Authorization` request header with your
        [JSON Web Token](https://tools.ietf.org/html/rfc7519) (JWT) as the
        value. You can get a token using `POST /v1/register` or `POST /v1/tokens`.
      operationId: postToken
      parameters:
        -
          name: queryBody
          in: body
          required: true
          schema:
            type: object
            description: >
              Name of token.
            properties:
              name:
                type: string
                maxLength: 60
                description: >
                  A name for your new token. Token name must be unique for a
                  user. Best practice is to select a name which reminds you of
                  how you intend to use the token,
                  e.g. "PushSamplesFromSystemXyz".
            required:
              - name
      responses:
        201:
          description: Token created.
          schema:
            $ref: "#/definitions/TokenResponse"
        401:
          description: >-
            Caller did not supply credentials or did not provide the correct
            credentials. If you are using an API key, it may be invalid or your
            Authorization header may be malformed.
          schema:
            $ref: '#/definitions/AuthenticationError'
        403:
          description: >-
            Caller is not authorized to create token. While your authentication
            is valid, the authenticated user or token does not have permission
            to perform this action.
          schema:
            $ref: '#/definitions/ErrorResponse'
        default:
          description: >-
            An unexpected error occurred. Please review the response for error
            details.
          schema:
              $ref: '#/definitions/ErrorResponse'

# =============================================================================
  /tokens/{key}:
    x-swagger-router-controller: tokens
    delete:
      security:
        - jwt: []
      summary: Delete the specified token
      tags: [ tokens ]
      description: >-
        Delete the specified token by its id.
      operationId: deleteTokenById
      parameters:
        -
          name: key
          in: path
          description: >-
            The id of the token to delete.
          required: true
          type: string
      responses:
        200:
          description: >-
            Success, returns the metadata for the deleted token.
          schema:
            $ref: "#/definitions/TokensResponse"
        400:
          description: >-
            Invalid arguments. Please review the response for error details.
          schema:
            $ref: '#/definitions/BadRequest'
        401:
          description: >-
            Caller did not supply credentials or did not provide the correct
            credentials. If you are using an API key, it may be invalid or your
            Authorization header may be malformed.
          schema:
            $ref: '#/definitions/AuthenticationError'
        403:
          description: >-
            Caller is not authorized to delete token. While your authentication
            is valid, the authenticated user or token does not have permission
            to perform this action.
          schema:
            $ref: '#/definitions/ErrorResponse'
        404:
          description: >-
            The resource you requested does not exist.
          schema:
            $ref: '#/definitions/ResourceNotFoundError'
        default:
          description: >-
            An unexpected error occurred. Please review the response for error
            details.
          schema:
            $ref: '#/definitions/ErrorResponse'
    get:
      security:
        - jwt: []
      summary: Retrieve metadata about the specified token.
      tags: [ tokens ]
      description: >-
        Retrieve metadata about the specified token by its id. You may also
        optionally specify a list of fields to include in the response. If the
        Refocus configuration parameter `useAccessToken` is set to `true`, you
        must include an `Authorization` request header with your
        [JSON Web Token](https://tools.ietf.org/html/rfc7519) (JWT) as the
        value.
      operationId: getTokenByKey
      parameters:
        -
          name: key
          in: path
          description: >-
            The id of the token to retrieve.
          required: true
          type: string
        -
          $ref: "#/parameters/TokensFieldsParam"
      responses:
        200:
          description: Success, returns metadata about the specified token.
          schema:
            $ref: "#/definitions/TokensResponse"
        400:
          description: >-
            Invalid arguments. Please review the response for error details.
          schema:
            $ref: '#/definitions/BadRequest'
        401:
          description: >-
            Caller did not supply credentials or did not provide the correct
            credentials. If you are using an API key, it may be invalid or your
            Authorization header may be malformed.
          schema:
            $ref: '#/definitions/AuthenticationError'
        404:
          description: >-
            The resource you requested does not exist.
          schema:
            $ref: '#/definitions/ResourceNotFoundError'
        default:
          description: >-
            An unexpected error occurred. Please review the response for error
            details.
          schema:
            $ref: '#/definitions/ErrorResponse'

# =============================================================================
  /tokens/{key}/revoke:
    x-swagger-router-controller: tokens
    post:
      security:
        - jwt: []
      summary: Revoke access for the specified token
      tags: [ tokens ]
      description: >-
        Revoke access for the specified token. If the Refocus configuration
        parameter `useAccessToken` is set to `true`, you must include an
        `Authorization` request header with your
        [JSON Web Token](https://tools.ietf.org/html/rfc7519) (JWT) as the
        value. You can get a token using `POST /v1/register` or
        `POST /v1/tokens`.
      operationId: revokeTokenById
      parameters:
        -
          name: key
          in: path
          description: >-
            The id of the token to delete.
          required: true
          type: string
      responses:
        200:
          description: Success, token permission revoked.
          schema:
            $ref: "#/definitions/TokensResponse"
        400:
          description: >-
            Invalid arguments, e.g. trying to revoke a token which had already
            been revoked. Please review the response for error details.
          schema:
            $ref: '#/definitions/BadRequest'
        401:
          description: >-
            Caller did not supply credentials or did not provide the correct
            credentials. If you are using an API key, it may be invalid or your
            Authorization header may be malformed.
          schema:
            $ref: '#/definitions/AuthenticationError'
        404:
          description: >-
            The resource you requested does not exist.
          schema:
            $ref: '#/definitions/ResourceNotFoundError'
        default:
          description: >-
            An unexpected error occurred. Please review the response for error
            details.
          schema:
            $ref: '#/definitions/ErrorResponse'

# =============================================================================
  /tokens/{key}/restore:
    x-swagger-router-controller: tokens
    post:
      security:
        - jwt: []
      summary: Restore access for the specified token
      tags: [ tokens ]
      description: >-
        Restore access for the specified token if access had previously been
        revoked. If the Refocus configuration parameter `useAccessToken` is set
        to `true`, you must include an `Authorization` request header with your
        [JSON Web Token](https://tools.ietf.org/html/rfc7519) (JWT) as the
        value. You can get a token using `POST /v1/register` or
        `POST /v1/tokens`.
      operationId: restoreTokenById
      parameters:
        -
          name: key
          in: path
          description: >-
            The id of the token to delete.
          required: true
          type: string
      responses:
        200:
          description: Success, token permission restored.
          schema:
            $ref: "#/definitions/TokensResponse"
        400:
          description: >-
            Invalid arguments, e.g. trying to restore a token which had not
            been revoked. Please review the response for error details.
          schema:
            $ref: '#/definitions/BadRequest'
        401:
          description: >-
            Caller did not supply credentials or did not provide the correct
            credentials. If you are using an API key, it may be invalid or your
            Authorization header may be malformed.
          schema:
            $ref: '#/definitions/AuthenticationError'
        404:
          description: >-
            The resource you requested does not exist.
          schema:
            $ref: '#/definitions/ResourceNotFoundError'
        default:
          description: >-
            An unexpected error occurred. Please review the response for error
            details.
          schema:
            $ref: '#/definitions/ErrorResponse'

# =============================================================================
  /users/{key}/tokens:
    x-swagger-router-controller: userTokens
    get:
      security:
        - jwt: []
      summary: Retrieve metadata about the specified token.
      tags: [ users, tokens ]
      description: >-
        Retrieve metadata about the users' tokens. You may also optionally
        specify a list of fields to include in the response. If the Refocus
        configuration parameter `useAccessToken` is set to `true`, you must
        include an `Authorization` request header with your
        [JSON Web Token](https://tools.ietf.org/html/rfc7519) (JWT) as the
        value.
      operationId: getUserTokens
      parameters:
        -
          name: key
          in: path
          description: >-
            The id or username of the user whose tokens you to retrieve. User
            IDs are case-sensitive.
          required: true
          type: string
        -
          $ref: "#/parameters/TokensFieldsParam"
      responses:
        200:
          description: >-
            Success, returns a list of tokens.
          schema:
            type: array
            items:
              $ref: "#/definitions/TokensResponse"
        400:
          description: >-
            Invalid arguments. Please review the response for error details.
          schema:
            $ref: '#/definitions/BadRequest'
        401:
          description: >-
            Caller did not supply credentials or did not provide the correct
            credentials. If you are using an API key, it may be invalid or your
            Authorization header may be malformed.
          schema:
            $ref: '#/definitions/AuthenticationError'
        404:
          description: >-
            The resource you requested does not exist.
          schema:
            $ref: '#/definitions/ResourceNotFoundError'
        default:
          description: >-
            An unexpected error occurred. Please review the response for error
            details.
          schema:
            $ref: '#/definitions/ErrorResponse'

# =============================================================================
  /users/{key}/tokens/{tokenName}:
    x-swagger-router-controller: userTokens
    delete:
      security:
        - jwt: []
      summary: Delete the specified token
      tags: [ users, tokens ]
      description: >-
        Given a user name and token name, delete the specified token.
      operationId: deleteUserToken
      parameters:
        -
          name: key
          in: path
          description: >-
            The id or name of the user. User IDs are case-sensitve.
          required: true
          type: string
        -
          name: tokenName
          in: path
          description: >-
            The name of the token to delete.
          required: true
          type: string
      responses:
        200:
          description: >-
            Success, returns the metadata for the deleted token.
          schema:
            $ref: "#/definitions/TokensResponse"
        400:
          description: >-
            Invalid arguments. Please review the response for error details.
          schema:
            $ref: '#/definitions/BadRequest'
        401:
          description: >-
            Caller did not supply credentials or did not provide the correct
            credentials. If you are using an API key, it may be invalid or your
            Authorization header may be malformed.
          schema:
            $ref: '#/definitions/AuthenticationError'
        403:
          description: >-
            Caller is not authorized to delete token. While your authentication
            is valid, the authenticated user or token does not have permission
            to perform this action.
          schema:
            $ref: '#/definitions/ErrorResponse'
        404:
          description: >-
            The resource you requested does not exist.
          schema:
            $ref: '#/definitions/ResourceNotFoundError'
        default:
          description: >-
            An unexpected error occurred. Please review the response for error
            details.
          schema:
            $ref: '#/definitions/ErrorResponse'
    get:
      security:
        - jwt: []
      summary: Retrieve metadata about the specified token
      tags: [ tokens ]
      description: >-
        Retrieve metadata about the specified token. You may also optionally
        specify a list of fields to include in the response. If the Refocus
        configuration parameter `useAccessToken` is set to `true`, you must
        include an `Authorization` request header with your
        [JSON Web Token](https://tools.ietf.org/html/rfc7519) (JWT) as the
        value.
      operationId: getUserToken
      parameters:
        -
          name: key
          in: path
          description: >-
            The id or name of the user. User IDs are case-sensitve.
          required: true
          type: string
        -
          name: tokenName
          in: path
          description: >-
            The name of the token to delete.
          required: true
          type: string
        -
          $ref: "#/parameters/TokensFieldsParam"
      responses:
        200:
          description: Success, returns metadata about the specified token.
          schema:
            $ref: "#/definitions/TokensResponse"
        400:
          description: >-
            Invalid arguments. Please review the response for error details.
          schema:
            $ref: '#/definitions/BadRequest'
        401:
          description: >-
            Caller did not supply credentials or did not provide the correct
            credentials. If you are using an API key, it may be invalid or your
            Authorization header may be malformed.
          schema:
            $ref: '#/definitions/AuthenticationError'
        404:
          description: >-
            The resource you requested does not exist.
          schema:
            $ref: '#/definitions/ResourceNotFoundError'
        default:
          description: >-
            An unexpected error occurred. Please review the response for error
            details.
          schema:
            $ref: '#/definitions/ErrorResponse'

# =============================================================================
  /users/{key}/tokens/{tokenName}/revoke:
    x-swagger-router-controller: userTokens
    post:
      security:
        - jwt: []
      summary: Revoke access for the specified token
      tags: [ users, tokens ]
      description: >-
        Revoke access for the specified token. If the Refocus configuration
        parameter `useAccessToken` is set to `true`, you must include an
        `Authorization` request header with your
        [JSON Web Token](https://tools.ietf.org/html/rfc7519) (JWT) as the
        value. You can get a token using `POST /v1/register` or
        `POST /v1/tokens`.
      operationId: revokeTokenByName
      parameters:
        -
          name: key
          in: path
          description: >-
            The id or name of the user. User IDs are case-sensitve.
          required: true
          type: string
        -
          name: tokenName
          in: path
          description: >-
            The name of the token to delete.
          required: true
          type: string
      responses:
        200:
          description: Success, token permission revoked.
          schema:
            $ref: "#/definitions/TokensResponse"
        400:
          description: >-
            Invalid arguments, e.g. trying to revoke a token which had already
            been revoked. Please review the response for error details.
          schema:
            $ref: '#/definitions/BadRequest'
        401:
          description: >-
            Caller did not supply credentials or did not provide the correct
            credentials. If you are using an API key, it may be invalid or your
            Authorization header may be malformed.
          schema:
            $ref: '#/definitions/AuthenticationError'
        404:
          description: >-
            The resource you requested does not exist.
          schema:
            $ref: '#/definitions/ResourceNotFoundError'
        default:
          description: >-
            An unexpected error occurred. Please review the response for error
            details.
          schema:
            $ref: '#/definitions/ErrorResponse'

# =============================================================================
  /users/{key}/tokens/{tokenName}/restore:
    x-swagger-router-controller: userTokens
    post:
      security:
        - jwt: []
      summary: Restore access for the specified token
      tags: [ users, tokens ]
      description: >-
        Restore access for the specified token if access had previously been
        revoked. If the Refocus configuration parameter `useAccessToken` is set
        to `true`, you must include an `Authorization` request header with your
        [JSON Web Token](https://tools.ietf.org/html/rfc7519) (JWT) as the
        value. You can get a token using `POST /v1/register` or
        `POST /v1/tokens`.
      operationId: restoreTokenByName
      parameters:
        -
          name: key
          in: path
          description: >-
            The id or name of the user. User IDs are case-sensitve.
          required: true
          type: string
        -
          name: tokenName
          in: path
          description: >-
            The name of the token to delete.
          required: true
          type: string
      responses:
        200:
          description: Success, token permission restored.
          schema:
            $ref: "#/definitions/TokensResponse"
        400:
          description: >-
            Invalid arguments, e.g. trying to restore a token which had not
            been revoked. Please review the response for error details.
          schema:
            $ref: '#/definitions/BadRequest'
        401:
          description: >-
            Caller did not supply credentials or did not provide the correct
            credentials. If you are using an API key, it may be invalid or your
            Authorization header may be malformed.
          schema:
            $ref: '#/definitions/AuthenticationError'
        404:
          description: >-
            The resource you requested does not exist.
          schema:
            $ref: '#/definitions/ResourceNotFoundError'
        default:
          description: >-
            An unexpected error occurred. Please review the response for error
            details.
          schema:
            $ref: '#/definitions/ErrorResponse'

# =============================================================================
  /rooms:
    x-swagger-router-controller: rooms
    get:
      tags: [ rooms ]
      operationId: findRooms
      parameters:
        -
          name: name
          description: Filter rooms by name
          in: query
          required: false
          type: string
        -
          name: active
          description: Filter rooms by active flag
          in: query
          required: false
          type: boolean
        -
          name: type
          description: Filter room by roomType
          in: query
          required: false
          type: string
        -
          $ref: "#/parameters/limitParam"
        -
          $ref: "#/parameters/offsetParam"
      responses:
        200:
          description: >-
            Success, returns all rooms
          schema:
            type: array
            items:
              $ref: "#/definitions/RoomResponse"
        400:
          $ref: "#/responses/400"
        401:
          $ref: "#/responses/401"
        404:
          $ref: "#/responses/404"
        default:
          $ref: "#/responses/genericError"

    post:
      security:
        - jwt: []
      summary: Create a new room
      tags: [ rooms ]
      description: Create a new room with a name
      operationId: postRooms
      parameters:
        -
          name: queryBody
          in: body
          required: true
          schema:
            type: object
            description: Create room properties
            properties:
              name:
                type: string
                maxLength: 254
                description: Name of the room
              active:
                type: boolean
                description: If the room is active
              type:
                type: string
                maxLength: 254
                description: Name of the room
            required:
              - name
              - type
      responses:
        201:
          description: >-
            Created room
          schema:
            $ref: "#/definitions/RoomResponse"
        400:
          $ref: "#/responses/400"
        401:
          $ref: "#/responses/401"
        403:
          $ref: "#/responses/403"
        default:
          $ref: "#/responses/genericError"

# ---------------------------------------------------------------------------
  /rooms/{key}:
    x-swagger-router-controller: rooms
    delete:
      security:
        - jwt: []
      summary: Delete the specified room
      tags: [ rooms ]
      description: >-
        Delete a specific room
      operationId: deleteRooms
      parameters:
        -
          name: key
          in: path
          description: >-
            The id the room to retrieve
          required: true
          type: integer
      responses:
        200:
          description: >-
            Success, Deleted RoomType
          schema:
            type: array
            items:
              $ref: "#/definitions/RoomResponse"
        400:
          $ref: "#/responses/400"
        401:
          $ref: "#/responses/401"
        404:
          $ref: "#/responses/404"
        default:
          $ref: "#/responses/genericError"

    get:
      summary: Retrieve a room
      tags: [ rooms ]
      operationId: getRoom
      parameters:
        -
          name: key
          in: path
          description: >-
            The id the room to retrieve
          required: true
          type: integer
        -
          name: active
          description: Get rooms depending on its active tag
          in: query
          required: false
          type: boolean
        -
          $ref: "#/parameters/limitParam"
        -
          $ref: "#/parameters/offsetParam"
      responses:
        200:
          description: >-
            Success, returns specified room
          schema:
            type: array
            items:
              $ref: "#/definitions/RoomResponse"
        400:
          $ref: "#/responses/400"
        401:
          $ref: "#/responses/401"
        404:
          $ref: "#/responses/404"
        default:
          $ref: "#/responses/genericError"

    patch:
      security:
        - jwt: []
      summary: Update specified fields in room
      tags: [ rooms ]
      description: Update room fields
      operationId: patchRoom
      parameters:
        -
          name: key
          in: path
          description: >-
            The id the room to retrieve
          required: true
          type: integer
        -
          name: queryBody
          in: body
          required: true
          schema:
            type: object
            description: Update specified room fields
            properties:
              name:
                type: string
                maxLength: 254
                description: Name of the room
              active:
                type: boolean
                description: If the room is active
              type:
                type: string
                maxLength: 254
                description: Id of roomType
      responses:
        200:
          description: >-
            Updated field
          schema:
            $ref: "#/definitions/RoomResponse"
        400:
          $ref: "#/responses/400"
        401:
          $ref: "#/responses/401"
        403:
          $ref: "#/responses/403"
        default:
          $ref: "#/responses/genericError"

# =============================================================================
<<<<<<< HEAD
  /botData:
    x-swagger-router-controller: botData
    post:
      security:
        - jwt: []
      summary: Create a new botData
      tags: [ botData ]
      description: Create new bot data for a rooms specific bots
      operationId: postBotData
      parameters:
        -
          name: queryBody
          in: body
          required: true
          schema:
            type: object
            description: Create botData properties
            properties:
              name:
                type: string
                maxLength: 254
                description: Name of the bot data
                pattern: ^[0-9A-Za-z_\\-]{0,60}$
              value:
                type: string
                maxLength: 254
                description: Value of the bot data
              botId:
                type: string
                maxLength: 254
                description: UUID for the corresponding bot
              roomId:
                type: integer
                maxLength: 254
                description: Number for the corresponding room
            required:
              - name
              - value
              - roomId
              - botId
      responses:
        201:
          description: >-
            Created botData
=======
  /botData/{key}:
    x-swagger-router-controller: botData
    delete:
      security:
        - jwt: []
      summary: Delete the specified botData
      tags: [ botData ]
      description: >-
        Delete a specific botData
      operationId: deleteBotData
      parameters:
        -
          name: key
          in: path
          description: >-
            The id or name of the botData to delete.
          required: true
          type: string
      responses:
        200:
          description: >-
            Success, Deleted BotData
>>>>>>> fcb9d130
          schema:
            $ref: "#/definitions/BotDataResponse"
        400:
          $ref: "#/responses/400"
        401:
          $ref: "#/responses/401"
<<<<<<< HEAD
        403:
          $ref: "#/responses/403"
=======
        404:
          $ref: "#/responses/404"
>>>>>>> fcb9d130
        default:
          $ref: "#/responses/genericError"

# =============================================================================
  /roomTypes:
    x-swagger-router-controller: roomTypes
    get:
      tags: [ roomTypes ]
      operationId: findRoomTypes
      parameters:
        -
          name: name
          description: Filter roomTypes by name
          in: query
          required: false
          type: string
        -
          name: isEnabled
          description: Filter roomTypes by active flag
          in: query
          required: false
          type: boolean
        -
          name: type
          description: Filter roomType by roomTypeType
          in: query
          required: false
          type: string
        -
          $ref: "#/parameters/limitParam"
        -
          $ref: "#/parameters/offsetParam"
      responses:
        200:
          description: >-
            Success, returns all roomTypes
          schema:
            type: array
            items:
              $ref: "#/definitions/RoomTypeResponse"
        400:
          $ref: "#/responses/400"
        401:
          $ref: "#/responses/401"
        404:
          $ref: "#/responses/404"
        default:
          $ref: "#/responses/genericError"

    post:
      security:
        - jwt: []
      summary: Create a new roomType
      tags: [ roomTypes ]
      description: Create a new roomType with a name
      operationId: postRoomTypes
      parameters:
        -
          name: queryBody
          in: body
          required: true
          schema:
            type: object
            description: Create roomType properties
            properties:
              name:
                type: string
                maxLength: 254
                description: Name of the roomType
              isEnabled:
                type: boolean
                description: If the roomType is active
              settings:
                type: array
                description: Default settings for roomType
                items:
                  type: object
              rules:
                type: array
                description: Default rules for roomType
                items:
                  type: object
            required:
              - name
      responses:
        201:
          description: >-
            Created roomType
          schema:
            $ref: "#/definitions/RoomTypeResponse"
        400:
          $ref: "#/responses/400"
        401:
          $ref: "#/responses/401"
        403:
          $ref: "#/responses/403"
        default:
          $ref: "#/responses/genericError"

# ---------------------------------------------------------------------------
  /roomTypes/{key}:
    x-swagger-router-controller: roomTypes
    delete:
      security:
        - jwt: []
      summary: Delete the specified roomType
      tags: [ roomTypes ]
      description: >-
        Delete a specific roomType
      operationId: deleteRoomTypes
      parameters:
        -
          name: key
          in: path
          description: >-
            The id or name of the roomType to delete.
          required: true
          type: string
      responses:
        200:
          description: >-
            Success, Deleted RoomType
          schema:
            type: array
            items:
              $ref: "#/definitions/RoomTypeResponse"
        400:
          $ref: "#/responses/400"
        401:
          $ref: "#/responses/401"
        404:
          $ref: "#/responses/404"
        default:
          $ref: "#/responses/genericError"

    get:
      summary: Retrieve a roomType
      tags: [ roomTypes ]
      operationId: getRoomType
      parameters:
        -
          name: key
          in: path
          description: >-
            The id or name of the roomType to retrieve
          required: true
          type: string
        -
          name: active
          description: Get roomTypes depending on its active tag
          in: query
          required: false
          type: boolean
        -
          $ref: "#/parameters/limitParam"
        -
          $ref: "#/parameters/offsetParam"
      responses:
        200:
          description: >-
            Success, returns specified roomType
          schema:
            type: array
            items:
              $ref: "#/definitions/RoomTypeResponse"
        400:
          $ref: "#/responses/400"
        401:
          $ref: "#/responses/401"
        404:
          $ref: "#/responses/404"
        default:
          $ref: "#/responses/genericError"

    patch:
      security:
        - jwt: []
      summary: Update specified fields in roomType
      tags: [ roomTypes ]
      description: Update roomType fields
      operationId: patchRoomType
      parameters:
        -
          name: key
          in: path
          description: >-
            The id or name of the roomType to retrieve
          required: true
          type: string
        -
          name: queryBody
          in: body
          required: true
          schema:
            type: object
            description: Update specified roomType fields
            properties:
              name:
                type: string
                maxLength: 254
                description: Name of the roomType
              isEnabled:
                type: boolean
                description: If the roomType is active
              settings:
                type: array
                description: Default settings for roomType
                items:
                  type: object
              rules:
                type: array
                description: Default rules for roomType
                items:
                  type: object
      responses:
        200:
          description: >-
            Updated field
          schema:
            $ref: "#/definitions/RoomTypeResponse"
        400:
          $ref: "#/responses/400"
        401:
          $ref: "#/responses/401"
        403:
          $ref: "#/responses/403"
        default:
          $ref: "#/responses/genericError"

# =============================================================================
  /bots:
    x-swagger-router-controller: bots
    get:
      summary: Retrieve all bots
      tags: [ bots ]
      operationId: findBots
      parameters:
        -
          name: name
          description: Get bots by name
          in: query
          required: false
          type: string
        -
          name: active
          description: Get active bots
          in: query
          required: false
          type: boolean
        -
          $ref: "#/parameters/limitParam"
        -
          $ref: "#/parameters/offsetParam"
      responses:
        200:
          description: >-
            Success, returns all Bots
          schema:
            type: array
            items:
              $ref: "#/definitions/BotResponse"
        400:
          $ref: "#/responses/400"
        401:
          $ref: "#/responses/401"
        404:
          $ref: "#/responses/404"
        default:
          $ref: "#/responses/genericError"

    post:
      security:
        - jwt: []
      summary: Create a new bot
      tags: [ bots ]
      description: Create a new bot with a name
      operationId: postBots
      parameters:
        -
          name: queryBody
          in: body
          required: true
          schema:
            type: object
            description: Create bot properties
            properties:
              name:
                type: string
                maxLength: 254
                description: Name of the bot
              url:
                type: string
                description: Bot url
              active:
                type: boolean
                description: If the bot is active
              actions:
                type: array
                description: Array of objects that contain the name of actions a bot can take and an array of parameters needed for that action
                items:
                  type: object
              data:
                type: array
                description: Array of objects that contain the name of data on a bot
                items:
                  type: object
            required:
              - name
      responses:
        201:
          description: >-
            Created bot
          schema:
            $ref: "#/definitions/BotResponse"
        400:
          $ref: "#/responses/400"
        401:
          $ref: "#/responses/401"
        403:
          $ref: "#/responses/403"
        default:
          $ref: "#/responses/genericError"

# ---------------------------------------------------------------------------
  /bots/{key}:
    x-swagger-router-controller: bots
    delete:
      security:
        - jwt: []
      summary: Delete the specified bot
      tags: [ bots ]
      description: >-
        Delete a specific bot
      operationId: deleteBots
      parameters:
        -
          name: key
          in: path
          description: >-
            The id or name of the bot to delete.
          required: true
          type: string
      responses:
        200:
          description: >-
            Success, Deleted Bot
          schema:
            type: array
            items:
              $ref: "#/definitions/BotResponse"
        400:
          $ref: "#/responses/400"
        401:
          $ref: "#/responses/401"
        404:
          $ref: "#/responses/404"
        default:
          $ref: "#/responses/genericError"

    get:
      summary: Retrieve a bot
      tags: [ bots ]
      operationId: getBot
      parameters:
        -
          name: key
          in: path
          description: >-
            The id or name of the bot to retrieve
          required: true
          type: string
        -
          name: name
          description: Get bot by name
          in: query
          required: false
          type: string
        -
          name: active
          description: Get bots depending on its active tag
          in: query
          required: false
          type: boolean
        -
          $ref: "#/parameters/limitParam"
        -
          $ref: "#/parameters/offsetParam"
      responses:
        200:
          description: >-
            Success, returns specified bot
          schema:
            type: array
            items:
              $ref: "#/definitions/BotResponse"
        400:
          $ref: "#/responses/400"
        401:
          $ref: "#/responses/401"
        404:
          $ref: "#/responses/404"
        default:
          $ref: "#/responses/genericError"

    patch:
      security:
        - jwt: []
      summary: Update specified fields in bot
      tags: [ bots ]
      description: Update bot fields
      operationId: patchBot
      parameters:
        -
          name: key
          in: path
          description: >-
            The id or name of the bot to retrieve
          required: true
          type: string
        -
          name: queryBody
          in: body
          required: true
          schema:
            type: object
            description: Update specified bot fields
            properties:
              name:
                type: string
                maxLength: 254
                description: Name of the bot
              url:
                type: string
                description: Bot url
              active:
                type: boolean
                description: If the bot is active
              actions:
                type: array
                description: Array of objects that contain the name of actions a bot can take and an array of parameters needed for that action
                items:
                  type: object
              data:
                type: array
                description: Array of objects that contain the name of data on a bot
                items:
                  type: object
      responses:
        200:
          description: >-
            Updated field
          schema:
            $ref: "#/definitions/BotResponse"
        400:
          $ref: "#/responses/400"
        401:
          $ref: "#/responses/401"
        403:
          $ref: "#/responses/403"
        default:
          $ref: "#/responses/genericError"

# =============================================================================
  /events:
    x-swagger-router-controller: events
    get:
      summary: Retrieve all events
      tags: [ events ]
      operationId: findEvents
      description: >-
        All events are retrieved using this route and using the paramaters as filters you can focus on rooms, bots, or users.
      parameters:
        -
          name: roomId
          description: Get events from specific room
          in: query
          required: false
          type: integer
        -
          name: botId
          description: Get events from specific bot
          in: query
          required: false
          type: string
        -
          name: botDataId
          description: Get events from specific botData
          in: query
          required: false
          type: string
        -
          name: botActionId
          description: Get events from specific botAction
          in: query
          required: false
          type: string
        -
          name: userId
          description: Get events from specific user
          in: query
          required: false
          type: string
        -
          $ref: "#/parameters/limitParam"
        -
          $ref: "#/parameters/offsetParam"
      responses:
        200:
          description: >-
            Success, returns all Events
          schema:
            type: array
            items:
              $ref: "#/definitions/EventResponse"
        400:
          $ref: "#/responses/400"
        401:
          $ref: "#/responses/401"
        404:
          $ref: "#/responses/404"
        default:
          $ref: "#/responses/genericError"

    post:
      security:
        - jwt: []
      summary: Create a new event
      tags: [ events ]
      description: >-
        Create a new event that can describe any action or information needed to be specifically logged,
        typically used to activity in rooms.
      operationId: postEvents
      parameters:
        -
          name: queryBody
          in: body
          required: true
          schema:
            type: object
            description: Create event properties
            properties:
              log:
                type: string
                description: Human readable log line to describe the context.
              context:
                type: object
                description: Any object, typically JSON, used to describe to some infomration that needed to be logged.
              roomId:
                type: integer
                description: Room that this event relates to.
              botId:
                type: string
                description: Bot that this event relates to.
              botDataId:
                type: string
                description: Bot Data that this event relates to.
              botActionId:
                type: string
                description: Bot Action that this event relates to.
              userId:
                type: string
                description: User that this event relates to.
            required:
              - log
      responses:
        201:
          description: >-
            Created event
          schema:
            $ref: "#/definitions/EventResponse"
        400:
          $ref: "#/responses/400"
        401:
          $ref: "#/responses/401"
        403:
          $ref: "#/responses/403"
        default:
          $ref: "#/responses/genericError"

# ---------------------------------------------------------------------------
  /events/{key}:
    x-swagger-router-controller: events
    get:
      summary: Retrieve an event
      tags: [ events ]
      description: >-
        This route is used to retrieve a single event.
      operationId: getEvent
      parameters:
        -
          name: key
          in: path
          description: >-
            The id the event to retrieve
          required: true
          type: string
        -
          $ref: "#/parameters/limitParam"
        -
          $ref: "#/parameters/offsetParam"
      responses:
        200:
          description: >-
            Success, returns specified event
          schema:
            type: array
            items:
              $ref: "#/definitions/EventResponse"
        400:
          $ref: "#/responses/400"
        401:
          $ref: "#/responses/401"
        404:
          $ref: "#/responses/404"
        default:
          $ref: "#/responses/genericError"

# =============================================================================
definitions:

  AuthenticationError:
    properties:
      errors:
        type: array
        items:
          type: object
    required:
      - errors

  BadRequest:
    properties:
      errors:
        type: array
        items:
          type: object
    required:
      - errors

  ErrorResponse:
    properties:
      errors:
        type: array
        items:
          type: object
    required:
      - errors
  #  required:
  #    - message

  HATEOAS:
    type: object
    description: >
      Hypertext As The Engine Of Application State.
    properties:
      href:
        type: string
        maxLength: 2082
        readOnly: true
        description: >
          URL of the related HATEOAS link you can use for subsequent calls.
      rel:
        type: string
        maxLength: 255
        readOnly: true
        description: >
          Link relation that describes how this link relates to the previous call.
      method:
        type: string
        readOnly: true
        maxLength: 255
        description: >
          The HTTP method required for the related call.
    required:
      - href
      - rel
      - method

  RelatedLinkResponse:
    type: object
    description: >
      RelatedLink that is associated with a model.
    properties:
      name:
        type: string
        maxLength: 25
        readOnly: true
        description: >
          Name of the related link.
      url:
        type: string
        readOnly: true
        maxLength: 4096
        description: >
          The relatedLink url. For example, a related link associated with a
          sample can have a link to the source from which that sample
          information is obtained.

  RelatedLinkRequest:
    type: object
    description: >
      RelatedLink that is associated with a model.
    properties:
      name:
        type: string
        minLength: 1
        maxLength: 25
        pattern: ^[0-9A-Za-z_\\ -]{1,25}$
        description: >
          Name of the related link.
      url:
        type: string
        minLength: 1
        maxLength: 4096
        description: >
          The relatedLink url. For example, a related link associated with a
          sample can have a link to the source from which that sample
          information is obtained.
    required:
      - name
      - url

  ResourceNotFoundError:
    properties:
      errors:
        type: array
        items:
          type: object
    required:
      - errors

    # properties:
    #   message:
    #     type: string
    #   resourceType:
    #     type: string
    #     enum:
    #       - Aspect
    #       - Lens
    #       - Perspective
    #       - Profile
    #       - Sample
    #       - Subject
    #       - User
    #   resourceKey:
    #     type: string
    # required:
    #   - message

  AspectsResponse:
    type: object
    description: >
      A type of observation which can be measured.
    properties:
      description:
        type: string
        readOnly: true
        maxLength: 4096
        description: >
          A description of the aspect. A lens may choose to display this
          information to the user.
      helpEmail:
        type: string
        readOnly: true
        maxLength: 254
        description: >
          The email address where a user can go to get more help about the aspect.
          A lens may choose to display this information to the user e.g. if the
          user clicks a “help” icon attached to the aspect.
      helpUrl:
        type: string
        readOnly: true
        maxLength: 2082
        description: >
          The url where a user can go to get more help about the aspect. A lens
          may choose to display this information to the user e.g. if the user
          clicks a “help” icon attached to the aspect.
      id:
        type: string
        readOnly: true
        description: >
          The aspect id.
      imageUrl:
        type: string
        readOnly: true
        maxLength: 2082
        description: >
          Optional icon to represent the aspect.
      isPublished:
        type: boolean
        default: false
        readOnly: true
        description: >
          This affects the visibility of samples; defaults to false. When set to
          true, all the samples for this aspect are readable by other users; when
          set to false, the samples for this aspect are only readable by the owner
          of the aspect.
      name:
        type: string
        readOnly: true
        maxLength: 60
        pattern: ^[0-9A-Za-z_\\-]{1,60}$
        description: >
          Max 60 characters; case insensitive; allows alpha-numeric characters,
          underscore (_) and dash (-).
      criticalRange:
        type: array
        items:
          type: number
        readOnly: true
        maxLength: 2
        minLength: 2
        example: [1,7]
        description: >
          A two-element array of type decimal. Determines what range of values
          should be assigned to status value 0.
      warningRange:
        type: array
        items:
          type: number
        readOnly: true
        maxLength: 2
        minLength: 2
        example: [1,7]
        description: >
          A two-element array of type decimal. Determines what range of values
          should be assigned to status value 1.
      infoRange:
        type: array
        items:
          type: number
        readOnly: true
        maxLength: 2
        minLength: 2
        example: [1,7]
        description: >
          A two-element array of type decimal. Determines what range of values
          should be assigned to status value 2.
      okRange:
        type: array
        items:
          type: number
        readOnly: true
        maxLength: 2
        minLength: 2
        example: [1,7]
        description: >
          A two-element array of type decimal. Determines what range of values
          should be assigned to status value 3.
      timeout:
        type: string
        readOnly: true
        maxLength: 8
        pattern: ^[0-9]+[smhdSMHD]$
        description: >
          The length of time after which a sample is treated as 'N/A', in the form
          of /^[0-9]+[smhd]$/i. For example, use '5s' for five seconds, '2m' for
          two minutes, '12h' for twelve hours, '1d' for one day.
      valueLabel:
        type: string
        readOnly: true
        maxLength: 10
        description: >
          A short label the lens may display next to the value. Most useful to
          specify a unit of measurement, e.g. 'ms' or '%'.
      valueType:
        type: string
        readOnly: true
        maxLength: 7
        enum:
          - BOOLEAN
          - NUMERIC
          - PERCENT
        default: BOOLEAN
        description: >
          The sample value must be able to be coerced to the specified data type.
          This allows a lens to render sample data in different ways depending on
          their type.
      createdBy:
        type: string
        readOnly: true
        description: >
          Id of the User who created this Aspect.
      createdAt:
        readOnly: true
        type: string
        description: >
          TODO
      updatedAt:
        readOnly: true
        type: string
        description: >
          TODO
      tags:
        type: array
        items:
          type: string
          maxLength: 60
          pattern: ^[0-9A-Za-z_][0-9A-Za-z_\\-]{1,59}$
        description: >
          Array of tag names. Tag name: Max 60 characters; case insensitive; allows alpha-numeric characters,
          underscore (_) and dash (-). Tag names cannot start with a dash (-).
      Samples:
        type: array
        readOnly: true
        description: >
          TODO
        items:
          $ref: "#/definitions/SamplesResponse"
      relatedLinks:
        readOnly: true
        type: array
        items:
          $ref: "#/definitions/RelatedLinkResponse"
        description: >
          RelatedLinks associated with this model.
      apiLinks:
        readOnly: true
        type: array
        items:
          $ref: "#/definitions/HATEOAS"
        description: >
          Hypertext As The Engine Of Application State.

  GlobalConfigResponse:
    type: object
    description: >
      A global configuration item (key/value pair).
    properties:
      key:
        type: string
        readOnly: true
        maxLength: 60
      value:
        type: string
        readOnly: true
      createdBy:
        type: string
        readOnly: true
        description: >
          User who created this Aspect.
      createdAt:
        readOnly: true
        type: string
        description: >
          TODO
      updatedAt:
        readOnly: true
        type: string
        description: >
          TODO
      apiLinks:
        readOnly: true
        type: array
        items:
          $ref: "#/definitions/HATEOAS"
        description: >
          Hypertext As The Engine Of Application State.

  LensesResponse:
    type: object
    description: >
      A user interface component which renders subject/sample data with a
      particular visual representation.
    properties:
      description:
        type: string
        readOnly: true
        maxLength: 4096
        description: >
          A description of the lens.
      helpEmail:
        type: string
        readOnly: true
        description: >
          The email address where a user can go to get more help about the lens.
          A lens may choose to display this information to the user e.g. if the
          user clicks a "help" icon attached to the lens.
        maxLength: 254
      helpUrl:
        type: string
        readOnly: true
        maxLength: 2082
        description: >
          The url where a user can go to get more help about the lens. A lens may
          choose to display this information to the user e.g. if the user clicks a
          "help" icon attached to the lens.
      id:
        type: string
        readOnly: true
        description: >
          The lens id.
      isCustom:
        type: boolean
        readOnly: true
        default: true
        description: >
          True for any lens which is installed by an administrator (rather than
            pre-installed in Refocus).
      isPublished:
        type: boolean
        readOnly: true
        description: >
          True when the lens is available to users.
      name:
        type: string
        maxLength: 60
        readOnly: true
        pattern: ^[0-9A-Za-z_\\-]{0,60}$
        description: >
          The name of lens. Max 60 characters; case insensitive;
          allows alpha-numeric characters, underscore (_) and dash (-).
      sourceDescription:
        type: string
        readOnly: true
        maxLength: 4096
        description: >
          The original lens publisher's description of the lens.
      sourceName:
        type: string
        maxLength: 60
        readOnly: true
        pattern: ^[0-9A-Za-z_\\-]{0,60}$
        description: >
          The original lens publisher's name of the lens.
      sourceVersion:
        type: string
        readOnly: true
        description: >
          The original lens publisher's version of the lens.
      thumbnailUrl:
        type: string
        maxLength: 2082
        readOnly: true
        description: >
          Optional thumbnail image to represent the lens.
      installedBy:
        readOnly: true
        type: string
        description: >
          TODO
      createdBy:
        type: string
        readOnly: true
        description: >
          Id of the User who created this Lens.
      createdAt:
        readOnly: true
        type: string
        description: >
          TODO
      updatedAt:
        readOnly: true
        type: string
        description: >
          TODO
      apiLinks:
        readOnly: true
        type: array
        items:
          $ref: "#/definitions/HATEOAS"
        description: >
          Hypertext As The Engine Of Application State.

  PerspectivesResponse:
    type: object
    description: >
      A named combination of a set of subjects and their samples rendered by a
      particular lens.
    properties:
      id:
        type: string
        readOnly: true
      name:
        type: string
        readOnly: true
        pattern: ^[0-9A-Za-z_\\-]{1,60}$
        maxLength: 60
        description: >
          The name of the perspective.
      rootSubject:
        type: string
        maxLength: 4096
        description: >
          The absolute path of the root subject.
      aspectFilter:
        type: array
        items:
          type: string
          maxLength: 60
          pattern: ^[0-9A-Za-z_\\-]{1,60}$
        description: >
          Array of aspect names to filter; Aspect name: Max 60 characters; case insensitive; allows alpha-numeric characters,
          underscore (_) and dash (-).
      aspectTagFilter:
        type: array
        items:
          type: string
          maxLength: 60
          pattern: ^[0-9A-Za-z_\\-]{1,60}$
        description: >
          Array of aspect tag names to filter; Tag name: Max 60 characters; case insensitive; allows alpha-numeric characters,
          underscore (_) and dash (-).
      subjectTagFilter:
        type: array
        items:
          type: string
          maxLength: 60
          pattern: ^[0-9A-Za-z_\\-]{1,60}$
        description: >
          Array of subject tag names to filter; Tag name: Max 60 characters; case insensitive; allows alpha-numeric characters,
          underscore (_) and dash (-).
      statusFilter:
        type: array
        items:
          type: string
          enum:
            - Critical
            - Invalid
            - Timeout
            - Warning
            - Info
            - OK
            - "-Critical"
            - "-Invalid"
            - "-Timeout"
            - "-Warning"
            - "-Info"
            - "-OK"
        description: >
          Array of sample status to filter; Status values can only be one of these:
          Critical, Invalid, Timeout, Warning, Info, OK, -Critical, -Invalid, -Timeout, -Warning, -Info, -OK.
      createdBy:
        readOnly: true
        type: string
        description: >
          TODO
      createdAt:
        readOnly: true
        type: string
        description: >
          TODO
      updatedAt:
        readOnly: true
        type: string
        description: >
          TODO
      lensId:
        type: string
        description: >
          The id of Lens.
      apiLinks:
        readOnly: true
        type: array
        items:
          $ref: "#/definitions/HATEOAS"
        description: >
          Hypertext As The Engine Of Application State.

  ProfilesResponse:
    type: object
    description: >
      A named set of read/write privileges.
    properties:
      id:
        type: string
        readOnly: true
      name:
        type: string
        readOnly: true
        pattern: ^[0-9A-Za-z_\\-]{1,60}$
        maxLength: 60
        description: >
          The name of the profile.
      aspectAccess:
        type: string
        readOnly: true
        maxLength: 2
        enum:
          - r
          - rw
        default: r
        description: >
          The permission to read and/or write aspects.
      lensAccess:
        type: string
        readOnly: true
        maxLength: 2
        enum:
          - r
          - rw
        default: r
        description: >
          The permission to read and/or write lenses.
      perspectiveAccess:
        type: string
        readOnly: true
        maxLength: 2
        enum:
          - r
          - rw
        default: r
        description: >
          The permission to read and/or write perspectives.
      profileAccess:
        type: string
        readOnly: true
        maxLength: 2
        enum:
          - r
          - rw
        default: r
        description: >
          The permission to read and/or write profiles.
      sampleAccess:
        type: string
        readOnly: true
        maxLength: 2
        enum:
          - r
          - rw
        default: r
        description: >
          The permission to read and/or write samples.
      subjectAccess:
        type: string
        readOnly: true
        maxLength: 2
        enum:
          - r
          - rw
        default: r
        description: >
          The permission to read and/or write subjects.
      userAccess:
        type: string
        readOnly: true
        maxLength: 2
        enum:
          - r
          - rw
        default: r
        description: >
          The permission to read and/or write users.
      users:
        readOnly: true
        type: array
        items:
          $ref: "#/definitions/UsersResponse"
      createdBy:
        readOnly: true
        type: string
        description: >
          TODO
      createdAt:
        readOnly: true
        type: string
        description: >
          TODO
      updatedAt:
        readOnly: true
        type: string
        description: >
          TODO
      apiLinks:
        readOnly: true
        type: array
        items:
          $ref: "#/definitions/HATEOAS"
        description: >
          Hypertext As The Engine Of Application State.

  SamplesResponse:
    type: object
    description: >
      An observation of a particular aspect for a particular subject at a
      particular point in time.
    properties:
      messageBody:
        type: string
        readOnly: true
        description: >
          Optional message about the sample value. Informational only--not used to
          determine the status of the sample. It's up to the lens whether/how to
          display this, will typically be displayed only on hover or click.
        maxLength: 4096
      messageCode:
        type: string
        readOnly: true
        maxLength: 5
        description: >
          Optional 5-charater code about the sample value. Informational only--not
          used to determine the status of the sample. It's up to the lens
          whether/how to display this, will typically be displayed without having
          to hover or click.
      status:
        type: string
        enum:
          - Critical
          - Invalid
          - Timeout
          - Warning
          - Info
          - OK
        readOnly: true
        description: >
          Status.
      previousStatus:
        type: string
        enum:
          - Critical
          - Invalid
          - Timeout
          - Warning
          - Info
          - OK
        readOnly: true
        description: >
          Previous Status.
      value:
        type: string
        readOnly: true
        maxLength: 255
        description: >
          Stored as a string but will be treated as whatever the aspect’s
          valueType was specified as, i.e. [BOOLEAN|NUMERIC|PERCENT]. If timeout
          occurs, value is set to null.
      provider:
        readOnly: true
        $ref: "#/definitions/UsersResponse"
        description: >
          User who provided this sample.
      createdAt:
        readOnly: true
        type: string
        description: >
          TODO
      updatedAt:
        readOnly: true
        type: string
        description: >
          TODO
      statusChangedAt:
        readOnly: true
        type: string
        description: >
          Time at which the status changed from one state to another.
      aspect:
        readOnly: true
        $ref: "#/definitions/AspectsResponse"
        description: >
          The aspect of this sample.
      relatedLinks:
        readOnly: true
        type: array
        items:
          $ref: "#/definitions/RelatedLinkResponse"
        description: >
          RelatedLinks associated with this model.
      apiLinks:
        readOnly: true
        type: array
        items:
          $ref: "#/definitions/HATEOAS"
        description: >
          Hypertext As The Engine Of Application State.

  BulkUpsertResponse:
    type: object
    description: >
      Status of bulk upsert request.
    properties:
      status:
        type: string
        enum:
          - OK
        readOnly: true
        description: >
          Status.
      jobId:
        type: integer
        readOnly: true
        description: >
          Optionally a jobId is returned with the response when the bulk upsert
          request is enqueued as a job for the workers to process it
          asynchronously. The returned jobId can be used to check the status
          of the bulk upsert request.

  GetBulkUpsertStatusResponse:
    type: object
    description: >
      Status of bulk upsert request.
    properties:
      status:
        type: string
        readOnly: true
        maxLength: 254
        description: >
          Status.
      errors:
        type: array
        readOnly: true
        description: >
          An array containing the error information of the samples that
          were not upserted.
        items:
          type: object

  SubjectsResponse:
    type: object
    description: >
      A resource under observation.
    properties:
      absolutePath:
        type: string
        readOnly: true
        maxLength: 4096
        description: >
          The absolute path of the subject. This is automatically set based on the
          name and hierarchy.
      children:
        type: array
        items:
          $ref: "#/definitions/SubjectsResponse"
      description:
        type: string
        readOnly: true
        maxLength: 4096
        description: >
          A description of the subject. A lens may choose to display this
          information to the user.
      helpEmail:
        type: string
        readOnly: true
        maxLength: 254
        description: >
          The email address where a user can go to get more help about the subject.
          A lens may choose to display this information to the user e.g. if the
          user clicks a “help” icon attached to the subject.
      helpUrl:
        type: string
        readOnly: true
        maxLength: 2082
        description: >
          The url where a user can go to get more help about the subject. A lens
          may choose to display this information to the user e.g. if the user
          clicks a “help” icon attached to the subject.
      id:
        type: string
        readOnly: true
      imageUrl:
        type: string
        readOnly: true
        maxLength: 2082
        description: >
          Optional icon to represent the subject.
      isPublished:
        type: boolean
        readOnly: true
        description: >
          Default false. When set to true, the subject is readable by other users;
          when set to false, the subject is only readable by its owner.
      name:
        type: string
        readOnly: true
        pattern: ^[0-9A-Za-z_\\-]{1,60}$
        maxLength: 60
        description: >
          Max 60 characters; case insensitive; allows alpha-numeric characters,
          underscore (_) and dash (-).
      sortBy:
        type: string
        readOnly: true
        pattern: ^[0-9A-Za-z_\\-]{0,254}$
        maxLength: 254
        description: >
          The sortBy string can be used to define the sort order of subjects
          which a lens developer can choose to honor when rendering the data.
          The attribute is defaulted to an empty string when the user does not
          provide any string value. Max 254 characters; case insensitive;
          allows alpha-numeric characters, + underscore (_) and dash (-).
          Filter by sortBy; asterisk (*) wildcards ok.
          Max 254 characters; case insensitive; allows alpha-numeric characters,
          underscore (_) and dash (-).
      parentId:
        type: string
        readOnly: true
        description: >
          The id of the subject's parent, empty if this subject is at the root of
          the hierarchy.
      parentAbsolutePath:
        type: string
        readOnly: true
        maxLength: 4096
        description: >
          The absolute path of the subject's parent, empty if this subject is at
          the root of the hierarchy.
      # childCount:
      #   type: integer
      #   readOnly: true
      #   description: >
      #    The number of direct children subjects under this subject.
      createdBy:
        type: string
        readOnly: true
        description: >
          Id of the User who created this Aspect.
      createdAt:
        type: string
        readOnly: true
        description: >
          TODO
      updatedAt:
        type: string
        readOnly: true
        description: >
          TODO
      tags:
        type: array
        items:
          type: string
          maxLength: 60
          pattern: ^[0-9A-Za-z_][0-9A-Za-z_\\-]{1,59}$
        description: >
          Array of tag names. Tag name: Max 60 characters; case insensitive; allows alpha-numeric characters,
          underscore (_) and dash (-). Tag names cannot start with a dash (-).
      samples:
        type: array
        description: >
          TODO
        items:
          type: object
      relatedLinks:
        readOnly: true
        type: array
        items:
          $ref: "#/definitions/RelatedLinkResponse"
        description: >
          RelatedLinks associated with this model.
      apiLinks:
        readOnly: true
        type: array
        items:
          $ref: "#/definitions/HATEOAS"
        description: >
          Hypertext As The Engine Of Application State.
      hierarchyLevel:
        type: integer
        readOnly: true
        description: >
         The depth of the subject starting from the root. The root always has a
          hierarchy level of 1
  TokensResponse:
    type: object
    description: >
      Metadata about the JSON web token.
    properties:
      id:
        type: string
        readOnly: true
      isRevoked:
        type: string
        readOnly: true
        description: >
          Zero if the token is still active, non-zero if the token has been
          revoked.
      name:
        type: string
        readOnly: true
        maxLength: 60
        description: >
          The name of the token.
      apiLinks:
        readOnly: true
        type: array
        items:
          $ref: "#/definitions/HATEOAS"
        description: >
          Hypertext As The Engine Of Application State.

  UsersResponse:
    type: object
    description: >
      A person or API client who interacts with the Refocus system.
    properties:
      email:
        type: string
        readOnly: true
        maxLength: 254
        description: >
          The user's email address.
      id:
        type: string
        readOnly: true
      imageUrl:
        type: string
        readOnly: true
        maxLength: 2082
        description: >
          Optional thumbnail image.
      name:
        type: string
        readOnly: true
        maxLength: 256
        description: >
          First and last name.
      password:
        type: string
        readOnly: true
      createdBy:
        type: string
        readOnly: true
        description: >
          TODO
      createdAt:
        type: string
        readOnly: true
        description: >
          TODO
      updatedAt:
        type: string
        readOnly: true
        description: >
          TODO
      # TODO profile!
      apiLinks:
        readOnly: true
        type: array
        items:
          $ref: "#/definitions/HATEOAS"
        description: >
          Hypertext As The Engine Of Application State.

  SSOConfigResponse:
    type: object
    description: >
      SSO Configuration parameters used to enable SSO in Refocus.
    properties:
      id:
        type: string
        readOnly: true
      samlEntryPoint:
        type: string
        readOnly: true
        maxLength: 2082
        description: >
          Required SAML Identity Provider entry point.
      samlIssuer:
        type: string
        readOnly: true
        maxLength: 2082
        description: >
          Required issuer string to supply to identity provider.
      createdBy:
        type: string
        readOnly: true
        description: >
          TODO
      createdAt:
        type: string
        readOnly: true
        description: >
          TODO
      updatedAt:
        type: string
        readOnly: true
        description: >
          TODO
      # TODO profile!
      apiLinks:
        readOnly: true
        type: array
        items:
          $ref: "#/definitions/HATEOAS"
        description: >
          Hypertext As The Engine Of Application State.

  TokenResponse:
    type: object
    description: >
      API access token if authentication success.
    properties:
      Success:
        type: boolean
        readOnly: true
      id:
        type: string
      isDisabled:
        type: string
        readOnly: true
      name:
        type: string
        readOnly: true
        description:
          Name of token.
      token:
        type: string
        readOnly: true
        description: >
          API token.
      createdBy:
        readOnly: true
        type: string
        description: >
          TODO
      apiLinks:
        readOnly: true
        type: array
        items:
          $ref: "#/definitions/HATEOAS"
        description: >
          Hypertext As The Engine Of Application State.

  AuthenticationResponse:
    type: object
    description: >
      Authentication success response.
    properties:
      Success:
        type: boolean
        readOnly: true
      message:
        type: string
        readOnly: true
        maxLength: 2082
        description: >
          Authentication success message.

  AspectWriterResponse:
    type: object
    description: >
      Users having write permission to the aspects
    properties:
      aspectId:
        type: string
        readOnly: true
        description: >
          Id of a write-protected aspect
      userId:
        type: string
        readOnly: true
        description: >
          Id of a user having write permission to the aspect
      createdAt:
        readOnly: true
        type: string
        description: >
          Timestamp at which the the write permission was created
      updatedAt:
        readOnly: true
        type: string
        description: >
          Timestamp at which the the write permission was modified

  GeneratorWriterResponse:
    type: object
    description: >
      Users having write permission to the generator
    properties:
      generatorId:
        type: string
        readOnly: true
        description: >
          Id of a write-protected generator
      userId:
        type: string
        readOnly: true
        description: >
          Id of a user having write permission to the generator
      createdAt:
        readOnly: true
        type: string
        description: >
          Timestamp at which the the write permission was created
      updatedAt:
        readOnly: true
        type: string
        description: >
          Timestamp at which the the write permission was modified

  LensWriterResponse:
    type: object
    description: >
      Users having write permission to the lenses
    properties:
      lensId:
        type: string
        readOnly: true
        description: >
          Id of a write-protected aspect
      userId:
        type: string
        readOnly: true
        description: >
          Id of a user having write permission to the lens
      createdAt:
        readOnly: true
        type: string
        description: >
          Timestamp at which the the write permission was created
      updatedAt:
        readOnly: true
        type: string
        description: >
          Timestamp at which the the write permission was modified

  PerspectiveWriterResponse:
    type: object
    description: >
      Users having write permission to the perspectives
    properties:
      perspectiveId:
        type: string
        readOnly: true
        description: >
          Id of a write-protected perspective
      userId:
        type: string
        readOnly: true
        description: >
          Id of a user having write permission to the perspective
      createdAt:
        readOnly: true
        type: string
        description: >
          Timestamp at which the the write permission was created
      updatedAt:
        readOnly: true
        type: string
        description: >
          Timestamp at which the the write permission was modified

  SubjectWriterResponse:
    type: object
    description: >
      Users having write permission to the subject
    properties:
      subjectId:
        type: string
        readOnly: true
        description: >
          Id of a write-protected subject
      userId:
        type: string
        readOnly: true
        description: >
          Id of a user having write permission to the subject
      createdAt:
        readOnly: true
        type: string
        description: >
          Timestamp at which the the write permission was created
      updatedAt:
        readOnly: true
        type: string
        description: >
          Timestamp at which the the write permission was modified

  BotResponse:
    type: object
    description: A response for information about a bot
    properties:
      id:
        type: string
      name:
        type: string
      url:
        type: string
      active:
        type: boolean
      actions:
        type: array
        items:
          type: object
      data:
        type: array
        items:
          type: object

  EventResponse:
    type: object
    description: A response for information about a event
    properties:
      id:
        type: string
        description: The UUID of the specified event
      log:
        type: string
        description: Human readable log line describing the event and its context it stores
      context:
        type: object
        description: A object, typically JSON, that contains the information to describe an event
      roomId:
        type: integer
        description: The room ID in which the event deals with
      botId:
        type: string
        description: The bot ID in which the event deals with
      botDataId:
        type: string
        description: The bot data ID in which the event deals with
      botActionId:
        type: string
        description: The bot action ID in which the event deals with
      userId:
        type: string
        description: The user ID in which the event deals with

  CollectorResponse:
    type: "object"
    required:
    - "name"
    properties:
      id:
        type: string
        readOnly: true
        description: >
          The collector id.
      name:
        type: "string"
        description: "Should be unique."
      currentGenerators:
        readOnly: true
        type: "array"
        items:
          type: "object"
        description: "Generators assigned to this collector."
      isRegistered:
        type: "string"
        description: "Boolean. If false, means de-registered. Changed by the DEREGISTER command"
        enum:
        - true
        - false
      status:
        type: "string"
        description: "The collector status."
        enum:
        - "Stopped"
        - "Running"
        - "Paused"
      lastHeartbeat:
        readOnly: true
        type: string
        description: >
          Timestamp at which the last heartbeat was sent.
      lastModifiedAt:
        readOnly: true
        type: string
        description: >
          Timestamp of the collector's most recent modification.
      createdBy:
        readOnly: true
        type: string
        description: >
          Id of the User who created this Collector.
      lastUpdatedBy:
        readOnly: true
        type: string
        description: >
          Timestamp of the collector's most recent update.
      description:
        type: string
        maxLength: 4096
        description: >
          Describes this Collector; helps a user determine which Collectors they should assign to run their collection.
      helpEmail:
        type: string
        description: >
          The email address where a user can go to get more help about the collector.
        maxLength: 254
      helpUrl:
        type: string
        maxLength: 2082
        description: >
          The url where a user can go to get more help about the collector.
      host:
        type: string
        description: >
          The host where the collector is installed.
        maxLength: 4096
      ipAddress:
        type: string
        description: >
          The ipAddress where the collector is installed.
        maxLength: 60

  CollectorWriterResponse:
    type: object
    description: >
      Users having write permission to the collector
    properties:
      collectorId:
        type: string
        readOnly: true
        description: >
          Id of a collector
      userId:
        type: string
        readOnly: true
        description: >
          Id of a user having write permission to the collector
      createdAt:
        readOnly: true
        type: string
        description: >
          Timestamp at which the the write permission was created
      updatedAt:
        readOnly: true
        type: string
        description: >
          Timestamp at which the the write permission was modified

  HeartbeatResponse:
    type: object
    description: >
      Gets the config and sample collection metadata from the Refocus server.
    properties:
      collectorConfigUpdates:
        $ref: "#/definitions/CollectorConfigUpdatesResponse"
      generatersAdded:
        $ref: "#/definitions/GeneratorsAddedResponse"
      generatersUpdated:
        $ref: "#/definitions/GeneratorsUpdatedResponse"
      generatorsRemoved:
        $ref: "#/definitions/GeneratorsRemovedResponse"

  CollectorConfigUpdatesResponse:
    type: object
    description: Collector config variables changed since last heartbeat.
    properties:
      heartbeatInterval:
        type: integer
        description: >
          The number of milliseconds to wait before aborting a request to Refocus.
      description:
        type: string
        maxLength: 4096
        description: >
          A description of the config update.
      sampleCollectorTimeout:
        type: integer
        description: >-
          The number of milliseconds to wait before aborting a request to a remote data source.
          This value may be overridden by each Generator.
      sampleUpsertQueueTime:
        type: integer
        description: >-
          The maximum number of milliseconds that samples will wait before being sent to Refocus.
          When samples are returned by Generator transform, the Collector enqueues those samples
          to send as part of a larger bulk upsert to Refocus. In order to manage upsert load, a
          system-wide minimum sample upsert queue time will be defined in Refocus config;
          a Refocus admin will also be able to override that with a MINIMUM_SAMPLE_UPSERT_QUEUE_TIME
          environment variable.
      helpEmail:
        type: string
        description: >
          The email address where a user can go to get more help about the collector.
        maxLength: 254
      helpUrl:
        type: string
        maxLength: 2082
        description: >
          The url where a user can go to get more help about the collector.

  GeneratorsAddedResponse:
    type: array
    description: >-
      List of generators assigned to this agent since last heartbeat.
      New generator templates are included as well.
    items:
      $ref: "#/definitions/GeneratorTemplateResponse"

  GeneratorsUpdatedResponse:
    type: array
    description: >-
      List of generators assigned to this agent, but were modified
      since last heartbeat.
    items:
      $ref: "#/definitions/GeneratorTemplateResponse"

  GeneratorsRemovedResponse:
    readOnly: true
    type: array
    description: >
      List of generators which used to be assigned to this agent but is
      no longer assigned to this agent. Array of generator names.
    items:
      type: string

  GeneratorResponse:
    type: object
    description: >-
      The designation of which subjects and aspects to collect, plus any additional context data
    properties:
      description:
        type: string
        maxLength: 4096
        description: >
          A description of the generator.
      helpEmail:
        type: string
        description: >
          The email address where a user can go to get more help about the generator.
        maxLength: 254
      helpUrl:
        type: string
        maxLength: 2082
        description: >
          The url where a user can go to get more help about the generator.
      createdBy:
        readOnly: true
        type: string
        description: >
          Id of the User who created this Generator.
      id:
        type: string
        readOnly: true
        description: >
          The collector id.
      isActive:
        type: boolean
        description: Whether or not the generator is running on a collector.
      name:
        type: string
        readOnly: true
        description: The generator's name.
      subjectQuery:
        type: string
        readOnly: true
        description: The query to append to GET subjects.
      subjects:
        description: AbsolutePaths of the subjects.
        type: array
        items:
          type: string
      aspects:
        description: Names of the aspects.
        type: array
        items:
          type: string
      keywords:
        description: Describes this generator.
        type: array
        items:
          type: string
      connection:
        type: object
        description: Information about the connection.
      context:
        type: object
        description: >
          Variables accessible inside the transform function.
      generatorTemplate:
        $ref: "#/definitions/GeneratorTemplateResponse"

  GeneratorTemplateResponse:
    type: object
    description: >-
      The transform logic and the definition of what additional context data is required.
    properties:
      name:
        type: string
        description: The name of the generator template.
      description:
        type: string
        description: Describes the generator template.
      context:
        type: object
        description: Fields passed to the transform function.
      transform:
        description: >-
          Stringified javascript commands to convert values in context to samples.
        type: array
        items:
          type: string

  RoomResponse:
    type: object
    description: A response for information about a room
    properties:
      id:
        type: integer
      name:
        type: string
      active:
        type: boolean
      type:
        type: string

  RoomTypeResponse:
    type: object
    description: A response for information about a bot
    properties:
      id:
        type: string
      name:
        type: string
      isEnabled:
        type: boolean
      settings:
        type: array
        items:
          type: object
      rules:
        type: array
        items:
          type: object

  BotDataResponse:
    type: object
    description: A response for information about a room
    properties:
      id:
        type: string
        description: UUID of the specified bot data
      name:
        type: string
        description: Name of the bot data
      value:
        type: string
        description: Current value of the bot data
      roomId:
        type: integer
        description: The room number of the room of the bot data
      botId:
        type: string
        description: UUID of the specified bot in that room

# =============================================================================
parameters:

  CollectorFieldsParam:
    name: fields
    in: query
    description: >
      Comma-delimited list of field names to include in the response.
    required: false
    type: array
    collectionFormat: csv
    items:
      type: string
      enum:
        - name
        - id
        - status
        - isRegistered
        - currentGenerators
        - lastHeartbeat
        - lastModifiedAt
        - createdBy
        - lastUpdatedBy
        - description
        - helpEmail
        - helpUrl
        - host
        - ipAddress

  limitParam:
    name: limit
    in: query
    description: >
        Maximum number of records to return in the response; also useful for
        pagination in the UI.
    required: false
    type: integer

  offsetParam:
    name: offset
    in: query
    description: >
        Offset for paginating the response.
    required: false
    type: integer

  AspectsFieldsParam:
    name: fields
    in: query
    description: >
      Comma-delimited list of field names to include in the response.
    required: false
    type: array
    collectionFormat: csv
    items:
      type: string
      enum:
        - createdAt
        - criticalRange
        - description
        - helpEmail
        - helpUrl
        - id
        - imageUrl
        - infoRange
        - isPublished
        - name
        - okRange
        - rank
        - relatedLinks
        - tags
        - timeout
        - updatedAt
        - valueLabel
        - valueType
        - warningRange

  GeneratorFieldsParam:
    name: fields
    in: query
    description: >
      Comma-delimited list of field names to include in the response.
    required: false
    type: array
    collectionFormat: csv
    items:
      type: string
      enum:
        - isActive
        - keywords
        - aspects
        - subjects
        - subjectQuery
        - createdAt
        - description
        - helpEmail
        - helpUrl
        - id
        - name
        - updatedAt

  LensesFieldsParam:
    name: fields
    in: query
    description: >
      Comma-delimited list of field names to include in the response.
    required: false
    type: array
    collectionFormat: csv
    items:
      type: string
      enum:
        - createdAt
        - description
        - helpEmail
        - helpUrl
        - id
        - installedBy
        - isCustom
        - isPublished
        - name
        - sourceDescription
        - sourceName
        - sourceVersion
        - thumbnailUrl
        - updatedAt
        - version

  PerspectivesFieldsParam:
    name: fields
    in: query
    description: >
      Comma-delimited list of field names to include in the response.
    required: false
    type: array
    collectionFormat: csv
    items:
      type: string
      enum:
        - createdAt
        - createdBy
        - aspectFilter
        - aspectFilterType
        - aspectTagFilter
        - aspectTagFilterType
        - id
        - lensId
        - name
        - rootSubject
        - statusFilter
        - statusFilterType
        - subjectTagFilter
        - subjectTagFilterType
        - updatedAt

  ProfilesFieldsParam:
    name: fields
    in: query
    description: >-
      Comma-delimited list of field names to include in the response.
    required: false
    type: array
    collectionFormat: csv
    items:
      type: string
      enum:
        - id
        - name
        - aspectAccess
        - lensAccess
        - perspectiveAccess
        - profileAccess
        - sampleAccess
        - subjectAccess
        - userAccess
        - createdBy
        - createdAt
        - updatedAt
        - userCount
        - users

  SamplesFieldsParam:
    name: fields
    in: query
    description: >-
      Comma-delimited list of field names to include in the response.
    required: false
    type: array
    collectionFormat: csv
    items:
      type: string
      enum:
        - createdAt
        - id
        - messageBody
        - messageCode
        - name
        - previousStatus
        - provider
        - relatedLinks
        - status
        - statusChangedAt
        - tags
        - updatedAt
        - value

  SubjectsFieldsParam:
    name: fields
    in: query
    description: >-
      Comma-delimited list of field names to include in the response.
    required: false
    type: array
    collectionFormat: csv
    items:
      type: string
      enum:
        - absolutePath
        - createdAt
        - createdBy
        - description
        - geolocation
        - helpEmail
        - helpUrl
        - id
        - imageUrl
        - isPublished
        - name
        - sortBy
        - tags
        - parentAbsolutePath
        - parentId
        - relatedLinks
        - updatedAt

  TokensFieldsParam:
    name: fields
    in: query
    description: >-
      Comma-delimited list of field names to include in the response.
    required: false
    type: array
    collectionFormat: csv
    items:
      type: string
      enum:
        - name
        - isRevoked

  UsersFieldsParam:
    name: fields
    in: query
    description: >-
      Comma-delimited list of field names to include in the response.
    required: false
    type: array
    collectionFormat: csv
    items:
      type: string
      enum:
        - email
        - id
        - imageUrl
        - name
        - createdBy
        - createdAt
        - sso
        - updatedAt

# =============================================================================
responses:

  400:
    description: Bad Request
    schema:
      $ref: '#/definitions/BadRequest'

  401:
    description: Authentication Error
    schema:
      $ref: '#/definitions/AuthenticationError'

  403:
    description: Forbidden
    schema:
      $ref: '#/definitions/ErrorResponse'

  404:
    description: Resource Not Found
    schema:
      $ref: '#/definitions/ResourceNotFoundError'

  genericError:
    description: Error
    schema:
      $ref: '#/definitions/ErrorResponse'

# =============================================================================<|MERGE_RESOLUTION|>--- conflicted
+++ resolved
@@ -7537,7 +7537,6 @@
           $ref: "#/responses/genericError"
 
 # =============================================================================
-<<<<<<< HEAD
   /botData:
     x-swagger-router-controller: botData
     post:
@@ -7582,7 +7581,20 @@
         201:
           description: >-
             Created botData
-=======
+          schema:
+            $ref: "#/definitions/BotDataResponse"
+        400:
+          $ref: "#/responses/400"
+        401:
+          $ref: "#/responses/401"
+        403:
+          $ref: "#/responses/403"
+        404:
+          $ref: "#/responses/404"
+        default:
+          $ref: "#/responses/genericError"
+
+# ---------------------------------------------------------------------------
   /botData/{key}:
     x-swagger-router-controller: botData
     delete:
@@ -7605,20 +7617,16 @@
         200:
           description: >-
             Success, Deleted BotData
->>>>>>> fcb9d130
           schema:
             $ref: "#/definitions/BotDataResponse"
         400:
           $ref: "#/responses/400"
         401:
           $ref: "#/responses/401"
-<<<<<<< HEAD
         403:
           $ref: "#/responses/403"
-=======
         404:
           $ref: "#/responses/404"
->>>>>>> fcb9d130
         default:
           $ref: "#/responses/genericError"
 
