--- conflicted
+++ resolved
@@ -1778,15 +1778,8 @@
         in: path
         description: The id or name of the collector
         required: true
-<<<<<<< HEAD
         type: string
       - name: userNameOrId
-=======
-        type: "integer"
-        format: "int64"
-      -
-        name: "userNameOrId"
->>>>>>> 3fe420e3
         in: "path"
         description: The id or name of the user
         required: true
