# =============================================================================
# Copyright (c) 2016, salesforce.com, inc.
# All rights reserved.
# Licensed under the BSD 3-Clause license.
# For full license text, see LICENSE.txt file in the repo root or
# https://opensource.org/licenses/BSD-3-Clause
# =============================================================================

# =============================================================================
# api/v1/swagger.yaml
# =============================================================================
swagger: "2.0"

# =============================================================================
info:
  version: 1.0.0
  title: Refocus API
  # description: >-
  #   A short description of the application. GFM syntax can be used for rich text
  #   representation.
  # termsOfService: The Terms of Service for the API.
  # contact:
  #   name: The identifying name of the contact person/organization.
  #   url: http://focus.salesforce.com/contact
  #   email: focusapi@salesforce.com
  # license:
  #   name: The license name used for the API.
  #   url: http://focus.salesforce.com/license

# =============================================================================
host: localhost:10010

# =============================================================================
basePath: /v1

# =============================================================================
# externalDocs:
#   description: >-
#     Focus API Documentation
#   url: http://focus.salesforce.com/docs/api/

# =============================================================================
schemes:
  - https
  - http

# =============================================================================
securityDefinitions:
  jwt:
    type: apiKey
    name: Authorization
    in: header
# =============================================================================
consumes:
  - application/json

# =============================================================================
produces:
  - application/json

# =============================================================================
paths:

  # ---------------------------------------------------------------------------
  /admin/sampleStore/rebuild:
    x-swagger-router-controller: admin
    post:
      security:
        - jwt: []
      summary: >-
        Rebuild the redis sampleStore from the samples in the database (admin only)
      tags: [ admin ]
      description: >-
        Rebuild the redis sampleStore from the samples in the database. Requires user to have an admin profile. If the Refocus configuration parameter `useAccessToken` is set to `true`, you must include an `Authorization` request header with your [JSON Web Token](https://tools.ietf.org/html/rfc7519) (JWT) as the value. You can get a token using `POST /v1/register` or `POST /v1/tokens`.
      operationId: rebuildSampleStore
      responses:
        204:
          description: >-
            Success.
        400:
          $ref: "#/responses/400"
        401:
          $ref: "#/responses/401"
        404:
          $ref: "#/responses/404"
        default:
          $ref: "#/responses/genericError"

  # ---------------------------------------------------------------------------
  /aspects:
    x-swagger-router-controller: aspects
    get:
      security:
        - jwt: []
      summary: Find an aspect or aspects
      tags: [ aspects ]
      description: >-
        Find an aspect or aspects. You may query using field filters with
        asterisk (*) wildcards. You may also optionally specify sort, limit,
        offset, and a list of fields to include in the response. If the Refocus configuration parameter `useAccessToken` is set to `true`, you must include an `Authorization` request header with your [JSON Web Token](https://tools.ietf.org/html/rfc7519) (JWT) as the value. You can get a token using `POST /v1/register` or `POST /v1/tokens`.
      externalDocs:
        description: >-
          GET /aspects
        url: http://focus.salesforce.com/docs/api/aspects
      operationId: findAspects
      parameters:
        -
          $ref: "#/parameters/AspectsFieldsParam"
        - name: sort
          in: query
          description: >
            Specify the sort order using a field name, e.g. '...?sort=name'. Prepend the
            field name with a minus sign to specify descending order, e.g.
            '...?sort=-name'.
          required: false
          type: array
          collectionFormat: csv
          items:
            type: string
            enum:
              - description
              - helpEmail
              - helpUrl
              - id
              - isPublished
              - name
              - rank
              - timeout
              - valueLabel
              - valueType
              - createdAt
              - updatedAt
              - -description
              - -helpEmail
              - -helpUrl
              - -id
              - -isPublished
              - -name
              - -timeout
              - -valueLabel
              - -valueType
              - -createdAt
              - -rank
              - -updatedAt
        -
          $ref: "#/parameters/limitParam"
        -
          $ref: "#/parameters/offsetParam"
        -
          name: name
          in: query
          description: >-
            Filter by aspect name; asterisk (*) wildcards ok.
          required: false
          type: string
        -
          name: description
          in: query
          description: >-
            Filter by aspect description; asterisk (*) wildcards ok.
          required: false
          type: string
        -
          name: imageUrl
          in: query
          description: >-
            Filter by aspect imageUrl; asterisk (*) wildcards ok.
          required: false
          type: string
        -
          name: isPublished
          in: query
          description: >-
            Filter by aspect isPublished (true|false).
          required: false
          type: boolean
        -
          name: rank
          in: query
          description: >-
            Filter by aspect rank.
          required: false
          type: string
        -
          name: timeout
          in: query
          description: >-
            Filter by aspect timeout; asterisk (*) wildcards ok.
          required: false
          type: string
        -
          name: valueLabel
          in: query
          description: >-
            Filter by aspect valueLabel; asterisk (*) wildcards ok.
          required: false
          type: string
        -
          name: valueType
          in: query
          description: >-
            Filter by aspect valueType (BOOLEAN|NUMERIC|PERCENT).
          required: false
          type: string
        -
          name: status
          in: query
          description: >-
            Filter by aspect status.
          required: false
          type: string
        -
          name: tags
          in: query
          items:
            type: string
            maxLength: 60
            pattern: ^[0-9A-Za-z_][0-9A-Za-z_\\-]{1,59}$
          description: >-
             Comma-separated list of tags to include/exclude. Tag names are
             case-insensitive. For example, ?tags=FOO,BAR will only return
             aspects with tags FOO and BAR. Prefix each of the tag name with
             a negative sign to indicate that a aspect with that tag should
             be excluded. For example, ?tags=-BAZ,FOO will return only the
             aspects with tag name not equal to BAZ or FOO. A mix of tag
             names with and without minus signs, for example ?tags=BAZ,-FOO
             are not allowed. Aspects without tags are not included in the
             include result set.
          type: string
          required: false
      responses:
        200:
          description: >-
            Success, returns a list of aspects.
          schema:
            type: array
            items:
              $ref: "#/definitions/AspectsResponse"
        400:
          $ref: "#/responses/400"
        401:
          $ref: "#/responses/401"
        default:
          $ref: "#/responses/genericError"
    post:
      security:
        - jwt: []
      summary: Create a new aspect
      tags: [ aspects ]
      description: >-
        Create a new aspect. If the Refocus configuration parameter `useAccessToken` is set to `true`, you must include an `Authorization` request header with your [JSON Web Token](https://tools.ietf.org/html/rfc7519) (JWT) as the value. You can get a token using `POST /v1/register` or `POST /v1/tokens`.
      operationId: postAspect
      parameters:
        -
          name: queryBody
          description: Request body.
          in: body
          required: true
          schema:
            type: object
            description: A type of observation which can be measured.
            properties:
              description:
                type: string
                maxLength: 4096
                description: >
                  A description of the aspect. A lens may choose to display this
                  information to the user.
              helpEmail:
                type: string
                description: >
                  The email address where a user can go to get more help about the aspect.
                  A lens may choose to display this information to the user e.g. if the
                  user clicks a “help” icon attached to the aspect.
                maxLength: 254
              helpUrl:
                type: string
                maxLength: 2082
                description: >
                  The url where a user can go to get more help about the aspect. A lens
                  may choose to display this information to the user e.g. if the user
                  clicks a “help” icon attached to the aspect.
              imageUrl:
                type: string
                maxLength: 2082
                description: Optional icon to represent the aspect.
              isPublished:
                type: boolean
                default: false
                description: >
                  This affects the visibility of samples; defaults to false. When set to
                  true, all the samples for this aspect are readable by other users; when
                  set to false, the samples for this aspect are only readable by the owner
                  of the aspect.
              name:
                type: string
                maxLength: 60
                pattern: ^[0-9A-Za-z_\\-]{1,60}$
                description: >
                  Max 60 characters; case insensitive; allows alpha-numeric characters,
                  underscore (_) and dash (-).
              criticalRange:
                type: array
                items:
                  type: number
                maxLength: 2
                minLength: 2
                example: [1,7]
                description: >
                  A two-element array of type decimal. Determines what range of values
                  should be assigned Critical status.
              warningRange:
                type: array
                items:
                  type: number
                maxLength: 2
                minLength: 2
                example: [1,7]
                description: >
                  A two-element array of type decimal. Determines what range of values
                  should be assigned Warning status.
              infoRange:
                type: array
                items:
                  type: number
                maxLength: 2
                minLength: 2
                example: [1,7]
                description: >
                  A two-element array of type decimal. Determines what range of values
                  should be assigned Info status.
              okRange:
                type: array
                items:
                  type: number
                maxLength: 2
                minLength: 2
                example: [1,7]
                description: >
                  A two-element array of type decimal. Determines what range of values
                  should be assigned OK status.
              timeout:
                type: string
                maxLength: 8
                pattern: ^[0-9]+[smhdSMHD]$
                description: >
                  The length of time after which a sample is treated as 'N/A', in the form
                  of /^[0-9]+[smhd]$/i. For example, use '5s' for five seconds, '2m' for
                  two minutes, '12h' for twelve hours, '1d' for one day.
              valueLabel:
                type: string
                maxLength: 10
                description: >
                  A short label the lens may display next to the value. Most useful to
                  specify a unit of measurement, e.g. 'ms' or '%'.
              valueType:
                type: string
                maxLength: 7
                enum:
                  - BOOLEAN
                  - NUMERIC
                  - PERCENT
                default: BOOLEAN
                description: >
                  The sample value must be able to be coerced to the specified data type.
                  This allows a lens to render sample data in different ways depending on
                  their type.
              tags:
                type: array
                items:
                  type: string
                  maxLength: 60
                  pattern: ^[0-9A-Za-z_][0-9A-Za-z_\\-]{1,59}$
                description: >
                  Array of tag names. Tag name: Max 60 characters; case insensitive; allows alpha-numeric characters,
                  underscore (_) and dash (-). Tag names cannot start with a dash (-).
              relatedLinks:
                type: array
                items:
                  $ref: "#/definitions/RelatedLinkRequest"
                description: >
                  RelatedLinks associated with this model.
              rank:
                type: number
                description: >
                  Provide guidance for how a lens should display aspects--ascending order by
                  rank (numeric, nulls last) then within rank in ascending order by name
                  (alphanumeric).
            required:
              - name
              - timeout
      responses:
        201:
          description: >-
            Created.
          schema:
            $ref: "#/definitions/AspectsResponse"
        400:
          $ref: "#/responses/400"
        401:
          $ref: "#/responses/401"
        404:
          $ref: "#/responses/404"
        default:
          $ref: "#/responses/genericError"

  # ---------------------------------------------------------------------------
  /aspects/{key}:
    x-swagger-router-controller: aspects
    delete:
      security:
        - jwt: []
      summary: Delete the specified aspect
      tags: [ aspects ]
      description: >-
        Delete the specified aspect. Beware! Deleting an aspect also deletes all
        the samples associated with this aspect. If the Refocus configuration parameter `useAccessToken` is set to `true`, you must include an `Authorization` request header with your [JSON Web Token](https://tools.ietf.org/html/rfc7519) (JWT) as the value. You can get a token using `POST /v1/register` or `POST /v1/tokens`.
      operationId: deleteAspect
      parameters:
        -
          name: key
          in: path
          description: >-
            The id or name of the aspect to delete.
          required: true
          type: string
      responses:
        200:
          description: >-
            Success, returns the deleted aspect.
          schema:
            $ref: "#/definitions/AspectsResponse"
        400:
          $ref: "#/responses/400"
        401:
          $ref: "#/responses/401"
        403:
          $ref: "#/responses/403"
        404:
          $ref: "#/responses/404"
        default:
          $ref: "#/responses/genericError"
    get:
      security:
        - jwt: []
      summary: Retrieve the specified aspect
      tags: [ aspects ]
      description: >-
        Retrieve the specified aspect by its id or name. You may also optionally
        specify a list of fields to include in the response. If the Refocus configuration parameter `useAccessToken` is set to `true`, you must include an `Authorization` request header with your [JSON Web Token](https://tools.ietf.org/html/rfc7519) (JWT) as the value. You can get a token using `POST /v1/register` or `POST /v1/tokens`.
      operationId: getAspect
      parameters:
        -
          name: key
          in: path
          description: The id or name of the aspect to retrieve.
          required: true
          type: string
        -
          $ref: "#/parameters/AspectsFieldsParam"
      responses:
        200:
          description: Success, returns the specified aspect.
          schema:
            $ref: "#/definitions/AspectsResponse"
        400:
          $ref: "#/responses/400"
        401:
          $ref: "#/responses/401"
        404:
          $ref: "#/responses/404"
        default:
          $ref: "#/responses/genericError"
    patch:
      security:
        - jwt: []
      summary: Update the specified aspect
      tags: [ aspects ]
      description: >-
        Update the specified aspect. If a field is not included in the query
        body, that field will not be updated. If the Refocus configuration parameter `useAccessToken` is set to `true`, you must include an `Authorization` request header with your [JSON Web Token](https://tools.ietf.org/html/rfc7519) (JWT) as the value. You can get a token using `POST /v1/register` or `POST /v1/tokens`.
      operationId: patchAspect
      parameters:
        -
          name: key
          in: path
          description: The id or name of the aspect to update.
          required: true
          type: string
        -
          name: queryBody
          in: body
          description: Request body.
          required: true
          schema:
            type: object
            description: >
                  A type of observation which can be measured.
            properties:
              description:
                type: string
                maxLength: 4096
                description: >
                  A description of the aspect. A lens may choose to display this
                  information to the user.
              helpEmail:
                type: string
                description: >
                  The email address where a user can go to get more help about the aspect.
                  A lens may choose to display this information to the user e.g. if the
                  user clicks a “help” icon attached to the aspect.
                maxLength: 254
              helpUrl:
                type: string
                maxLength: 2082
                description: >
                  The url where a user can go to get more help about the aspect. A lens
                  may choose to display this information to the user e.g. if the user
                  clicks a “help” icon attached to the aspect.
              imageUrl:
                type: string
                maxLength: 2082
                description: Optional icon to represent the aspect.
              isPublished:
                type: boolean
                default: false
                description: >
                  This affects the visibility of samples; defaults to false. When set to
                  true, all the samples for this aspect are readable by other users; when
                  set to false, the samples for this aspect are only readable by the owner
                  of the aspect.
              name:
                type: string
                maxLength: 60
                pattern: ^[0-9A-Za-z_\\-]{1,60}$
                description: >
                  Max 60 characters; case insensitive; allows alpha-numeric characters,
                  underscore (_) and dash (-).
              criticalRange:
                type: array
                items:
                  type: number
                maxLength: 2
                minLength: 2
                example: [1,7]
                description: >
                  A two-element array of type decimal. Determines what range of values
                  should be assigned Critical status.
              warningRange:
                type: array
                items:
                  type: number
                maxLength: 2
                minLength: 2
                example: [1,7]
                description: >
                  A two-element array of type decimal. Determines what range of values
                  should be assigned Warning status.
              infoRange:
                type: array
                items:
                  type: number
                maxLength: 2
                minLength: 2
                example: [1,7]
                description: >
                  A two-element array of type decimal. Determines what range of values
                  should be assigned Info status.
              okRange:
                type: array
                items:
                  type: number
                maxLength: 2
                minLength: 2
                example: [1,7]
                description: >
                  A two-element array of type decimal. Determines what range of values
                  should be assigned OK status.
              timeout:
                type: string
                maxLength: 10
                pattern: ^[0-9]{1,9}[smhdSMHD]$
                description: >
                  The length of time after which a sample is treated as 'N/A', in the form
                  of /^[0-9]+[smhd]$/i. For example, use '5s' for five seconds, '2m' for
                  two minutes, '12h' for twelve hours, '1d' for one day.
              valueLabel:
                type: string
                maxLength: 10
                description: >
                  A short label the lens may display next to the value. Most useful to
                  specify a unit of measurement, e.g. 'ms' or '%'.
              valueType:
                type: string
                maxLength: 7
                enum:
                  - BOOLEAN
                  - NUMERIC
                  - PERCENT
                default: BOOLEAN
                description: >
                  The sample value must be able to be coerced to the specified data type.
                  This allows a lens to render sample data in different ways depending on
                  their type.
              tags:
                type: array
                items:
                  type: string
                  maxLength: 60
                  pattern: ^[0-9A-Za-z_][0-9A-Za-z_\\-]{1,59}$
                description: >
                  Array of tag names. Tag name: Max 60 characters; case insensitive; allows alpha-numeric characters,
                  underscore (_) and dash (-). Tag names cannot start with a dash (-).
              relatedLinks:
                type: array
                items:
                  $ref: "#/definitions/RelatedLinkRequest"
                description: >
                  RelatedLinks associated with this model.
              rank:
                type: number
                description: >
                  Provide guidance for how a lens should display aspects--ascending order by
                  rank (numeric, nulls last) then within rank in ascending order by name
                  (alphanumeric).
      responses:
        200:
          description: Success, returns the updated aspect.
          schema:
            $ref: "#/definitions/AspectsResponse"
        400:
          $ref: "#/responses/400"
        401:
          $ref: "#/responses/401"
        403:
          $ref: "#/responses/404"
        404:
          $ref: "#/responses/404"
        default:
          $ref: "#/responses/genericError"
    put:
      security:
        - jwt: []
      summary: Update the specified aspect
      tags: [ aspects ]
      description: >-
        Update the specified aspect. If a field is not included in the query
        body, that field will be set to null (or false or empty or a default
        enum value). If the Refocus configuration parameter `useAccessToken` is set to `true`, you must include an `Authorization` request header with your [JSON Web Token](https://tools.ietf.org/html/rfc7519) (JWT) as the value. You can get a token using `POST /v1/register` or `POST /v1/tokens`.
      operationId: putAspect
      parameters:
        -
          name: key
          in: path
          description: The id or name of the aspect to update
          required: true
          type: string
        -
          name: queryBody
          in: body
          description: Request body
          required: true
          schema:
            type: object
            description: A type of observation which can be measured.
            properties:
              description:
                type: string
                maxLength: 4096
                description: >
                  A description of the aspect. A lens may choose to display this
                  information to the user.
              helpEmail:
                type: string
                description: >
                  The email address where a user can go to get more help about the aspect.
                  A lens may choose to display this information to the user e.g. if the
                  user clicks a “help” icon attached to the aspect.
                maxLength: 254
              helpUrl:
                type: string
                maxLength: 2082
                description: >
                  The url where a user can go to get more help about the aspect. A lens
                  may choose to display this information to the user e.g. if the user
                  clicks a “help” icon attached to the aspect.
              imageUrl:
                type: string
                maxLength: 2082
                description: >
                  Optional icon to represent the aspect.
              isPublished:
                type: boolean
                default: false
                description: >
                  This affects the visibility of samples; defaults to false. When set to
                  true, all the samples for this aspect are readable by other users; when
                  set to false, the samples for this aspect are only readable by the owner
                  of the aspect.
              name:
                type: string
                maxLength: 60
                pattern: ^[0-9A-Za-z_\\-]{1,60}$
                description: >
                  Max 60 characters; case insensitive; allows alpha-numeric characters,
                  underscore (_) and dash (-).
              criticalRange:
                type: array
                items:
                  type: number
                maxLength: 2
                minLength: 2
                example: [1,7]
                description: >
                  A two-element array of type decimal. Determines what range of values
                  should be assigned Critical status.
              warningRange:
                type: array
                items:
                  type: number
                maxLength: 2
                minLength: 2
                example: [1,7]
                description: >
                  A two-element array of type decimal. Determines what range of values
                  should be assigned Warning status.
              infoRange:
                type: array
                items:
                  type: number
                maxLength: 2
                minLength: 2
                example: [1,7]
                description: >
                  A two-element array of type decimal. Determines what range of values
                  should be assigned Info status.
              okRange:
                type: array
                items:
                  type: number
                maxLength: 2
                minLength: 2
                example: [1,7]
                description: >
                  A two-element array of type decimal. Determines what range of values
                  should be assigned OK status.
              timeout:
                type: string
                maxLength: 8
                pattern: ^[0-9]+[smhdSMHD]$
                description: >
                  The length of time after which a sample is treated as 'N/A', in the form
                  of /^[0-9]+[smhd]$/i. For example, use '5s' for five seconds, '2m' for
                  two minutes, '12h' for twelve hours, '1d' for one day.
              valueLabel:
                type: string
                maxLength: 10
                description: >
                  A short label the lens may display next to the value. Most useful to
                  specify a unit of measurement, e.g. 'ms' or '%'.
              valueType:
                type: string
                maxLength: 7
                enum:
                  - BOOLEAN
                  - NUMERIC
                  - PERCENT
                default: BOOLEAN
                description: >
                  The sample value must be able to be coerced to the specified data type.
                  This allows a lens to render sample data in different ways depending on
                  their type.
              tags:
                type: array
                items:
                  type: string
                  maxLength: 60
                  pattern: ^[0-9A-Za-z_][0-9A-Za-z_\\-]{1,59}$
                description: >
                  Array of tag names. Tag name: Max 60 characters; case insensitive; allows alpha-numeric characters,
                  underscore (_) and dash (-). Tag names cannot start with a dash (-).
              relatedLinks:
                type: array
                items:
                  $ref: "#/definitions/RelatedLinkRequest"
                description: >
                  RelatedLinks associated with this model.
              rank:
                type: number
                description: >
                  Provide guidance for how a lens should display aspects--ascending order by
                  rank (numeric, nulls last) then within rank in ascending order by name
                  (alphanumeric).
            required:
              - name
      responses:
        200:
          description: >-
            Success, returns the updated aspect.
          schema:
            $ref: "#/definitions/AspectsResponse"
        400:
          $ref: "#/responses/400"
        401:
          $ref: "#/responses/401"
        403:
          $ref: "#/responses/403"
        404:
          $ref: "#/responses/404"
        default:
          $ref: "#/responses/genericError"

  # ---------------------------------------------------------------------------
  /aspects/{key}/tags:
    x-swagger-router-controller: aspects
    delete:
      security:
        - jwt: []
      summary: Delete all the tags of the specified aspect
      tags: [ aspects ]
      description: >-
        Delete all the tags of the specified aspect. If the Refocus configuration parameter `useAccessToken` is set to `true`, you must include an `Authorization` request header with your [JSON Web Token](https://tools.ietf.org/html/rfc7519) (JWT) as the value. You can get a token using `POST /v1/register` or `POST /v1/tokens`.
      operationId: deleteAspectTags
      parameters:
        -
          name: key
          in: path
          description: >-
            The id or name of the aspect for which all the tags need to be
            deleted.
          required: true
          type: string
      responses:
        200:
          description: >-
            Success, returns the updated aspect.
          schema:
            $ref: "#/definitions/AspectsResponse"
        400:
          $ref: "#/responses/400"
        401:
          $ref: "#/responses/401"
        403:
          $ref: "#/responses/403"
        404:
          $ref: "#/responses/404"
        default:
          $ref: "#/responses/genericError"

  # ---------------------------------------------------------------------------
  /aspects/{key}/tags/{tagName}:
    x-swagger-router-controller: aspects
    delete:
      security:
        - jwt: []
      summary: Delete the specified tag of the aspect
      tags: [ aspects ]
      description: >-
        Delete the specified tag of the aspect. If the Refocus configuration parameter `useAccessToken` is set to `true`, you must include an `Authorization` request header with your [JSON Web Token](https://tools.ietf.org/html/rfc7519) (JWT) as the value. You can get a token using `POST /v1/register` or `POST /v1/tokens`.
      operationId: deleteAspectTags
      parameters:
        -
          name: key
          in: path
          description: >-
            The id or name of the aspect for which specified tag needs to be
            deleted.
          required: true
          type: string
        -
          name: tagName
          in: path
          description: >-
            The name of the tag to be deleted
          required: true
          type: string
      responses:
        200:
          description: >-
            Success, returns the updated aspect after deleting tag.
          schema:
            $ref: "#/definitions/AspectsResponse"
        400:
          $ref: "#/responses/400"
        401:
          $ref: "#/responses/401"
        403:
          $ref: "#/responses/403"
        404:
          $ref: "#/responses/404"
        default:
          $ref: "#/responses/genericError"

  # ---------------------------------------------------------------------------
  /aspects/{key}/relatedLinks:
    x-swagger-router-controller: aspects
    delete:
      security:
        - jwt: []
      summary: Delete all the related links of the specified aspect
      tags: [ aspects ]
      description: >-
        Deletes all the related links of the specified aspect. If the Refocus configuration parameter `useAccessToken` is set to `true`, you must include an `Authorization` request header with your [JSON Web Token](https://tools.ietf.org/html/rfc7519) (JWT) as the value. You can get a token using `POST /v1/register` or `POST /v1/tokens`.
      operationId: deleteAspectRelatedLinks
      parameters:
        -
          name: key
          in: path
          description: >-
            The id or name of the aspect for which all the related links need
            to be deleted.
          required: true
          type: string
      responses:
        200:
          description: >-
            Success, returns the updated aspect.
          schema:
            $ref: "#/definitions/AspectsResponse"
        400:
          $ref: "#/responses/400"
        401:
          $ref: "#/responses/401"
        403:
          $ref: "#/responses/403"
        404:
          $ref: "#/responses/404"
        default:
          $ref: "#/responses/genericError"

  # ---------------------------------------------------------------------------
  /aspects/{key}/relatedLinks/{relName}:
    x-swagger-router-controller: aspects
    delete:
      security:
        - jwt: []
      summary: Delete the specified related link of the aspect
      tags: [ aspects ]
      description: >-
        Delete the specified related link of the aspect. If the Refocus configuration parameter `useAccessToken` is set to `true`, you must include an `Authorization` request header with your [JSON Web Token](https://tools.ietf.org/html/rfc7519) (JWT) as the value. You can get a token using `POST /v1/register` or `POST /v1/tokens`.
      operationId: deleteAspectRelatedLinks
      parameters:
        -
          name: key
          in: path
          description: >-
            The id or name of the aspect for which specified related link needs
            to be deleted.
          required: true
          type: string
        -
          name: relName
          in: path
          description: >-
            The name of the relatedLink to delete
          required: true
          type: string
      responses:
        200:
          description: >-
            Success, returns the updated aspect.
          schema:
            $ref: "#/definitions/AspectsResponse"
        400:
          $ref: "#/responses/400"
        401:
          $ref: "#/responses/401"
        403:
          $ref: "#/responses/403"
        404:
          $ref: "#/responses/404"
        default:
          $ref: "#/responses/genericError"

  # ---------------------------------------------------------------------------
  /aspects/{key}/writers:
    x-swagger-router-controller: aspects
    delete:
      security:
        - jwt: []
      summary: Remove all users from an aspect’s list of authorized writers
      tags: [ aspects ]
      description: >-
        Remove all users from an aspect’s list of authorized writers. If the Refocus configuration parameter `useAccessToken` is set to `true`, you must include an `Authorization` request header with your [JSON Web Token](https://tools.ietf.org/html/rfc7519) (JWT) as the value. You can get a token using `POST /v1/register` or `POST /v1/token`.
      operationId: deleteAspectWriters
      parameters:
        -
          name: key
          in: path
          description: >-
             The id or name of the aspect.
          required: true
          type: string
      responses:
        204:
          description: >-
            The aspect is no longer write-protected.
        400:
          $ref: "#/responses/400"
        401:
          $ref: "#/responses/401"
        403:
          $ref: "#/responses/403"
        404:
          $ref: "#/responses/404"
        default:
          $ref: "#/responses/genericError"
    get:
      security:
        - jwt: []
      summary: Get the list of all authorized writers for an aspect
      tags: [ aspects, writers ]
      description: >-
        Get the list of all authorized writers for an aspect. If the Refocus configuration parameter `useAccessToken` is set to `true`, you must include an `Authorization` request header with your [JSON Web Token](https://tools.ietf.org/html/rfc7519) (JWT) as the value. You can get a token using `POST /v1/register` or `POST /v1/tokens`.
      operationId: getAspectWriters
      parameters:
        -
          name: key
          in: path
          description: >-
            The id or name of the aspect for which the authorized list of users
            are to be obtained.
          required: true
          type: string
      responses:
        200:
          description: >-
            Success, returns the users having write permission to the aspect.
          schema:
            type: array
            items:
              $ref: "#/definitions/UsersResponse"
              description: >-
                The users having write permission to the aspect
        400:
          $ref: "#/responses/400"
        401:
          $ref: "#/responses/401"
        404:
          $ref: "#/responses/404"
        default:
          $ref: "#/responses/genericError"
    post:
      security:
        - jwt: []
      summary: Add one or more users to an aspect’s list of authorized writers
      tags: [ aspects, writers ]
      description: >-
        Add one or more users to an aspect’s list of authorized writers. If the Refocus configuration parameter `useAccessToken` is set to `true`, you must include an `Authorization` request header with your [JSON Web Token](https://tools.ietf.org/html/rfc7519) (JWT) as the value. You can get a token using `POST /v1/register` or `POST /v1/token`.
      operationId: postAspectWriters
      parameters:
        -
          name: key
          in: path
          description: >-
            The id or name of the aspect for which the authorized list of users
            are to be obtained.
          required: true
          type: string
        -
          name: queryBody
          description: Request body.
          in: body
          required: true
          schema:
            type: array
            items:
              type: string
            description: >
              User name or id
      responses:
        201:
          description: >-
            One or more of the valid users were added to the list of authorized writers.
          schema:
            type: array
            items:
              $ref: "#/definitions/AspectWriterResponse"
              description: >-
                The users having write permission to the aspect
        400:
          $ref: "#/responses/400"
        401:
          $ref: "#/responses/401"
        403:
          $ref: "#/responses/403"
        404:
            $ref: "#/responses/404"
        default:
          $ref: "#/responses/genericError"

# ---------------------------------------------------------------------------
  /aspects/{key}/writers/{userNameOrId}:
    x-swagger-router-controller: aspects
    delete:
      security:
        - jwt: []
      summary: Remove a user from an aspect’s list of authorized writers
      tags: [ aspects ]
      description: >-
        Remove a user from an aspect’s list of authorized writers. If the Refocus configuration parameter `useAccessToken` is set to `true`, you must include an `Authorization` request header with your [JSON Web Token](https://tools.ietf.org/html/rfc7519) (JWT) as the value. You can get a token using `POST /v1/register` or `POST /v1/tokens`.
      operationId: deleteAspectWriter
      parameters:
        -
          name: key
          in: path
          description: >-
            The id or name of the aspect
          required: true
          type: string
        -
          name: userNameOrId
          in: path
          description: >-
            The username or the Id of the user
          required: true
          type: string
      responses:
        204:
          description: >-
            The user’s write permission has been revoked for the aspect.
        400:
          $ref: "#/responses/400"
        401:
          $ref: "#/responses/401"
        403:
          $ref: "#/responses/403"
        404:
          $ref: "#/responses/404"
        default:
          $ref: "#/responses/genericError"

    get:
      security:
        - jwt: []
      summary: Determine whether a user is an authorized writer for an aspect
      tags: [ aspects, writers ]
      description: >-
        Determine whether a user is an authorized writer for an aspect. If the Refocus configuration parameter `useAccessToken` is set to `true`, you must include an `Authorization` request header with your [JSON Web Token](https://tools.ietf.org/html/rfc7519) (JWT) as the value. You can get a token using `POST /v1/register` or `POST /v1/tokens`.
      operationId: getAspectWriter
      parameters:
        -
          name: key
          in: path
          description: >-
            The id or name of the aspect for which the authorized list of users
            are to be obtained.
          required: true
          type: string
        -
          name: userNameOrId
          in: path
          description: >-
            The username or the Id of the user
          required: true
          type: string
      responses:
        200:
          description: >-
            Success, returns the users having write permission to the aspect.
          schema:
            type: array
            items:
              $ref: "#/definitions/UsersResponse"
              description: >-
                The users having write permission to the aspect
        400:
          $ref: "#/responses/400"
        401:
          $ref: "#/responses/401"
        404:
          $ref: "#/responses/404"
        default:
          $ref: "#/responses/genericError"

  # ---------------------------------------------------------------------------
  /collectors:
    post:
      security:
        - jwt: []
      tags: [ collectors ]
      summary: Access restricted to Refocus Collector only.
      description: Access restricted to Refocus Collector only.
      operationId: postCollector
      parameters:
        -
          name: queryBody
          description: Request body.
          in: body
          required: true
          schema:
            type: object
            description: Access restricted to Refocus Collector only.
            properties:
              name:
                type: string
                description: Access restricted to Refocus Collector only.
              description:
                type: string
                maxLength: 4096
                description: Access restricted to Refocus Collector only.
              helpEmail:
                type: string
                description: Access restricted to Refocus Collector only.
                maxLength: 254
              helpUrl:
                type: string
                maxLength: 2082
                description: Access restricted to Refocus Collector only.
              host:
                type: string
                description: Access restricted to Refocus Collector only.
                maxLength: 4096
              ipAddress:
                type: string
                description: Access restricted to Refocus Collector only.
                maxLength: 60
            required:
              - name
      responses:
        201:
          description: Success.
          schema:
            $ref: "#/definitions/CollectorResponse"
        400:
          $ref: "#/responses/400"
        403:
          $ref: "#/responses/403"
    get:
      security:
        - jwt: []
      tags: [ collectors ]
      summary: Find a collector or collectors.
      description: >-
        Find a collector or collectors. You may query using field filters with asterisk (*) wildcards.
        You may also optionally specify sort, limit, offset, and a list of fields to include in the response.
      operationId: findCollectors
      parameters:
        -
          $ref: "#/parameters/CollectorFieldsParam"
        - name: sort
          in: query
          description: >
            Specify the sort order using a field name, e.g. '...?sort=name'. Prepend the
            field name with a minus sign to specify descending order, e.g.
            '...?sort=-name'.
          required: false
          type: array
          collectionFormat: csv
          items:
            type: string
            enum:
              - name
              - status
              - isRegistered
              - lastHeartbeat
              - lastModifiedAt
              - createdBy
              - lastUpdatedBy
              - helpEmail
              - helpUrl
              - host
              - ipAddress
              - -name
              - -status
              - -isRegistered
              - -lastHeartbeat
              - -lastModifiedAt
              - -createdBy
              - -lastUpdatedBy
              - -helpEmail
              - -helpUrl
              - -host
              - -ipAddress
      responses:
        200:
          description: Success, returns an array of zero or more Refocus collectors.
          schema:
            type: "array"
            items:
              $ref: "#/definitions/CollectorResponse"

  # ---------------------------------------------------------------------------

  /collectors/{key}:
    get:
      security:
        - jwt: []
      tags: [ collectors ]
      summary: >-
        Returns metadata for a single collector.
      description: >-
        Retrieve the specified collector metadata by the collector's id or name.
        You may also optionally specify a list of fields to include in the response.
      operationId: getCollector
      parameters:
        -
          name: key
          in: path
          description: The id or name of the collector to retrieve.
          required: true
          type: string
        -
          $ref: "#/parameters/CollectorFieldsParam"
      responses:
        200:
          description: Success, returns the specified collector's metadata.
          schema:
            $ref: "#/definitions/CollectorResponse"
        400:
          description: "Invalid ID supplied"
        404:
          description: "Collector not found"
    patch:
      security:
        - jwt: []
      tags: [ collectors ]
      summary: Update the specified collector.
      description: >-
        Update the specified collector's config data. If a field is not included
        in the querybody, that field will not be updated.
      operationId: patchCollector
      parameters:
        -
          name: key
          in: path
          description: The id or name of the collector to update.
          required: true
          type: string
        -
          name: queryBody
          in: body
          description: Request body.
          required: true
          schema:
            type: object
            description: Fields permitted for patching.
            properties:
              description:
                type: string
                maxLength: 4096
                description: >
                  Describes this Collector; helps a user determine which Collectors they should assign to run their collection.
              helpEmail:
                type: string
                description: >
                  The email address where a user can go to get more help about the collector.
                maxLength: 254
              helpUrl:
                type: string
                maxLength: 2082
                description: >
                  The url where a user can go to get more help about the collector.
              host:
                type: string
                description: Access restricted to Refocus Collector only.
                maxLength: 4096
              ipAddress:
                type: string
                description: Access restricted to Refocus Collector only.
                maxLength: 60
      responses:
        403:
          $ref: "#/responses/403"
        404:
          $ref: "#/responses/404"
    put:
      security:
        - jwt: []
      tags: [ collectors ]
      summary: Update the specified collector.
      description: >-
        Update the specified collector's config data. If a field is not included
        in the querybody, that field will be set to null.
      operationId: putCollector
      parameters:
        -
          name: key
          in: path
          description: The id or name of the collector to update.
          required: true
          type: string
        -
          name: queryBody
          in: body
          description: Request body.
          required: true
          schema:
            type: object
            description: Fields permitted for putting.
            properties:
              description:
                type: string
                maxLength: 4096
                description: >
                  Describes this Collector; helps a user determine which Collectors they should assign to run their collection.
              helpEmail:
                type: string
                description: >
                  The email address where a user can go to get more help about the collector.
                maxLength: 254
              helpUrl:
                type: string
                maxLength: 2082
                description: >
                  The url where a user can go to get more help about the collector.
              host:
                type: string
                description: Access restricted to Refocus Collector only.
                maxLength: 4096
              ipAddress:
                type: string
                description: Access restricted to Refocus Collector only.
                maxLength: 60
      responses:
        403:
          $ref: "#/responses/403"
        404:
          $ref: "#/responses/404"

  # ---------------------------------------------------------------------------

  /collectors/{key}/deregister:
    post:
      security:
        - jwt: []
      summary: Access restricted to Refocus Collector only.
      tags: [ collectors ]
      description: >-
        Access restricted to Refocus Collector only.
      operationId: deregisterCollector
      parameters:
        -
          name: key
          in: path
          description: Access restricted to Refocus Collector only.
          required: true
          type: string
      responses:
        200:
          description: Success, returns the specified collector's metadata.
          schema:
            $ref: "#/definitions/CollectorResponse"
        400:
          $ref: "#/responses/400"
        403:
          $ref: "#/responses/403"
        404:
            $ref: "#/responses/404"

  # ---------------------------------------------------------------------------

  /collectors/{key}/heartbeat:
    post:
      security:
        - jwt: []
      summary: Access restricted to Refocus Collector only.
      tags: [ collectors ]
      description: >-
        Access restricted to Refocus Collector only.
      operationId: heartbeat
      parameters:
        -
          name: key
          in: path
          description: Access restricted to Refocus Collector only.
          required: true
          type: string
        -
          name: queryBody
          in: body
          description: Access restricted to Refocus Collector only.
          required: true
          schema:
            type: array
            items:
              type: object
              description: Access restricted to Refocus Collector only.
              properties:
                logLines:
                  type: array
                  items:
                    type: object
                    description: Access restricted to Refocus Collector only.
                    properties:
                      timeStamp:
                        type: string
                        description: Access restricted to Refocus Collector only.
                      sampleCount:
                        type: integer
                        description: Access restricted to Refocus Collector only.
                      sourceUrls:
                        type: array
                        items:
                          type: string
                        description: Access restricted to Refocus Collector only.
                      username:
                        type: string
                        description: Access restricted to Refocus Collector only.
                      workTime:
                        type: integer
                        description: Access restricted to Refocus Collector only.
      responses:
        200:
          description: Success.
          schema:
            $ref: "#/definitions/HeartbeatResponse"
        400:
          $ref: "#/responses/400"
        403:
          $ref: "#/responses/403"
        404:
            $ref: "#/responses/404"

  # ---------------------------------------------------------------------------

  /collectors/{key}/start:
    post:
      security:
        - jwt: []
      summary: Change collector status to Running.
      tags: [ collectors ]
      description: >-
        Change collector status from Stopped to Running. Invalid if the
        collector's status is not Stopped.
      operationId: startCollector
      parameters:
        -
          name: key
          in: path
          description: The id or name of the collector to start.
          required: true
          type: string
      responses:
        200:
          description: Success, returns the specified collector's metadata.
          schema:
            $ref: "#/definitions/CollectorResponse"
        400:
          $ref: "#/responses/400"
        403:
          $ref: "#/responses/403"
        404:
            $ref: "#/responses/404"

  # ---------------------------------------------------------------------------

  /collectors/{key}/stop:
    post:
      security:
        - jwt: []
      summary: Change collector status to Stopped.
      tags: [ collectors ]
      description: >-
        Change collector status from Running to Stopped. Invalid if the
        collector's status is already stopped.
      operationId: stopCollector
      parameters:
        -
          name: key
          in: path
          description: The id or name of the collector to stop.
          required: true
          type: string
      responses:
        200:
          description: Success, returns the specified collector's metadata.
          schema:
            $ref: "#/definitions/CollectorResponse"
        400:
          $ref: "#/responses/400"
        403:
          $ref: "#/responses/403"
        404:
            $ref: "#/responses/404"

  # ---------------------------------------------------------------------------

  /collectors/{key}/pause:
    post:
      security:
        - jwt: []
      summary: Change collector status from Running to Paused.
      tags: [ collectors ]
      description: >-
        Change collector status from Running to Paused. Invalid if the
        collector's status is not Running.
      operationId: pauseCollector
      parameters:
        -
          name: key
          in: path
          description: The id or name of the collector to pause.
          required: true
          type: string
      responses:
        200:
          description: Success, returns the specified collector's metadata.
          schema:
            $ref: "#/definitions/CollectorResponse"
        400:
          $ref: "#/responses/400"
        403:
          $ref: "#/responses/403"
        404:
            $ref: "#/responses/404"

  # ---------------------------------------------------------------------------

  /collectors/{key}/resume:
    post:
      security:
        - jwt: []
      summary: Change collector status from Paused to Running.
      tags: [ collectors ]
      description: >-
        Change collector status from Paused to Running. Invalid if the
        collector's status is not Paused.
      operationId: resumeCollector
      parameters:
        -
          name: key
          in: path
          description: The id or name of the collector to resume.
          required: true
          type: string
      responses:
        200:
          description: Success, returns the specified collector's metadata.
          schema:
            $ref: "#/definitions/CollectorResponse"
        400:
          $ref: "#/responses/400"
        403:
          $ref: "#/responses/403"
        404:
            $ref: "#/responses/404"

  # ---------------------------------------------------------------------------

  /collectors/{key}/writers:
    get:
      security:
        - jwt: []
      summary: Returns a list of users permitted to modify this collector.
      tags: [ collectors, writers ]
      description: >-
        Returns a list of users permitted to modify this collector. DOES NOT
        use wildcards.
      operationId: getCollectorWriters
      parameters:
        -
          name: key
          in: path
          description: >-
            The id or name of the collector for which the authorized list of
            users are to be obtained.
          required: true
          type: string
      responses:
        200:
          description: >-
            Success, returns The users having write permission to the collector
            metadata.
          schema:
            type: array
            items:
              $ref: "#/definitions/UsersResponse"
              description: >-
                The users having write permission to the collector metadata.
        404:
          $ref: "#/responses/404"
        default:
          $ref: "#/responses/genericError"
    post:
      security:
        - jwt: []
      summary: Add users to the list of authorized writers.
      tags: [ collectors, writers ]
      description: >-
         Add one or more users to a collector's list of authorized writers.
      operationId: postCollectorWriters
      parameters:
        -
          name: key
          in: path
          description: >-
            The id or name of the collector for which the authorized list of
            users are to be obtained.
          required: true
          type: string
        -
          name: queryBody
          description: Request body.
          in: body
          required: true
          schema:
            type: array
            items:
              type: string
            description: >
              User name or id
      responses:
        201:
          description: >-
            One or more of the valid users were added to the list of authorized
            writers.
          schema:
            type: array
            items:
              $ref: "#/definitions/CollectorWriterResponse"
              description: >-
                The users who have write permission to the collector metadata.
        400:
          $ref: "#/responses/400"
        403:
          $ref: "#/responses/403"
        404:
            $ref: "#/responses/404"
        default:
          $ref: "#/responses/genericError"

  # ---------------------------------------------------------------------------

  /collectors/{key}/writers/{userNameOrId}:
    get:
      security:
        - jwt: []
      tags: [ collectors, writers ]
      summary: "Get the writer of collector by user name or id."
      description: >-
        Determine whether a user is an authorized writer for a Collector.
        If user is unauthorized, there is no writer by this name for this
        collector.
      operationId: getCollectorWriter
      parameters:
      -
        name: key
        in: path
        description: "ID of collector to return"
        required: true
        type: "integer"
        format: "int64"
      -
        name: "userNameOrId"
        in: "path"
        description: "ID of collector to return"
        required: true
        type: "integer"
        format: "int64"
      responses:
        200:
          description: "Return authorized user"
          schema:
            $ref: "#/definitions/CollectorResponse"
        404:
          description: "userNameOrId does not identify a User"
    delete:
      security:
        - jwt: []
      summary: Remove a user from a collector’s list of authorized writers
      tags: [ collectors, writers ]
      description: >-
        Remove a user from a collector’s list of authorized writers.
      operationId: deleteCollectorWriter
      parameters:
        -
          name: key
          in: path
          description: >-
            The id or name of the collector
          required: true
          type: string
        -
          name: userNameOrId
          in: path
          description: >-
            The username or the Id of the user
          required: true
          type: string
      responses:
        204:
          description: >-
            The user’s write permission has been revoked for the collector.
        400:
          $ref: "#/responses/400"
        403:
          $ref: "#/responses/403"
        404:
          $ref: "#/responses/404"
        default:
          $ref: "#/responses/genericError"

  # ---------------------------------------------------------------------------

  /generators:
    x-swagger-router-controller: generators
    get:
      security:
        - jwt: []
      summary: Get a generator or all generators.
      tags: [ generators ]
      description: >-
        Get a generator or all generators. You may query using field filters with asterisk
        (*) wildcards. You may also optionally specify sort, limit, offset, and
        a list of fields to include in the response. If the Refocus configuration parameter `useAccessToken` is set to `true`, you must include an `Authorization` request header with your [JSON Web Token](https://tools.ietf.org/html/rfc7519) (JWT) as the value. You can get a token using `POST /v1/register` or `POST /v1/tokens`.
      externalDocs:
        description: >-
          GET /generators
        url: http://focus.salesforce.com/docs/api/generators
      operationId: findGenerators
      parameters:
        -
          $ref: "#/parameters/GeneratorFieldsParam"
        -
          name: sort
          in: query
          description: >-
            Specify the sort order using a field name, e.g. '...?sort=name'. Prepend the
            field name with a minus sign to specify descending order, e.g.
            '...?sort=-name'.
          required: false
          type: array
          collectionFormat: csv
          items:
            type: string
            enum:
              - isActive
              - keywords
              - aspects
              - subjects
              - subjectQuery
              - createdAt
              - description
              - name
              - updatedAt
              - -isActive
              - -keywords
              - -aspects
              - -subjects
              - -subjectQuery
              - -createdAt
              - -description
              - -name
              - -updatedAt
        -
          $ref: "#/parameters/limitParam"
        -
          $ref: "#/parameters/offsetParam"
        -
          name: description
          in: query
          type: string
          maxLength: 4096
          description: >-
            Filter by the generator description; asterisk (*) wildcards ok.
        -
          name: createdBy
          in: query
          type: string
          description: >-
            Filter by the generator id; asterisk (*) wildcards ok.
        -
          name: isActive
          in: query
          type: boolean
          description: >-
            Filter by whether or not the generator is running on a collector.
        -
          name: name
          in: query
          type: string
          description: >-
            Filter by the generator name; asterisk (*) wildcards ok.
        -
          name: subjectQuery
          in: query
          type: string
          description: >-
            Filter by the query to append to GET subjects; asterisk (*) wildcards ok.
        -
          name: subjects
          in: query
          description: >-
            Filter by the absolutePaths of the subjects.
          type: array
          items:
            type: string
        -
          name: aspects
          in: query
          description: >-
            Filter by the names of the aspects.
          type: array
          items:
            type: string
        -
          name: keywords
          in: query
          description: >-
            Filter by the keywords; asterisk (*) wildcards ok.
          type: array
          items:
            type: string
      responses:
        200:
          description: >-
            Success, returns a list of generators
          schema:
            type: array
            items:
              $ref: "#/definitions/GeneratorResponse"
        400:
          $ref: "#/responses/400"
        default:
          $ref: "#/responses/genericError"
    post:
      security:
        - jwt: []
      summary: Create a new generator.
      tags: [ generators ]
      description: >-
        Create a new generator and makes the creator the writer of the generator. If the Refocus configuration parameter
        `useAccessToken` is set to `true`, you must include an `Authorization` request header with your [JSON Web Token](https://tools.ietf.org/html/rfc7519) (JWT) as the value. You can get a token using `POST /v1/register` or `POST /v1/tokens`.
      operationId: postGenerator
      parameters:
        -
          name: queryBody
          description: Request body.
          in: body
          required: true
          schema:
            type: object
            description: A generator configration object.
            properties:
              description:
                type: string
                maxLength: 4096
                description: >-
                  A description of the generator.
              helpEmail:
                type: string
                description: >-
                  The email address where a user can go to get more help about the generator.
                maxLength: 254
              helpUrl:
                type: string
                maxLength: 2082
                description: >-
                  The url where a user can go to get more help about the generator.
              name:
                type: string
                description: The generator's name.
              subjectQuery:
                type: string
                description: The query to append to GET subjects.
              subjects:
                description: AbsolutePaths of the subjects.
                type: array
                items:
                  type: string
              aspects:
                description: Names of the aspects.
                type: array
                items:
                  type: string
              keywords:
                description: Describes this generator.
                type: array
                items:
                  type: string
              connection:
                type: object
                description: Information about the connection.
              context:
                type: object
                description: >-
                  Variables accessible inside the transform function.
            required:
              - name
              - aspects
      responses:
        201:
          description: >-
            Created.
          schema:
            $ref: "#/definitions/GeneratorResponse"
        400:
          $ref: "#/responses/400"
        403:
          $ref: "#/responses/403"
        default:
          $ref: "#/responses/genericError"

  # ---------------------------------------------------------------------------

  /generators/{key}:
    x-swagger-router-controller: generators
    get:
      security:
        - jwt: []
      summary: Retrieve the specified generator
      tags: [ generators ]
      description: >-
        Retrieve the specified generator. If the Refocus configuration parameter `useAccessToken` is set to `true`, you must include an `Authorization` request header with your [JSON Web Token](https://tools.ietf.org/html/rfc7519) (JWT) as the value. You can get a token using `POST /v1/register` or `POST /v1/tokens`.
      operationId: getGenerator
      parameters:
        -
          name: key
          in: path
          description: The id or key of the generator to retrieve.
          required: true
          type: string
      responses:
        200:
          description: Success, returns the specified generator.
          schema:
            $ref: "#/definitions/GeneratorResponse"
        400:
          $ref: "#/responses/400"
        404:
          $ref: "#/responses/404"
        default:
          $ref: "#/responses/genericError"
    patch:
      security:
        - jwt: []
      summary: Update the specified generator
      tags: [ generators ]
      description: >-
        Update the specified generator. Requires user to have write permision. If a field is not included in the query body, that field will not be updated. If the Refocus configuration parameter `useAccessToken` is set to `true`, you must include an `Authorization` request header with your [JSON Web Token](https://tools.ietf.org/html/rfc7519) (JWT) as the value. You can get a token using `POST /v1/register` or `POST /v1/tokens`.
      operationId: patchGenerator
      parameters:
        -
          name: key
          in: path
          description: The id or key of the generator to update.
          required: true
          type: string
        -
          name: queryBody
          in: body
          description: Request body.
          required: true
          schema:
            type: object
            description: A generator configration object.
            properties:
              description:
                type: string
                maxLength: 4096
                description: >-
                  A description of the generator.
              helpEmail:
                type: string
                description: >-
                  The email address where a user can go to get more help about the generator.
                maxLength: 254
              helpUrl:
                type: string
                maxLength: 2082
                description: >-
                  The url where a user can go to get more help about the generator.
              name:
                type: string
                readOnly: true
                description: The generator's name.
              subjectQuery:
                type: string
                readOnly: true
                description: The query to append to GET subjects.
              subjects:
                description: AbsolutePaths of the subjects.
                type: array
                items:
                  type: string
              aspects:
                description: Names of the aspects.
                type: array
                items:
                  type: string
              keywords:
                description: Describes this generator.
                type: array
                items:
                  type: string
              connection:
                type: object
                description: Information about the connection.
              context:
                type: object
                description: >-
                  Variables accessible inside the transform function.
      responses:
        200:
          description: Success, returns the updated generator.
          schema:
            $ref: "#/definitions/GeneratorResponse"
        400:
          $ref: "#/responses/400"
        403:
          $ref: "#/responses/403"
        404:
          $ref: "#/responses/404"
        default:
          $ref: "#/responses/genericError"
    put:
      security:
        - jwt: []
      summary: Update the specified generator
      tags: [ generators ]
      description: >-
        Update the specified generator. Requires user to have write permision.
        If a field is not included in the query body, that field will be set to null or its default value.
        If the Refocus configuration parameter `useAccessToken` is set to `true`, you must include an `Authorization` request header with your [JSON Web Token](https://tools.ietf.org/html/rfc7519) (JWT) as the value. You can get a token using `POST /v1/register` or `POST /v1/tokens`.
      operationId: putGenerator
      parameters:
        -
          name: key
          in: path
          description: The id or key of the generator to update.
          required: true
          type: string
        -
          name: queryBody
          in: body
          description: Request body.
          required: true
          schema:
            type: object
            description: A generator configration object.
            properties:
              description:
                type: string
                maxLength: 4096
                description: >-
                  A description of the generator.
              helpEmail:
                type: string
                description: >-
                  The email address where a user can go to get more help about the generator.
                maxLength: 254
              helpUrl:
                type: string
                maxLength: 2082
                description: >-
                  The url where a user can go to get more help about the generator.
              name:
                type: string
                readOnly: true
                description: The generator's name.
              subjectQuery:
                type: string
                readOnly: true
                description: The query to append to GET subjects.
              subjects:
                description: AbsolutePaths of the subjects.
                type: array
                items:
                  type: string
              aspects:
                description: Names of the aspects.
                type: array
                items:
                  type: string
              keywords:
                description: Describes this generator.
                type: array
                items:
                  type: string
              connection:
                type: object
                description: Information about the connection.
              context:
                type: object
                description: >-
                  Variables accessible inside the transform function.
            required:
              - name
              - aspects
      responses:
        200:
          description: Success, returns the updated generator.
          schema:
            $ref: "#/definitions/GeneratorResponse"
        401:
          $ref: "#/responses/401"
        403:
          $ref: "#/responses/403"
        404:
          $ref: "#/responses/404"
        default:
          $ref: "#/responses/genericError"

  # ---------------------------------------------------------------------------

  /generators/{key}/writers:
    x-swagger-router-controller: generators
    get:
      security:
        - jwt: []
      summary: Get the list of all authorized writers for an generator
      tags: [ generators, writers ]
      description: >-
        Get the list of all authorized writers for an generator. If the Refocus configuration parameter `useAccessToken` is set to `true`, you must include an `Authorization` request header with your [JSON Web Token](https://tools.ietf.org/html/rfc7519) (JWT) as the value. You can get a token using `POST /v1/register` or `POST /v1/tokens`.
      operationId: getGeneratorWriters
      parameters:
        -
          name: key
          in: path
          description: >-
            The id or name of the generator for which the authorized list of users
            are to be obtained.
          required: true
          type: string
      responses:
        200:
          description: >-
            Success, returns the users having write permission to the generator.
          schema:
            type: array
            items:
              $ref: "#/definitions/UsersResponse"
              description: >-
                The users having write permission to the generator
        400:
          $ref: "#/responses/400"
        404:
          $ref: "#/responses/404"
        default:
          $ref: "#/responses/genericError"
    post:
      security:
        - jwt: []
      summary: Add one or more users to an generator’s list of authorized writers
      tags: [ generators, writers ]
      description: >-
        Add one or more users to an generator’s list of authorized writers. If the Refocus configuration parameter `useAccessToken` is set to `true`, you must include an `Authorization` request header with your [JSON Web Token](https://tools.ietf.org/html/rfc7519) (JWT) as the value. You can get a token using `POST /v1/register` or `POST /v1/token`.
      operationId: postGeneratorWriters
      parameters:
        -
          name: key
          in: path
          description: >-
            The id or name of the generator for which the authorized list of users
            are to be obtained.
          required: true
          type: string
        -
          name: queryBody
          description: Request body.
          in: body
          required: true
          schema:
            type: array
            items:
              type: string
            description: >-
              User name or id
      responses:
        201:
          description: >-
            One or more of the valid users were added to the list of authorized writers.
          schema:
            type: array
            items:
              $ref: "#/definitions/GeneratorWriterResponse"
              description: >-
                The users having write permission to the generator
        400:
          $ref: "#/responses/400"
        403:
          $ref: "#/responses/403"
        404:
            $ref: "#/responses/404"
        default:
          $ref: "#/responses/genericError"

  # ---------------------------------------------------------------------------

  /generators/{key}/writers/{userNameOrId}:
    x-swagger-router-controller: generators
    get:
      security:
        - jwt: []
      summary: Determine whether a user is an authorized writer for an generator
      tags: [ generators, writers ]
      description: >-
        Determine whether a user is an authorized writer for an generator. Returns the user if authorized, else
        throws 404 if either the writer or generator is not found.
        If the Refocus configuration parameter `useAccessToken` is set to `true`, you must include an `Authorization` request header with your [JSON Web Token](https://tools.ietf.org/html/rfc7519) (JWT) as the value. You can get a token using `POST /v1/register` or `POST /v1/tokens`.
      operationId: getGeneratorWriter
      parameters:
        -
          name: key
          in: path
          description: >-
            The id or name of the generator for which the authorized list of users
            are to be obtained.
          required: true
          type: string
        -
          name: userNameOrId
          in: path
          description: >-
            The username or the Id of the user
          required: true
          type: string
      responses:
        200:
          description: >-
            Success, returns requested user.
          schema:
            type: array
            items:
              $ref: "#/definitions/UsersResponse"
              description: >-
                The users having write permission to the aspect
        400:
          $ref: "#/responses/400"
        404:
          $ref: "#/responses/404"
        default:
          $ref: "#/responses/genericError"

    delete:
      security:
        - jwt: []
      summary: Remove a user from an generator’s list of authorized writers
      tags: [ generators, writers ]
      description: >-
        Remove a user from an generator’s list of authorized writers. If the Refocus configuration parameter `useAccessToken` is set to `true`, you must include an `Authorization` request header with your [JSON Web Token](https://tools.ietf.org/html/rfc7519) (JWT) as the value. You can get a token using `POST /v1/register` or `POST /v1/tokens`.
      operationId: deleteGeneratorWriter
      parameters:
        -
          name: key
          in: path
          description: >-
            The id or name of the generator
          required: true
          type: string
        -
          name: userNameOrId
          in: path
          description: >-
            The username or the Id of the user
          required: true
          type: string
      responses:
        204:
          description: >-
            The user’s write permission has been revoked for the generator.
        400:
          $ref: "#/responses/400"
        403:
          $ref: "#/responses/403"
        404:
          $ref: "#/responses/404"
        default:
          $ref: "#/responses/genericError"

  # ---------------------------------------------------------------------------

  /globalconfig:
    x-swagger-router-controller: globalconfig
    get:
      security:
        - jwt: []
      summary: Get all global config items
      tags: [ globalconfig ]
      description: >-
        Get all global config items. You may optionally specify limit and offset. If the Refocus configuration parameter `useAccessToken` is set to `true`, you must include an `Authorization` request header with your [JSON Web Token](https://tools.ietf.org/html/rfc7519) (JWT) as the value. You can get a token using `POST /v1/register` or `POST /v1/tokens`.
      externalDocs:
        description: >-
          GET /globalconfig
        url: http://focus.salesforce.com/docs/api/globalconfig
      operationId: findGlobalConfig
      parameters:
        -
          $ref: "#/parameters/limitParam"
        -
          $ref: "#/parameters/offsetParam"
      responses:
        200:
          description: >-
            Success, returns a list of global config items.
          schema:
            type: array
            items:
              $ref: "#/definitions/GlobalConfigResponse"
        400:
          $ref: "#/responses/400"
        401:
          $ref: "#/responses/401"
        default:
          $ref: "#/responses/genericError"
    post:
      security:
        - jwt: []
      summary: Create a new global config item (admin only)
      tags: [ globalconfig ]
      description: >-
        Create a new global config item. Requires user to have an admin profile. If the Refocus configuration parameter `useAccessToken` is set to `true`, you must include an `Authorization` request header with your [JSON Web Token](https://tools.ietf.org/html/rfc7519) (JWT) as the value. You can get a token using `POST /v1/register` or `POST /v1/tokens`.
      operationId: postGlobalConfig
      parameters:
        -
          name: queryBody
          description: Request body.
          in: body
          required: true
          schema:
            type: object
            description: A global configration item (key/value pair).
            properties:
              key:
                type: string
                maxLength: 60
              value:
                type: string
            required:
              - key
      responses:
        201:
          description: >-
            Created.
          schema:
            $ref: "#/definitions/GlobalConfigResponse"
        400:
          $ref: "#/responses/400"
        401:
          $ref: "#/responses/401"
        403:
          $ref: "#/responses/403"
        default:
          $ref: "#/responses/genericError"

  # ---------------------------------------------------------------------------
  /globalconfig/{key}:
    x-swagger-router-controller: globalconfig
    delete:
      security:
        - jwt: []
      summary: Delete the specified global config item (admin only)
      tags: [ globalconfig ]
      description: >-
        Delete the specified global config item. Requires user to have an admin profile. If the Refocus configuration parameter `useAccessToken` is set to `true`, you must include an `Authorization` request header with your [JSON Web Token](https://tools.ietf.org/html/rfc7519) (JWT) as the value. You can get a token using `POST /v1/register` or `POST /v1/tokens`.
      operationId: deleteGlobalConfig
      parameters:
        -
          name: key
          in: path
          required: true
          type: string
      responses:
        200:
          description: >-
            Success, returns the deleted global config item.
          schema:
            $ref: "#/definitions/GlobalConfigResponse"
        400:
          $ref: "#/responses/400"
        401:
          $ref: "#/responses/401"
        404:
          $ref: "#/responses/404"
        default:
          $ref: "#/responses/genericError"
    get:
      security:
        - jwt: []
      summary: Retrieve the specified global config item
      tags: [ globalconfig ]
      description: >-
        Retrieve the specified global config item. If the Refocus configuration parameter `useAccessToken` is set to `true`, you must include an `Authorization` request header with your [JSON Web Token](https://tools.ietf.org/html/rfc7519) (JWT) as the value. You can get a token using `POST /v1/register` or `POST /v1/tokens`.
      operationId: getGlobalConfig
      parameters:
        -
          name: key
          in: path
          description: The id or key of the global config item to retrieve.
          required: true
          type: string
      responses:
        200:
          description: Success, returns the specified global config item.
          schema:
            $ref: "#/definitions/GlobalConfigResponse"
        400:
          $ref: "#/responses/400"
        401:
          $ref: "#/responses/401"
        404:
          $ref: "#/responses/404"
        default:
          $ref: "#/responses/genericError"
    patch:
      security:
        - jwt: []
      summary: Update the specified global config item (admin only)
      tags: [ globalconfig ]
      description: >-
        Update the specified global config item. Requires user to have an admin profile. If a field is not included in the query body, that field will not be updated. If the Refocus configuration parameter `useAccessToken` is set to `true`, you must include an `Authorization` request header with your [JSON Web Token](https://tools.ietf.org/html/rfc7519) (JWT) as the value. You can get a token using `POST /v1/register` or `POST /v1/tokens`.
      operationId: patchGlobalConfig
      parameters:
        -
          name: key
          in: path
          description: The id or key of the global config item to update.
          required: true
          type: string
        -
          name: queryBody
          in: body
          description: Request body.
          required: true
          schema:
            type: object
            description: >-
                  A global config item.
            properties:
              value:
                type: string
      responses:
        200:
          description: Success, returns the updated global config item.
          schema:
            $ref: "#/definitions/GlobalConfigResponse"
        400:
          $ref: "#/responses/400"
        401:
          $ref: "#/responses/401"
        403:
          $ref: "#/responses/403"
        404:
          $ref: "#/responses/404"
        default:
          $ref: "#/responses/genericError"

  # ---------------------------------------------------------------------------
  /lenses:
    x-swagger-router-controller: lenses
    get:
      security:
        - jwt: []
      summary: Find a lens or lenses
      tags: [ lenses ]
      description: >-
        Find a lens or lenses. You may query using field filters with asterisk
        (*) wildcards. You may also optionally specify sort, limit, offset, and
        a list of fields to include in the response. If the Refocus configuration parameter `useAccessToken` is set to `true`, you must include an `Authorization` request header with your [JSON Web Token](https://tools.ietf.org/html/rfc7519) (JWT) as the value. You can get a token using `POST /v1/register` or `POST /v1/tokens`.
      externalDocs:
        description: >-
          GET /lenses
        url: http://focus.salesforce.com/docs/api/lenses
      operationId: findLenses
      parameters:
        -
          $ref: "#/parameters/LensesFieldsParam"
        - name: sort
          in: query
          description: >
            Specify the sort order using a field name, e.g. '...?sort=name'. Prepend the
            field name with a minus sign to specify descending order, e.g.
            '...?sort=-name'.
          required: false
          type: array
          collectionFormat: csv
          items:
            type: string
            enum:
              - description
              - helpEmail
              - helpUrl
              - id
              - isCustom
              - isPublished
              - name
              - sourceDescription
              - sourceName
              - sourceVersion
              - installedBy
              - createdAt
              - updatedAt
              - -description
              - -helpEmail
              - -helpUrl
              - -id
              - -isCustom
              - -isPublished
              - -name
              - -sourceDescription
              - -sourceName
              - -sourceVersion
              - -installedBy
              - -createdAt
              - -updatedAt
        -
          $ref: "#/parameters/limitParam"
        -
          $ref: "#/parameters/offsetParam"
        -
          name: description
          in: query
          required: false
          type: string
          description: >-
            A description of the lens.
        -
          name: helpEmail
          in: query
          required: false
          type: string
          description: >-
            The email address where a user can go to get more help about the
            lens. A lens may choose to display this information to the user e.g.
            if the user clicks a “help” icon attached to the lens.
        -
          name: helpUrl
          in: query
          required: false
          type: string
          description: >-
            The url where a user can go to get more help about the lens. A lens
            may choose to display this information to the user e.g. if the user
            clicks a “help” icon attached to the lens.
        -
          name: isCustom
          type: boolean
          in: query
          required: false
          description: >-
            True for any lens which is installed by an administrator (rather
            than pre-installed in Focus).
        -
          name: isPublished
          type: boolean
          in: query
          required: false
          description: >-
            True for any lens which is available to users.
        -
          name: name
          type: string
          in: query
          required: false
          description: The name of the lens.
        -
          name: sourceDescription
          in: query
          required: false
          type: string
          description: >-
            The original lens publisher's description of the lens.
        -
          name: sourceName
          type: string
          in: query
          required: false
          description: The original lens publisher's name of the lens.
        -
          name: sourceVersion
          type: string
          in: query
          required: false
          description: The original lens publisher's version of the lens.
        -
          name: version
          type: string
          in: query
          required: false
          description: The version of the lens.
      responses:
        200:
          description: >-
            Success, returns a list of lenses.
          schema:
            type: array
            items:
              $ref: "#/definitions/LensesResponse"
        400:
          $ref: "#/responses/400"
        401:
          $ref: "#/responses/401"
        default:
          $ref: "#/responses/genericError"
    post:
      security:
        - jwt: []
      summary: Install a new lens
      tags: [ lenses ]
      description: Install a new lens. If the Refocus configuration parameter `useAccessToken` is set to `true`, you must include an `Authorization` request header with your [JSON Web Token](https://tools.ietf.org/html/rfc7519) (JWT) as the value. You can get a token using `POST /v1/register` or `POST /v1/tokens`.
      operationId: postLens
      consumes:
        - multipart/form-data
      parameters:
        -
          name: description
          in: formData
          description: >-
            A description of the lens. Leave empty if you want to use the
            description provided by the lens publisher (i.e. sourceDescription).
          type: string
        -
          name: isPublished
          in: formData
          description: >-
            Default false. When set to true, the lens is available to all users.
          type: boolean
          default: false
        -
          name: library
          description: >-
            An archive (zip) of metadata and resources required for a browser to
            render the lens.
          in: formData
          type: file
          format: binary
          required: true
        -
          name: name
          in: formData
          description: >-
            A unique name for the lens. Max 60 characters; case insensitive;
            allows alpha-numeric characters, underscore (_) and dash (-). Leave
            empty if you want to use the name provided by the lens publisher
            (i.e. sourceName).
          type: string
          pattern: ^[0-9A-Za-z_\\-]{0,60}$
        -
          name: version
          in: formData
          description: >-
            A version for the lens. Leave empty if you want to use the
            version provided by the lens publisher (i.e. sourceVersion).
          type: string
      responses:
        201:
          description: Returns created lens
          schema:
            $ref: "#/definitions/LensesResponse"
        400:
          $ref: "#/responses/400"
        401:
          $ref: "#/responses/401"
        403:
          $ref: "#/responses/403"
        default:
          $ref: "#/responses/genericError"

  # ---------------------------------------------------------------------------
  /lenses/{key}:
    x-swagger-router-controller: lenses
    delete:
      security:
        - jwt: []
      summary: Uninstall the specified lens
      tags: [ lenses ]
      description: >-
        Uninstall the specified lens. You will not be allowed to uninstall the
        lens if it is used by any perspectives. If the Refocus configuration parameter `useAccessToken` is set to `true`, you must include an `Authorization` request header with your [JSON Web Token](https://tools.ietf.org/html/rfc7519) (JWT) as the value. You can get a token using `POST /v1/register` or `POST /v1/tokens`.
      operationId: deleteLens
      parameters:
        -
          name: key
          in: path
          description: >-
            The id or name of the lens to delete.
          required: true
          type: string
      responses:
        200:
          description: >-
            Success, returns the deleted lens.
          schema:
            $ref: "#/definitions/LensesResponse"
        400:
          $ref: "#/responses/400"
        401:
          $ref: "#/responses/401"
        403:
          $ref: "#/responses/403"
        404:
          $ref: "#/responses/404"
        default:
          $ref: "#/responses/genericError"
    get:
      security:
        - jwt: []
      summary: Retrieve the specified lens
      tags: [ lenses ]
      description: >-
        Retrieve the specified lens by its id or name. You may also optionally
        specify a list of fields to include in the response. If the Refocus configuration parameter `useAccessToken` is set to `true`, you must include an `Authorization` request header with your [JSON Web Token](https://tools.ietf.org/html/rfc7519) (JWT) as the value. You can get a token using `POST /v1/register` or `POST /v1/tokens`.
      operationId: getLens
      parameters:
        -
          name: key
          in: path
          description: >-
            The id or name of the lens to retrieve.
          required: true
          type: string
        -
          $ref: "#/parameters/LensesFieldsParam"
      responses:
        200:
          description: >-
            Success, returns the specified lens.
          schema:
            $ref: "#/definitions/LensesResponse"
        400:
          $ref: "#/responses/400"
        401:
          $ref: "#/responses/401"
        404:
          $ref: "#/responses/404"
        default:
          $ref: "#/responses/genericError"
    patch:
      security:
        - jwt: []
      summary: Update selected metadata fields for the specified lens
      tags: [ lenses ]
      description: >-
        Update selected metadata fields for the specified lens. Note that if you are updating the lens library, you must use PUT (which accepts multipart/form-data). If the Refocus configuration parameter `useAccessToken` is set to `true`, you must include an `Authorization` request header with your [JSON Web Token](https://tools.ietf.org/html/rfc7519) (JWT) as the value. You can get a token using `POST /v1/register` or `POST /v1/tokens`.
      operationId: patchLens
      parameters:
        -
          name: key
          in: path
          description: >-
            The id or name of the lens to update.
          required: true
          type: string
        -
          name: queryBody
          in: body
          description: Request body
          required: true
          schema:
            type: object
            description: The lens to update.
            properties:
              description:
                description: >-
                  A description of the lens. Leave empty if you want to use the
                  description provided by the lens publisher (i.e. sourceDescription).
                type: string
              isPublished:
                description: >-
                  Default false. When set to true, the lens is available to all users.
                type: boolean
                default: false
              name:
                description: >-
                  A unique name for the lens. Max 60 characters; case insensitive;
                  allows alpha-numeric characters, underscore (_) and dash (-). Leave
                  empty if you want to use the name provided by the lens publisher
                  (i.e. sourceName).
                type: string
                pattern: ^[0-9A-Za-z_\\-]{0,60}$
              version:
                description: >-
                  A version for the lens. Leave empty if you want to use the
                  version provided by the lens publisher (i.e. sourceVersion).
                type: string
      responses:
        200:
          description: >-
            Success, returns the updated lens.
          schema:
            $ref: "#/definitions/LensesResponse"
        400:
          $ref: "#/responses/400"
        401:
          $ref: "#/responses/401"
        403:
          $ref: "#/responses/403"
        404:
          $ref: "#/responses/404"
        default:
          $ref: "#/responses/genericError"
    put:
      security:
        - jwt: []
      summary: Install a new version of the specified lens
      tags: [ lenses ]
      description: >-
        Install a new version of the specified lens. If the Refocus configuration parameter `useAccessToken` is set to `true`, you must include an `Authorization` request header with your [JSON Web Token](https://tools.ietf.org/html/rfc7519) (JWT) as the value. You can get a token using `POST /v1/register` or `POST /v1/tokens`.
      consumes:
        - multipart/form-data
      operationId: putLens
      parameters:
        -
          name: key
          in: path
          description: >-
            The id or name of the lens to update.
          required: true
          type: string
        -
          name: library
          description: >-
            An archive (zip) of metadata and resources required for a browser to
            render the lens.
          in: formData
          type: file
          required: true
        -
          name: description
          in: formData
          description: >-
            A description of the lens. Leave empty if you want to use the
            description provided by the lens publisher (i.e. sourceDescription).
          type: string
        -
          name: isPublished
          in: formData
          description: >-
            Default false. When set to true, the lens is available to all users.
          type: boolean
          default: false
        -
          name: name
          in: formData
          description: >-
            A unique name for the lens. Max 60 characters; case insensitive;
            allows alpha-numeric characters, underscore (_) and dash (-). Leave
            empty if you want to use the name provided by the lens publisher
            (i.e. sourceName).
          type: string
          pattern: ^[0-9A-Za-z_\\-]{0,60}$
        -
          name: version
          in: formData
          description: >-
            A version for the lens. Leave empty if you want to use the
            version provided by the lens publisher (i.e. sourceVersion).
          type: string
      responses:
        200:
          description: >-
            Success, returns the updated lens.
          schema:
            $ref: "#/definitions/LensesResponse"
        400:
          $ref: "#/responses/400"
        401:
          $ref: "#/responses/401"
        403:
          $ref: "#/responses/403"
        404:
          $ref: "#/responses/404"
        default:
          $ref: "#/responses/genericError"

  # ---------------------------------------------------------------------------
  /lenses/{key}/writers:
    x-swagger-router-controller: lenses
    delete:
      security:
        - jwt: []
      summary: Remove all users from a lens' list of authorized writers
      tags: [ lenses ]
      description: >-
        Remove all users from a lens' list of authorized writers. If the Refocus configuration parameter `useAccessToken` is set to `true`, you must include an `Authorization` request header with your [JSON Web Token](https://tools.ietf.org/html/rfc7519) (JWT) as the value. You can get a token using `POST /v1/register` or `POST /v1/token`.
      operationId: deleteLensWriters
      parameters:
        -
          name: key
          in: path
          description: >-
             The id or name of the lens.
          required: true
          type: string
      responses:
        204:
          description: >-
            The lens is no longer write-protected.
        400:
          $ref: "#/responses/400"
        401:
          $ref: "#/responses/401"
        403:
          $ref: "#/responses/403"
        404:
          $ref: "#/responses/404"
        default:
          $ref: "#/responses/genericError"
    get:
      security:
        - jwt: []
      summary: Get the list of all authorized writers for a lens
      tags: [ lenses, writers ]
      description: >-
        Get the list of all authorized writers for a lens. If the Refocus configuration parameter `useAccessToken` is set to `true`, you must include an `Authorization` request header with your [JSON Web Token](https://tools.ietf.org/html/rfc7519) (JWT) as the value. You can get a token using `POST /v1/register` or `POST /v1/tokens`.
      operationId: getLensWriters
      parameters:
        -
          name: key
          in: path
          description: >-
            The id or name of the lens for which the authorized list of users
            are to be obtained.
          required: true
          type: string
      responses:
        200:
          description: >-
            Success, returns The users having write permission to the lens.
          schema:
            type: array
            items:
              $ref: "#/definitions/UsersResponse"
              description: >-
                The users having write permission to the lens
        400:
          $ref: "#/responses/400"
        401:
          $ref: "#/responses/401"
        404:
          $ref: "#/responses/404"
        default:
          $ref: "#/responses/genericError"
    post:
        security:
          - jwt: []
        summary: Add one or more users to a lens' list of authorized writers
        tags: [ lenses, writers ]
        description: >-
          Add one or more users to a lens' list of authorized writers. If the Refocus configuration parameter `useAccessToken` is set to `true`, you must include an `Authorization` request header with your [JSON Web Token](https://tools.ietf.org/html/rfc7519) (JWT) as the value. You can get a token using `POST /v1/register` or `POST /v1/token`.
        operationId: postLensWriters
        parameters:
          -
            name: key
            in: path
            description: >-
              The id or name of the lens for which the authorized list of users
              are to be obtained.
            required: true
            type: string
          -
            name: queryBody
            description: Request body.
            in: body
            required: true
            schema:
              type: array
              items:
                type: string
              description: >
                User name
        responses:
          201:
            description: >-
              One or more of the valid users were added to the list of authorized writers.
            schema:
              type: array
              items:
                $ref: "#/definitions/LensWriterResponse"
                description: >-
                  The users having write permission to the lens
          400:
            $ref: "#/responses/400"
          401:
            $ref: "#/responses/401"
          403:
            $ref: "#/responses/403"
          404:
            $ref: "#/responses/404"
          default:
            $ref: "#/responses/genericError"

# ---------------------------------------------------------------------------
  /lenses/{key}/writers/{userNameOrId}:
    x-swagger-router-controller: lenses
    delete:
      security:
        - jwt: []
      summary: Remove a user from a lens’ list of authorized writers
      tags: [ lenses ]
      description: >-
        Remove a user from a lens’ list of authorized writers. If the Refocus configuration parameter `useAccessToken` is set to `true`, you must include an `Authorization` request header with your [JSON Web Token](https://tools.ietf.org/html/rfc7519) (JWT) as the value. You can get a token using `POST /v1/register` or `POST /v1/tokens`.
      operationId: deleteLensWriter
      parameters:
        -
          name: key
          in: path
          description: >-
            The id or name of the lens
          required: true
          type: string
        -
          name: userNameOrId
          in: path
          description: >-
            The username or the Id of the user
          required: true
          type: string
      responses:
        204:
          description: >-
            The user’s write permission has been revoked for the lens.
        400:
          $ref: "#/responses/400"
        401:
          $ref: "#/responses/401"
        403:
          $ref: "#/responses/403"
        404:
          $ref: "#/responses/404"
        default:
          $ref: "#/responses/genericError"
    get:
      security:
        - jwt: []
      summary: Determine whether a user is an authorized writer for a lens
      tags: [ lenses, writers ]
      description: >-
        Determine whether a user is an authorized writer for lens. If the Refocus configuration parameter `useAccessToken` is set to `true`, you must include an `Authorization` request header with your [JSON Web Token](https://tools.ietf.org/html/rfc7519) (JWT) as the value. You can get a token using `POST /v1/register` or `POST /v1/tokens`.
      operationId: getLensWriter
      parameters:
        -
          name: key
          in: path
          description: >-
            The id or name of the aspect for which the authorized list of users
            are to be obtained.
          required: true
          type: string
        -
          name: userNameOrId
          in: path
          description: >-
            The username or the Id of the user
          required: true
          type: string
      responses:
        200:
          description: >-
            Success, returns the user record.
          schema:
            type: array
            items:
              $ref: "#/definitions/UsersResponse"
              description: >-
                The users having write permission to the aspect
        400:
          $ref: "#/responses/400"
        401:
          $ref: "#/responses/401"
        404:
          $ref: "#/responses/404"
        default:
          $ref: "#/responses/genericError"

  # ---------------------------------------------------------------------------
  /perspectives:
    x-swagger-router-controller: perspectives
    get:
      security:
        - jwt: []
      summary: Find a perspective or perspectives
      tags: [ perspectives ]
      description: >-
        Find a perspective or perspectives. You may query using field filters
        with asterisk (*) wildcards. You may also optionally specify sort,
        limit, offset, and a list of fields to include in the response. If the Refocus configuration parameter `useAccessToken` is set to `true`, you must include an `Authorization` request header with your [JSON Web Token](https://tools.ietf.org/html/rfc7519) (JWT) as the value. You can get a token using `POST /v1/register` or `POST /v1/tokens`.
      externalDocs:
        description: >-
          GET /perspectives
        url: http://focus.salesforce.com/docs/api/perspectives
      operationId: findPerspectives
      parameters:
        -
          $ref: "#/parameters/PerspectivesFieldsParam"
        - name: sort
          in: query
          description: >
            Specify the sort order using a field name, e.g. "...?sort=name". Prepend the
            field name with a minus sign to specify descending order, e.g.
            '...?sort=-name'.
          required: false
          type: array
          collectionFormat: csv
          items:
            type: string
            enum:
              - id
              - name
              - rootSubject
              - aspectFilter
              - aspectTagFilter
              - subjectTagFilter
              - statusFilter
              - lensId
              - createdBy
              - createdAt
              - updatedAt
              - -id
              - -name
              - -rootSubject
              - -aspectTagFilter
              - -subjectTagFilter
              - -statusFilter
              - -lensId
              - -createdBy
              - -createdAt
              - -updatedAt
        -
          $ref: "#/parameters/limitParam"
        -
          $ref: "#/parameters/offsetParam"
        -
          name: name
          in: query
          description: >-
            Filter by name; asterisk (*) wildcards ok.
          required: false
          type: string
        -
          name: rootSubject
          in: query
          description: >-
            Filter by root subject; asterisk (*) wildcards ok.
          required: false
          type: string
      responses:
        200:
          description: >-
            Success, returns a list of perspectives.
          schema:
            type: array
            items:
              $ref: "#/definitions/PerspectivesResponse"
        400:
          $ref: "#/responses/400"
        401:
          $ref: "#/responses/401"
        default:
          $ref: "#/responses/genericError"
    post:
      security:
        - jwt: []
      summary: Create a new perspective
      tags: [ perspectives ]
      description: >-
        Create a new perspective. If the Refocus configuration parameter `useAccessToken` is set to `true`, you must include an `Authorization` request header with your [JSON Web Token](https://tools.ietf.org/html/rfc7519) (JWT) as the value. You can get a token using `POST /v1/register` or `POST /v1/tokens`.
      operationId: postPerspective
      parameters:
        -
          name: queryBody
          description: Request body
          in: body
          schema:
            type: object
            description: >
              A named combination of a set of subjects and their samples rendered by a
              particular lens.
            properties:
              name:
                type: string
                pattern: ^[0-9A-Za-z_\\-]{1,60}$
                maxLength: 60
                description: >
                  The name of the perspective
              rootSubject:
                type: string
                maxLength: 4096
                description: >
                  The absolute path of the root subject.
              aspectFilter:
                type: array
                items:
                  type: string
                  maxLength: 60
                  pattern: ^[0-9A-Za-z_\\-]{1,60}$
                description: >
                  Array of aspect names to filter; Aspect name: Max 60 characters; case insensitive; allows alpha-numeric characters,
                  underscore (_) and dash (-).
              aspectTagFilter:
                type: array
                items:
                  type: string
                  maxLength: 60
                  pattern: ^[0-9A-Za-z_\\-]{1,60}$
                description: >
                  Array of aspect tag names to filter; Tag name: Max 60 characters; case insensitive; allows alpha-numeric characters,
                  underscore (_) and dash (-).
              subjectTagFilter:
                type: array
                items:
                  type: string
                  maxLength: 60
                  pattern: ^[0-9A-Za-z_\\-]{1,60}$
                description: >
                  Array of subject tag names to filter; Tag name: Max 60 characters; case insensitive; allows alpha-numeric characters,
                  underscore (_) and dash (-).
              statusFilter:
                type: array
                items:
                  type: string
                  enum:
                    - Critical
                    - Invalid
                    - Timeout
                    - Warning
                    - Info
                    - OK
                    - "-Critical"
                    - "-Invalid"
                    - "-Timeout"
                    - "-Warning"
                    - "-Info"
                    - "-OK"
                description: >
                  Array of sample status to filter; Status values can only be one of these:
                  Critical, Invalid, Timeout, Warning, Info, OK, -Critical, -Invalid, -Timeout, -Warning, -Info, -OK.
              lensId:
                type: string
                description: >
                  The id of Lens.
            required:
              - name
              - lensId
              - rootSubject
      responses:
        201:
          description: >-
            Created.
          schema:
            $ref: "#/definitions/PerspectivesResponse"
        400:
          $ref: "#/responses/400"
        401:
          $ref: "#/responses/401"
        403:
          $ref: "#/responses/403"
        default:
          $ref: "#/responses/genericError"

  # ---------------------------------------------------------------------------
  /perspectives/{key}:
    x-swagger-router-controller: perspectives
    delete:
      security:
        - jwt: []
      summary: Delete the specified perspective
      tags: [ perspectives ]
      description: >-
        Delete the specified perspective. If the Refocus configuration parameter `useAccessToken` is set to `true`, you must include an `Authorization` request header with your [JSON Web Token](https://tools.ietf.org/html/rfc7519) (JWT) as the value. You can get a token using `POST /v1/register` or `POST /v1/tokens`.
      operationId: deletePerspective
      parameters:
        -
          name: key
          in: path
          description: >-
            The id or name of the perspective to delete.
          required: true
          type: string
      responses:
        200:
          description: >-
            Success, returns the deleted perspective.
          schema:
            $ref: "#/definitions/PerspectivesResponse"
        400:
          $ref: "#/responses/400"
        401:
          $ref: "#/responses/401"
        403:
          $ref: "#/responses/403"
        404:
          $ref: "#/responses/404"
        default:
          $ref: "#/responses/genericError"
    get:
      security:
        - jwt: []
      summary: Retrieve the specified perspective
      tags: [ perspectives ]
      description: >-
        Retrieve the specified perspective by its id or name. You may also
        optionally specify a list of fields to include in the response. If the Refocus configuration parameter `useAccessToken` is set to `true`, you must include an `Authorization` request header with your [JSON Web Token](https://tools.ietf.org/html/rfc7519) (JWT) as the value. You can get a token using `POST /v1/register` or `POST /v1/tokens`.
      operationId: getPerspective
      parameters:
        -
          name: key
          in: path
          description: >-
            The id or name of the perspective to retrieve.
          required: true
          type: string
        -
          $ref: "#/parameters/PerspectivesFieldsParam"
      responses:
        200:
          description: >-
            Success, returns the specified perspective.
          schema:
            $ref: "#/definitions/PerspectivesResponse"
        400:
          $ref: "#/responses/400"
        401:
          $ref: "#/responses/401"
        404:
          $ref: "#/responses/404"
        default:
          $ref: "#/responses/genericError"
    patch:
      security:
        - jwt: []
      summary: Update the specified perspective
      tags: [ perspectives ]
      description: >-
        Update the specified perspective. If a field is not included in the
        query body, that field will not be updated. If the Refocus configuration parameter `useAccessToken` is set to `true`, you must include an `Authorization` request header with your [JSON Web Token](https://tools.ietf.org/html/rfc7519) (JWT) as the value. You can get a token using `POST /v1/register` or `POST /v1/tokens`.
      operationId: patchPerspective
      parameters:
        -
          name: key
          in: path
          description: >-
            The id or name of the perspective to update.
          required: true
          type: string
        -
          name: queryBody
          description: Request body
          in: body
          required: true
          schema:
            type: object
            description: >
              A named combination of a set of subjects and their samples rendered by a particular lens.
            properties:
              name:
                type: string
                pattern: ^[0-9A-Za-z_\\-]{1,60}$
                maxLength: 60
                description: >
                  The name of the perspective
              rootSubject:
                type: string
                maxLength: 4096
                description: >
                  The absolute path of the root subject.
              aspectFilter:
                type: array
                items:
                  type: string
                  maxLength: 60
                  pattern: ^[0-9A-Za-z_\\-]{1,60}$
                description: >
                  Array of aspect names to filter; Aspect name: Max 60 characters; case insensitive; allows alpha-numeric characters,
                  underscore (_) and dash (-).
              aspectTagFilter:
                type: array
                items:
                  type: string
                  maxLength: 60
                  pattern: ^[0-9A-Za-z_\\-]{1,60}$
                description: >
                  Array of aspect tag names to filter; Tag name: Max 60 characters; case insensitive; allows alpha-numeric characters,
                  underscore (_) and dash (-).
              subjectTagFilter:
                type: array
                items:
                  type: string
                  maxLength: 60
                  pattern: ^[0-9A-Za-z_\\-]{1,60}$
                description: >
                  Array of subject tag names to filter; Tag name: Max 60 characters; case insensitive; allows alpha-numeric characters,
                  underscore (_) and dash (-).
              statusFilter:
                type: array
                items:
                  type: string
                  enum:
                    - Critical
                    - Invalid
                    - Timeout
                    - Warning
                    - Info
                    - OK
                    - "-Critical"
                    - "-Invalid"
                    - "-Timeout"
                    - "-Warning"
                    - "-Info"
                    - "-OK"
                description: >
                  Array of sample status to filter; Status values can only be one of these:
                  Critical, Invalid, Timeout, Warning, Info, OK, -Critical, -Invalid, -Timeout, -Warning, -Info, -OK.
              lensId:
                type: string
                description: >
                  The id of Lens.
      responses:
        200:
          description: >-
            Success, returns the updated perspective.
          schema:
            $ref: "#/definitions/PerspectivesResponse"
        400:
          $ref: "#/responses/400"
        401:
          $ref: "#/responses/401"
        403:
          $ref: "#/responses/403"
        404:
          $ref: "#/responses/404"
        default:
          $ref: "#/responses/genericError"
    put:
      security:
        - jwt: []
      summary: Update the specified perspective
      tags: [ perspectives ]
      description: >-
        Update the specified perspective. If a field is not included in the
        query body, that field will be set to null or its default value. If the Refocus configuration parameter `useAccessToken` is set to `true`, you must include an `Authorization` request header with your [JSON Web Token](https://tools.ietf.org/html/rfc7519) (JWT) as the value. You can get a token using `POST /v1/register` or `POST /v1/tokens`.
      operationId: putPerspective
      parameters:
        -
          name: key
          in: path
          description: >-
            The id or name of the perspective to update.
          required: true
          type: string
        -
          name: queryBody
          in: body
          required: true
          schema:
            type: object
            description: >
              A named combination of a set of subjects and their samples rendered by a
              particular lens.
            properties:
              name:
                type: string
                pattern: ^[0-9A-Za-z_\\-]{1,60}$
                maxLength: 60
                description: >
                  The name of the perspective.
              rootSubject:
                type: string
                maxLength: 4096
                description: >
                  The absolute path of the root subject.
              aspectFilter:
                type: array
                items:
                  type: string
                  maxLength: 60
                  pattern: ^[0-9A-Za-z_\\-]{1,60}$
                description: >
                  Array of aspect names to filter; Aspect name: Max 60 characters; case insensitive; allows alpha-numeric characters,
                  underscore (_) and dash (-).
              aspectTagFilter:
                type: array
                items:
                  type: string
                  maxLength: 60
                  pattern: ^[0-9A-Za-z_\\-]{1,60}$
                description: >
                  Array of aspect tag names to filter; Tag name: Max 60 characters; case insensitive; allows alpha-numeric characters,
                  underscore (_) and dash (-).
              subjectTagFilter:
                type: array
                items:
                  type: string
                  maxLength: 60
                  pattern: ^[0-9A-Za-z_\\-]{1,60}$
                description: >
                  Array of subject tag names to filter; Tag name: Max 60 characters; case insensitive; allows alpha-numeric characters,
                  underscore (_) and dash (-).
              statusFilter:
                type: array
                items:
                  type: string
                  enum:
                    - Critical
                    - Invalid
                    - Timeout
                    - Warning
                    - Info
                    - OK
                    - "-Critical"
                    - "-Invalid"
                    - "-Timeout"
                    - "-Warning"
                    - "-Info"
                    - "-OK"
                description: >
                  Array of sample status to filter; Status values can only be one of these:
                  Critical, Invalid, Timeout, Warning, Info, OK, -Critical, -Invalid, -Timeout, -Warning, -Info, -OK.
              lensId:
                type: string
                description: >
                  The id of Lens.
              aspectFilterType:
                type: string
                enum:
                  - INCLUDE
                  - EXCLUDE
              aspectTagFilterType:
                type: string
                enum:
                  - INCLUDE
                  - EXCLUDE
              subjectTagFilterType:
                type: string
                enum:
                  - INCLUDE
                  - EXCLUDE
              statusFilterType:
                type: string
                enum:
                  - INCLUDE
                  - EXCLUDE
            required:
              - name
              - lensId
              - rootSubject
      responses:
        200:
          description: >-
            Success, returns the updated perspective
          schema:
            $ref: "#/definitions/PerspectivesResponse"
        400:
          $ref: "#/responses/400"
        401:
          $ref: "#/responses/401"
        403:
          $ref: "#/responses/403"
        404:
          $ref: "#/responses/404"
        default:
          $ref: "#/responses/genericError"
  # ---------------------------------------------------------------------------
  /perspectives/{key}/writers:
    x-swagger-router-controller: perspectives
    delete:
      security:
        - jwt: []
      summary: Remove all users from a perspective's list of authorized writers
      tags: [ perspectives ]
      description: >-
        Remove all users from a perspective’s list of authorized writers. If the Refocus configuration parameter `useAccessToken` is set to `true`, you must include an `Authorization` request header with your [JSON Web Token](https://tools.ietf.org/html/rfc7519) (JWT) as the value. You can get a token using `POST /v1/register` or `POST /v1/token`.
      operationId: deletePerspectiveWriters
      parameters:
        -
          name: key
          in: path
          description: >-
             The id or name of the perspective.
          required: true
          type: string
      responses:
        204:
          description: >-
            The perspective is no longer write-protected.
        400:
          $ref: "#/responses/400"
        401:
          $ref: "#/responses/401"
        403:
          $ref: "#/responses/403"
        404:
          $ref: "#/responses/404"
        default:
          $ref: "#/responses/genericError"
    get:
      security:
        - jwt: []
      summary: Get the list of all authorized writers for a perspective
      tags: [ perspectives, writers ]
      description: >-
        Get the list of all authorized writers for a perspective. If the Refocus configuration parameter `useAccessToken` is set to `true`, you must include an `Authorization` request header with your [JSON Web Token](https://tools.ietf.org/html/rfc7519) (JWT) as the value. You can get a token using `POST /v1/register` or `POST /v1/tokens`.
      operationId: getPerspectiveWriters
      parameters:
        -
          name: key
          in: path
          description: >-
            The id or name of the perspective for which the authorized list of users
            are to be obtained.
          required: true
          type: string
      responses:
        200:
          description: >-
            Success, returns The users having write permission to the perspective.
          schema:
            type: array
            items:
              $ref: "#/definitions/UsersResponse"
              description: >-
                The users having write permission to the perspective
        400:
          $ref: "#/responses/400"
        401:
          $ref: "#/responses/401"
        404:
          $ref: "#/responses/404"
        default:
          $ref: "#/responses/genericError"
    post:
      security:
        - jwt: []
      summary: Add one or more users to a perspective's list of authorized writers
      tags: [ perspectives, writers ]
      description: >-
        Add one or more users to a perspective's list of authorized writers. If the Refocus configuration parameter `useAccessToken` is set to `true`, you must include an `Authorization` request header with your [JSON Web Token](https://tools.ietf.org/html/rfc7519) (JWT) as the value. You can get a token using `POST /v1/register` or `POST /v1/token`.
      operationId: postPerspectiveWriters
      parameters:
        -
          name: key
          in: path
          description: >-
            The id or name of the perspective for which the authorized list of users
            are to be obtained.
          required: true
          type: string
        -
          name: queryBody
          description: Request body.
          in: body
          required: true
          schema:
            type: array
            items:
              type: string
            description: >
              User name
      responses:
        201:
          description: >-
            One or more of the valid users were added to the list of authorized writers.
          schema:
            type: array
            items:
              $ref: "#/definitions/PerspectiveWriterResponse"
              description: >-
                The users having write permission to the perspective
        400:
          $ref: "#/responses/400"
        401:
          $ref: "#/responses/401"
        403:
          $ref: "#/responses/403"
        404:
            $ref: "#/responses/404"
        default:
          $ref: "#/responses/genericError"
# ---------------------------------------------------------------------------
  /perspectives/{key}/writers/{userNameOrId}:
    x-swagger-router-controller: perspectives
    delete:
      security:
        - jwt: []
      summary: Remove a user from a perspective's list of authorized writers
      tags: [ perspectives ]
      description: >-
        Remove a user from a perspective's list of authorized writers. If the Refocus configuration parameter `useAccessToken` is set to `true`, you must include an `Authorization` request header with your [JSON Web Token](https://tools.ietf.org/html/rfc7519) (JWT) as the value. You can get a token using `POST /v1/register` or `POST /v1/tokens`.
      operationId: deletePerspectiveWriter
      parameters:
        -
          name: key
          in: path
          description: >-
            The id or name of the perspective
          required: true
          type: string
        -
          name: userNameOrId
          in: path
          description: >-
            The username or the Id of the user
          required: true
          type: string
      responses:
        204:
          description: >-
            The user’s write permission has been revoked for the perspective.
        400:
          $ref: "#/responses/400"
        401:
          $ref: "#/responses/401"
        403:
          $ref: "#/responses/403"
        404:
          $ref: "#/responses/404"
        default:
          $ref: "#/responses/genericError"
    get:
      security:
        - jwt: []
      summary: Determine whether a user is an authorized writer for a perspective
      tags: [ perspectives, writers ]
      description: >-
        Determine whether a user is an authorized writer for perspective. If the Refocus configuration parameter `useAccessToken` is set to `true`, you must include an `Authorization` request header with your [JSON Web Token](https://tools.ietf.org/html/rfc7519) (JWT) as the value. You can get a token using `POST /v1/register` or `POST /v1/tokens`.
      operationId: getPerspectiveWriter
      parameters:
        -
          name: key
          in: path
          description: >-
            The id or name of the perspective for which the authorized list of users
            are to be obtained.
          required: true
          type: string
        -
          name: userNameOrId
          in: path
          description: >-
            The username or the Id of the user
          required: true
          type: string
      responses:
        200:
          description: >-
            Success, returns the user record.
          schema:
            type: array
            items:
              $ref: "#/definitions/UsersResponse"
              description: >-
                The users having write permission to the aspect
        400:
          $ref: "#/responses/400"
        401:
          $ref: "#/responses/401"
        404:
          $ref: "#/responses/404"
        default:
          $ref: "#/responses/genericError"

  # ---------------------------------------------------------------------------
  /profiles:
    x-swagger-router-controller: profiles
    get:
      security:
        - jwt: []
      summary: Find a profile or profiles
      tags: [ profiles ]
      description: >-
        Find a profile or profiles. You may query using field filters with
        asterisk (*) wildcards. You may also optionally specify sort, limit,
        offset, and a list of fields to include in the response. If the Refocus configuration parameter `useAccessToken` is set to `true`, you must include an `Authorization` request header with your [JSON Web Token](https://tools.ietf.org/html/rfc7519) (JWT) as the value. You can get a token using `POST /v1/register` or `POST /v1/tokens`.
      externalDocs:
        description: >-
          GET /profiles
        url: http://focus.salesforce.com/docs/api/profiles
      operationId: findProfiles
      parameters:
        -
          $ref: "#/parameters/ProfilesFieldsParam"
        - name: sort
          in: query
          description: >
            Specify the sort order using a field name, e.g. '...?sort=name'. Prepend the
            field name with a minus sign to specify descending order, e.g.
            '...?sort=-name'.
          required: false
          type: array
          collectionFormat: csv
          items:
            type: string
            enum:
              - id
              - name
              - aspectAccess
              - lensAccess
              - perspectiveAccess
              - profileAccess
              - sampleAccess
              - subjectAccess
              - userAccess
              - createdBy
              - createdAt
              - updatedAt
              - -id
              - -name
              - -aspectAccess
              - -lensAccess
              - -perspectiveAccess
              - -profileAccess
              - -sampleAccess
              - -subjectAccess
              - -userAccess
              - -createdBy
              - -createdAt
              - -updatedAt
        -
          $ref: "#/parameters/limitParam"
        -
          $ref: "#/parameters/offsetParam"
      responses:
        200:
          description: >-
            Success, returns a list of profiles.
          schema:
            type: array
            items:
              $ref: "#/definitions/ProfilesResponse"
        400:
          $ref: "#/responses/400"
        401:
          $ref: "#/responses/401"
        default:
          $ref: "#/responses/genericError"
    post:
      security:
        - jwt: []
      summary: Create a new profile
      tags: [ profiles ]
      description: >-
        Create a new profile. If the Refocus configuration parameter `useAccessToken` is set to `true`, you must include an `Authorization` request header with your [JSON Web Token](https://tools.ietf.org/html/rfc7519) (JWT) as the value. You can get a token using `POST /v1/register` or `POST /v1/tokens`.
      operationId: postProfile
      parameters:
        -
          name: queryBody
          in: body
          schema:
            type: object
            description: >
              A named set of read/write privileges.
            properties:
              name:
                type: string
                pattern: ^[0-9A-Za-z_\\-]{1,60}$
                maxLength: 60
                description: >
                  The name of the profile.
              aspectAccess:
                type: string
                maxLength: 2
                enum:
                  - r
                  - rw
                default: r
                description: >
                  The permission to read and/or write aspects.
              lensAccess:
                type: string
                maxLength: 2
                enum:
                  - r
                  - rw
                default: r
                description: >
                  The permission to read and/or write lenses.
              perspectiveAccess:
                type: string
                maxLength: 2
                enum:
                  - r
                  - rw
                default: r
                description: >
                  The permission to read and/or write perspectives.
              profileAccess:
                type: string
                maxLength: 2
                enum:
                  - r
                  - rw
                default: r
                description: >
                  The permission to read and/or write profiles.
              sampleAccess:
                type: string
                maxLength: 2
                enum:
                  - r
                  - rw
                default: r
                description: >
                  The permission to read and/or write samples.
              subjectAccess:
                type: string
                maxLength: 2
                enum:
                  - r
                  - rw
                default: r
                description: >
                  The permission to read and/or write subjects.
              userAccess:
                type: string
                maxLength: 2
                enum:
                  - r
                  - rw
                default: r
                description: >
                  The permission to read and/or write users.
            required:
              - name
      responses:
        201:
          description: >-
            Created.
          schema:
            $ref: "#/definitions/ProfilesResponse"
        400:
          $ref: "#/responses/400"
        401:
          $ref: "#/responses/401"
        403:
          $ref: "#/responses/403"
        default:
          $ref: "#/responses/genericError"

  # ---------------------------------------------------------------------------
  /profiles/{key}:
    x-swagger-router-controller: profiles
    delete:
      security:
        - jwt: []
      summary: Delete the specified profile
      tags: [ profiles ]
      description: >-
        Delete the specified profile. You will not be allowed to delete the
        profile if there are any users assigned to it. If the Refocus configuration parameter `useAccessToken` is set to `true`, you must include an `Authorization` request header with your [JSON Web Token](https://tools.ietf.org/html/rfc7519) (JWT) as the value. You can get a token using `POST /v1/register` or `POST /v1/tokens`.
      operationId: deleteProfile
      parameters:
        -
          name: key
          in: path
          description: >-
            The id or name of the profile to delete.
          required: true
          type: string
      responses:
        200:
          description: >-
            Success, returns the deleted profile.
          schema:
            $ref: "#/definitions/ProfilesResponse"
        400:
          $ref: "#/responses/400"
        401:
          $ref: "#/responses/401"
        404:
          $ref: "#/responses/404"
        default:
          $ref: "#/responses/genericError"
    get:
      security:
        - jwt: []
      summary: Retrieve the specified profile
      tags: [ profiles ]
      description: >-
        Retrieve the specified profile by its id or name. You may also
        optionally specify a list of fields to include in the response. If the Refocus configuration parameter `useAccessToken` is set to `true`, you must include an `Authorization` request header with your [JSON Web Token](https://tools.ietf.org/html/rfc7519) (JWT) as the value. You can get a token using `POST /v1/register` or `POST /v1/tokens`.
      operationId: getProfile
      parameters:
        -
          name: key
          in: path
          description: >-
            The id or name of the profile to retrieve.
          required: true
          type: string
        -
          $ref: "#/parameters/ProfilesFieldsParam"
      responses:
        200:
          description: >-
            Success, returns the specified profile.
          schema:
            $ref: "#/definitions/ProfilesResponse"
        400:
          $ref: "#/responses/400"
        401:
          $ref: "#/responses/401"
        404:
          $ref: "#/responses/404"
        default:
          $ref: "#/responses/genericError"
    patch:
      security:
        - jwt: []
      summary: Update the specified profile
      tags: [ profiles ]
      description: >-
        Update the specified profile. If a field is not included in the query
        body, that field will not be updated. If the Refocus configuration parameter `useAccessToken` is set to `true`, you must include an `Authorization` request header with your [JSON Web Token](https://tools.ietf.org/html/rfc7519) (JWT) as the value. You can get a token using `POST /v1/register` or `POST /v1/tokens`.
      operationId: patchProfile
      parameters:
        -
          name: key
          in: path
          description: >-
            The id or name of the profile to update.
          required: true
          type: string
        -
          name: queryBody
          in: body
          required: true
          schema:
            type: object
            description: >
              A named set of read/write privileges.
            properties:
              name:
                type: string
                pattern: ^[0-9A-Za-z_\\-]{1,60}$
                maxLength: 60
                description: >
                  The name of the profile.
              aspectAccess:
                type: string
                maxLength: 2
                enum:
                  - r
                  - rw
                default: r
                description: >
                  The permission to read and/or write aspects.
              lensAccess:
                type: string
                maxLength: 2
                enum:
                  - r
                  - rw
                default: r
                description: >
                  The permission to read and/or write lenses.
              perspectiveAccess:
                type: string
                maxLength: 2
                enum:
                  - r
                  - rw
                default: r
                description: >
                  The permission to read and/or write perspectives.
              profileAccess:
                type: string
                maxLength: 2
                enum:
                  - r
                  - rw
                default: r
                description: >
                  The permission to read and/or write profiles.
              sampleAccess:
                type: string
                maxLength: 2
                enum:
                  - r
                  - rw
                default: r
                description: >
                  The permission to read and/or write samples.
              subjectAccess:
                type: string
                maxLength: 2
                enum:
                  - r
                  - rw
                default: r
                description: >
                  The permission to read and/or write subjects.
              userAccess:
                type: string
                maxLength: 2
                enum:
                  - r
                  - rw
                default: r
                description: >
                  The permission to read and/or write users.
      responses:
        200:
          description: >-
            Success, returns the updated profile.
          schema:
            $ref: "#/definitions/ProfilesResponse"
        400:
          $ref: "#/responses/400"
        401:
          $ref: "#/responses/401"
        403:
          $ref: "#/responses/403"
        404:
          $ref: "#/responses/404"
        default:
          $ref: "#/responses/genericError"
    put:
      security:
        - jwt: []
      summary: Update the specified profile
      tags: [ profiles ]
      description: >-
        Update the specified profile. If a field is not included in the query
        body, that field will be set to null or its default value. If the Refocus configuration parameter `useAccessToken` is set to `true`, you must include an `Authorization` request header with your [JSON Web Token](https://tools.ietf.org/html/rfc7519) (JWT) as the value. You can get a token using `POST /v1/register` or `POST /v1/tokens`.
      operationId: putProfile
      parameters:
        -
          name: key
          in: path
          description: >-
            The id or name of the profile to update.
          required: true
          type: string
        -
          name: queryBody
          in: body
          required: true
          schema:
            type: object
            description: >
              A named set of read/write privileges.
            properties:
              name:
                type: string
                pattern: ^[0-9A-Za-z_\\-]{1,60}$
                maxLength: 60
                description: >
                  The name of the profile.
              aspectAccess:
                type: string
                maxLength: 2
                enum:
                  - r
                  - rw
                default: r
                description: >
                  The permission to read and/or write aspects.
              lensAccess:
                type: string
                maxLength: 2
                enum:
                  - r
                  - rw
                default: r
                description: >
                  The permission to read and/or write lenses.
              perspectiveAccess:
                type: string
                maxLength: 2
                enum:
                  - r
                  - rw
                default: r
                description: >
                  The permission to read and/or write perspectives.
              profileAccess:
                type: string
                maxLength: 2
                enum:
                  - r
                  - rw
                default: r
                description: >
                  The permission to read and/or write profiles.
              sampleAccess:
                type: string
                maxLength: 2
                enum:
                  - r
                  - rw
                default: r
                description: >
                  The permission to read and/or write samples.
              subjectAccess:
                type: string
                maxLength: 2
                enum:
                  - r
                  - rw
                default: r
                description: >
                  The permission to read and/or write subjects.
              userAccess:
                type: string
                maxLength: 2
                enum:
                  - r
                  - rw
                default: r
                description: >
                  The permission to read and/or write users.
            required:
              - name
      responses:
        200:
          description: >-
            Success, returns the updated profile.
          schema:
            $ref: "#/definitions/ProfilesResponse"
        400:
          $ref: "#/responses/400"
        401:
          $ref: "#/responses/401"
        403:
          $ref: "#/responses/403"
        404:
          $ref: "#/responses/404"
        default:
          $ref: "#/responses/genericError"

  # ---------------------------------------------------------------------------
  /samples:
    x-swagger-router-controller: samples
    get:
      security:
        - jwt: []
      summary: Find a sample or samples
      tags: [ samples ]
      description: >-
        Find a sample or samples. You may query using field filters with
        asterisk (*) wildcards. You may also optionally specify sort, limit,
        offset, and a list of fields to include in the response. If the Refocus configuration parameter `useAccessToken` is set to `true`, you must include an `Authorization` request header with your [JSON Web Token](https://tools.ietf.org/html/rfc7519) (JWT) as the value. You can get a token using `POST /v1/register` or `POST /v1/tokens`.
      externalDocs:
        description: >-
          GET /samples
        url: http://focus.salesforce.com/docs/api/samples
      operationId: findSamples
      parameters:
        -
          $ref: "#/parameters/SamplesFieldsParam"
        - name: sort
          in: query
          description: >
            Specify the sort order using a field name, e.g. '...?sort=name'. Prepend the
            field name with a minus sign to specify descending order, e.g.
            '...?sort=-name'.
          required: false
          type: array
          collectionFormat: csv
          items:
            type: string
            enum:
              - messageBody
              - messageCode
              - status
              - value
              - createdAt
              - updatedAt
              - -messageBody
              - -messageCode
              - -status
              - -value
              - -createdAt
              - -updatedAt
              # TODO aspect name
              # TODO subject absolutePath
        -
          $ref: "#/parameters/limitParam"
        -
          $ref: "#/parameters/offsetParam"
        -
          name: name
          in: query
          description: >-
            Filter by sample name; asterisk (*) wildcards ok.
          required: false
          type: string
        -
          name: messageCode
          in: query
          description: >-
            Filter by sample messageCode; asterisk (*) wildcards ok.
          required: false
          type: string
        -
          name: status
          in: query
          description: >-
            Filter by sample status (Critical|Invalid|Timeout|Warning|Info|OK).
          required: false
          type: string
        -
          name: previousStatus
          in: query
          description: >-
            Filter by sample previousStatus (Critical|Invalid|Timeout|Warning|Info|OK).
          required: false
          type: string
        -
          name: value
          in: query
          description: >-
            Filter by sample value (BOOLEAN|NUMERIC|PERCENT).
          required: false
          type: string
      responses:
        200:
          description: >-
            Success, returns a list of samples.
          schema:
            type: array
            items:
              $ref: "#/definitions/SamplesResponse"
        400:
          $ref: "#/responses/400"
        401:
          $ref: "#/responses/401"
        default:
          $ref: "#/responses/genericError"
    post:
      security:
        - jwt: []
      summary: Create a new sample
      tags: [ samples ]
      description: >-
        Create a new sample. If the Refocus configuration parameter `useAccessToken` is set to `true`, you must include an `Authorization` request header with your [JSON Web Token](https://tools.ietf.org/html/rfc7519) (JWT) as the value. You can get a token using `POST /v1/register` or `POST /v1/tokens`.
      operationId: postSample
      parameters:
        -
          name: queryBody
          description: Request body
          in: body
          schema:
            type: object
            description: >
              An observation of a particular aspect for a particular subject at a
              particular point in time.
            properties:
              messageBody:
                type: string
                description: >
                  Optional message about the sample value. Informational only--not used to
                  determine the status of the sample. It's up to the lens whether/how to
                  display this, will typically be displayed only on hover or click.
                maxLength: 4096
              messageCode:
                type: string
                maxLength: 5
                description: >
                  Optional 5-charater code about the sample value. Informational only--not
                  used to determine the status of the sample. It's up to the lens
                  whether/how to display this, will typically be displayed without having
                  to hover or click.
              value:
                type: string
                maxLength: 255
                description: >
                  Stored as a string but will be treated as whatever the aspect’s
                  valueType was specified as, i.e. [BOOLEAN|NUMERIC|PERCENT]. If timeout
                  occurs, value is set to null.
              relatedLinks:
                type: array
                items:
                  $ref: "#/definitions/RelatedLinkRequest"
                description: >
                  RelatedLinks associated with this model.
              aspectId:
                type: string
                description: >
                  TODO
              subjectId:
                type: string
                description: >
                  TODO
            required:
              - aspectId
              - subjectId
      responses:
        201:
          description: >-
            Created.
          schema:
            $ref: "#/definitions/SamplesResponse"
        400:
          $ref: "#/responses/400"
        403:
          $ref: "#/responses/403"
        404:
          $ref: "#/responses/404"
        default:
          $ref: "#/responses/genericError"

  # ---------------------------------------------------------------------------
  /samples/{key}:
    x-swagger-router-controller: samples
    delete:
      security:
        - jwt: []
      summary: Delete the specified sample
      tags: [ samples ]
      description: >-
        Delete the specified sample. If the Refocus configuration parameter `useAccessToken` is set to `true`, you must include an `Authorization` request header with your [JSON Web Token](https://tools.ietf.org/html/rfc7519) (JWT) as the value. You can get a token using `POST /v1/register` or `POST /v1/tokens`.
      operationId: deleteSample
      parameters:
        -
          name: key
          in: path
          description: >-
            The name of the sample to delete.
          required: true
          type: string
      responses:
        200:
          description: >-
            Success
          schema:
            $ref: "#/definitions/SamplesResponse"
        400:
          $ref: "#/responses/400"
        404:
          $ref: "#/responses/404"
        default:
          $ref: "#/responses/genericError"
    get:
      security:
        - jwt: []
      summary: Retrieve the specified sample
      tags: [ samples ]
      description: >-
        Retrieve the specified sample by its name. You may also optionally
        specify a list of fields to include in the response. If the Refocus configuration parameter `useAccessToken` is set to `true`, you must include an `Authorization` request header with your [JSON Web Token](https://tools.ietf.org/html/rfc7519) (JWT) as the value. You can get a token using `POST /v1/register` or `POST /v1/tokens`.
      operationId: getSample
      parameters:
        -
          name: key
          in: path
          description: >-
            The name of the sample to retrieve
          required: true
          type: string
        -
          $ref: "#/parameters/SamplesFieldsParam"
      responses:
        200:
          description: >-
            Success.
          schema:
            $ref: "#/definitions/SamplesResponse"
        400:
          $ref: "#/responses/400"
        404:
          $ref: "#/responses/404"
        default:
          $ref: "#/responses/genericError"
    patch:
      security:
        - jwt: []
      summary: Update the specified sample
      tags: [ samples ]
      description: >-
        Update the specified sample. If a field is not included in the query
        body, that field will not be updated. If the Refocus configuration parameter `useAccessToken` is set to `true`, you must include an `Authorization` request header with your [JSON Web Token](https://tools.ietf.org/html/rfc7519) (JWT) as the value. You can get a token using `POST /v1/register` or `POST /v1/tokens`.
      operationId: patchSample
      parameters:
        -
          name: key
          in: path
          description: >-
            The name of the sample to update.
          required: true
          type: string
        -
          name: queryBody
          in: body
          required: true
          schema:
            type: object
            description: >
              An observation of a particular aspect for a particular subject at a
              particular point in time.
            properties:
              messageBody:
                type: string
                description: >
                  Optional message about the sample value. Informational only--not used to
                  determine the status of the sample. It's up to the lens whether/how to
                  display this, will typically be displayed only on hover or click.
                maxLength: 4096
              messageCode:
                type: string
                maxLength: 5
                description: >
                  Optional 5-charater code about the sample value. Informational only--not
                  used to determine the status of the sample. It's up to the lens
                  whether/how to display this, will typically be displayed without having
                  to hover or click.
              value:
                type: string
                maxLength: 255
                description: >
                  Stored as a string but will be treated as whatever the aspect’s
                  valueType was specified as, i.e. [BOOLEAN|NUMERIC|PERCENT]. If timeout
                  occurs, value is set to null.
              relatedLinks:
                type: array
                items:
                  $ref: "#/definitions/RelatedLinkRequest"
                description: >
                  RelatedLinks associated with this model.
      responses:
        200:
          description: >-
            Success.
          schema:
            $ref: "#/definitions/SamplesResponse"
        400:
          $ref: "#/responses/400"
        403:
          $ref: "#/responses/403"
        404:
          $ref: "#/responses/404"
        default:
          $ref: "#/responses/genericError"
    put:
      security:
        - jwt: []
      summary: Update the specified sample
      tags: [ samples ]
      description: >-
        Update the specified sample. If a field is not included in the query
        body, that field will be set to null or its default value. If the Refocus configuration parameter `useAccessToken` is set to `true`, you must include an `Authorization` request header with your [JSON Web Token](https://tools.ietf.org/html/rfc7519) (JWT) as the value. You can get a token using `POST /v1/register` or `POST /v1/tokens`.
      operationId: putSample
      parameters:
        -
          name: key
          in: path
          description: >-
            The name of the sample to update.
          required: true
          type: string
        -
          name: queryBody
          in: body
          required: true
          schema:
            type: object
            description: >
              An observation of a particular aspect for a particular subject at a
              particular point in time.
            properties:
              messageBody:
                type: string
                description: >
                  Optional message about the sample value. Informational only--not used to
                  determine the status of the sample. It's up to the lens whether/how to
                  display this, will typically be displayed only on hover or click.
                maxLength: 4096
              messageCode:
                type: string
                maxLength: 5
                description: >
                  Optional 5-charater code about the sample value. Informational only--not
                  used to determine the status of the sample. It's up to the lens
                  whether/how to display this, will typically be displayed without having
                  to hover or click.
              value:
                type: string
                maxLength: 255
                description: >
                  Stored as a string but will be treated as whatever the aspect’s
                  valueType was specified as, i.e. [BOOLEAN|NUMERIC|PERCENT]. If timeout
                  occurs, value is set to null.
              relatedLinks:
                type: array
                items:
                  $ref: "#/definitions/RelatedLinkRequest"
                description: >
                  RelatedLinks associated with this model.
      responses:
        200:
          description: >-
            Success.
          schema:
            $ref: "#/definitions/SamplesResponse"
        400:
          $ref: "#/responses/400"
        403:
          $ref: "#/responses/403"
        404:
          $ref: "#/responses/404"
        default:
          $ref: "#/responses/genericError"

  # ---------------------------------------------------------------------------
  /samples/upsert:
    x-swagger-router-controller: samples
    post:
      security:
        - jwt: []
      summary: Create or update a sample
      tags: [ samples ]
      description: >-
        Create or update a sample by name. If the Refocus configuration parameter `useAccessToken` is set to `true`, you must include an `Authorization` request header with your [JSON Web Token](https://tools.ietf.org/html/rfc7519) (JWT) as the value. You can get a token using `POST /v1/register` or `POST /v1/tokens`.
      operationId: upsertSample
      parameters:
        -
          name: queryBody
          description: Request body
          in: body
          schema:
            type: object
            description: >
              An observation of a particular aspect for a particular subject at a
              particular point in time.
            properties:
              messageBody:
                type: string
                description: >
                  Optional message about the sample value. Informational only--not used to
                  determine the status of the sample. It's up to the lens whether/how to
                  display this, will typically be displayed only on hover or click.
                maxLength: 4096
              messageCode:
                type: string
                maxLength: 5
                description: >
                  Optional 5-charater code about the sample value. Informational only--not
                  used to determine the status of the sample. It's up to the lens
                  whether/how to display this, will typically be displayed without having
                  to hover or click.
              name:
                type: string
                description: >
                  TODO
              value:
                type: string
                maxLength: 255
                description: >
                  Stored as a string but will be treated as whatever the aspect’s
                  valueType was specified as, i.e. [BOOLEAN|NUMERIC|PERCENT]. If timeout
                  occurs, value is set to null.
              relatedLinks:
                type: array
                items:
                  $ref: "#/definitions/RelatedLinkRequest"
                description: >
                  RelatedLinks associated with this model.
            required:
              - name
      responses:
        200:
          description: >-
            Success, returns created or updated sample.
          schema:
            $ref: "#/definitions/SamplesResponse"
        400:
          $ref: "#/responses/400"
        403:
          $ref: "#/responses/403"
        404:
          $ref: "#/responses/404"
        default:
          $ref: "#/responses/genericError"

  # ---------------------------------------------------------------------------
  /samples/upsert/bulk:
    x-swagger-router-controller: samples
    post:
      security:
        - jwt: []
      summary: Create or update multiple samples
      tags: [ samples ]
      description: >-
        Create or update multiple samples. If the Refocus configuration parameter `useAccessToken` is set to `true`, you must include an `Authorization` request header with your [JSON Web Token](https://tools.ietf.org/html/rfc7519) (JWT) as the value. You can get a token using `POST /v1/register` or `POST /v1/tokens`.
      operationId: bulkUpsertSample
      produces:
        - text/plain; charset=utf-8
      parameters:
        -
          name: queryBody
          description: Request body
          in: body
          schema:
            type: array
            items:
              type: object
              description: >
                An observation of a particular aspect for a particular subject at a
                particular point in time.
              properties:
                messageBody:
                  type: string
                  description: >
                    Optional message about the sample value. Informational only--not used to
                    determine the status of the sample. It's up to the lens whether/how to
                    display this, will typically be displayed only on hover or click.
                  maxLength: 4096
                messageCode:
                  type: string
                  maxLength: 5
                  description: >
                    Optional 5-charater code about the sample value. Informational only--not
                    used to determine the status of the sample. It's up to the lens
                    whether/how to display this, will typically be displayed without having
                    to hover or click.
                name:
                  type: string
                  description: >
                    TODO
                value:
                  type: string
                  maxLength: 255
                  description: >
                    Stored as a string but will be treated as whatever the aspect’s
                    valueType was specified as, i.e. [BOOLEAN|NUMERIC|PERCENT]. If timeout
                    occurs, value is set to null.
              required:
              - name
      responses:
        200:
          description: >-
            Success, returns OK
          schema:
            $ref: "#/definitions/BulkUpsertResponse"
        400:
          $ref: "#/responses/400"
        403:
          $ref: "#/responses/403"
        404:
          $ref: "#/responses/404"
        default:
          $ref: "#/responses/genericError"
# ---------------------------------------------------------------------------
  /samples/upsert/bulk/{key}/status:
    x-swagger-router-controller: samples
    get:
      security:
        - jwt: []
      summary: Retrieve the specified sample
      tags: [ samples ]
      description: >-
        Retrieve the status of the job identified by id in the request.
      operationId: getSampleBulkUpsertStatus
      parameters:
        -
          name: key
          in: path
          description: >-
            The id the job
          required: true
          type: integer
      responses:
        200:
          description: >-
            Success.
          schema:
            $ref: "#/definitions/GetBulkUpsertStatusResponse"
        400:
          $ref: "#/responses/400"
        404:
          $ref: "#/responses/404"
        default:
          $ref: "#/responses/genericError"

  # ---------------------------------------------------------------------------
  /samples/{key}/relatedLinks:
    x-swagger-router-controller: samples
    delete:
      security:
        - jwt: []
      summary: Delete all the related links of the specified sample
      tags: [ samples ]
      description: >-
        Delete all the related links of the specified sample. If the Refocus configuration parameter `useAccessToken` is set to `true`, you must include an `Authorization` request header with your [JSON Web Token](https://tools.ietf.org/html/rfc7519) (JWT) as the value. You can get a token using `POST /v1/register` or `POST /v1/tokens`.
      operationId: deleteSampleRelatedLinks
      parameters:
        -
          name: key
          in: path
          description: >-
            The name of the sample for which related links needs to be
            deleted.
          required: true
          type: string
      responses:
        200:
          description: >-
            Success, returns the updated sample.
          schema:
            $ref: "#/definitions/SamplesResponse"
        400:
          $ref: "#/responses/400"
        403:
          $ref: "#/responses/403"
        404:
          $ref: "#/responses/404"
        default:
          $ref: "#/responses/genericError"

  # ---------------------------------------------------------------------------
  /samples/{key}/relatedLinks/{relName}:
    x-swagger-router-controller: samples
    delete:
      security:
        - jwt: []
      summary: Delete the specified related link of the specified sample
      tags: [ samples ]
      description: >-
        Delete the specified related link of the specified sample. If the Refocus configuration parameter `useAccessToken` is set to `true`, you must include an `Authorization` request header with your [JSON Web Token](https://tools.ietf.org/html/rfc7519) (JWT) as the value. You can get a token using `POST /v1/register` or `POST /v1/tokens`.
      operationId: deleteSampleRelatedLinks
      parameters:
        -
          name: key
          in: path
          description: >-
            The name of the sample for which related link needs to be
            deleted.
          required: true
          type: string
        -
          name: relName
          in: path
          description: >-
            The name of the related link to delete.
          required: true
          type: string
      responses:
        200:
          description: >-
            Success, returns the updated sample.
          schema:
            $ref: "#/definitions/SamplesResponse"
        400:
          $ref: "#/responses/400"
        403:
          $ref: "#/responses/403"
        404:
          $ref: "#/responses/404"
        default:
          $ref: "#/responses/genericError"

  # ---------------------------------------------------------------------------
  /subjects:
    x-swagger-router-controller: subjects
    get:
      security:
        - jwt: []
      summary: Find a subject or subjects
      tags: [ subjects ]
      description: >-
        Find a subject or subjects. You may query using field filters with
        asterisk (*) wildcards. You may also optionally specify sort, limit,
        offset, and a list of fields to include in the response. If the Refocus configuration parameter `useAccessToken` is set to `true`, you must include an `Authorization` request header with your [JSON Web Token](https://tools.ietf.org/html/rfc7519) (JWT) as the value. You can get a token using `POST /v1/register` or `POST /v1/tokens`.
      externalDocs:
        description: >-
          GET /subjects
        url: http://focus.salesforce.com/docs/api/subjects
      operationId: findSubjects
      parameters:
        -
          $ref: "#/parameters/SubjectsFieldsParam"
        - name: sort
          in: query
          description: >
            Specify the sort order using a field name, e.g. '...?sort=name'. Prepend the
            field name with a minus sign to specify descending order, e.g.
            '...?sort=-name'.
          required: false
          type: array
          collectionFormat: csv
          items:
            type: string
            enum:
              - absolutePath
              - description
              - helpEmail
              - helpUrl
              - id
              - isPublished
              - name
              - sortBy
              - parentAbsolutePath
              - parentId
              #- childCount
              - createdBy
              - createdAt
              - updatedAt
              - -absolutePath
              - -description
              - -helpEmail
              - -helpUrl
              - -id
              - -isPublished
              - -name
              - -sortBy
              - -parentAbsolutePath
              - -parentId
              #- -childCount
              - -createdBy
              - -createdAt
              - -updatedAt
        -
          $ref: "#/parameters/limitParam"
        -
          $ref: "#/parameters/offsetParam"
        -
          name: absolutePath
          in: query
          description: >-
            Filter by absolutePath; asterisk (*) wildcards ok.
          required: false
          type: string
        -
          name: description
          in: query
          description: >-
            Filter by description; asterisk (*) wildcards ok.
          required: false
          type: string
        -
          name: helpEmail
          in: query
          description: >-
            Filter by helpEmail; asterisk (*) wildcards ok.
          required: false
          type: string
        -
          name: helpUrl
          in: query
          description: >-
            Filter by helpUrl; asterisk (*) wildcards ok.
          required: false
          type: string
        -
          name: imageUrl
          in: query
          description: >-
            Filter by imageUrl; asterisk (*) wildcards ok.
          required: false
          type: string
        -
          name: isPublished
          in: query
          description: >-
            Filter by isPublished (true|false).
          required: false
          type: boolean
        -
          name: name
          in: query
          description: >-
            Filter by name; asterisk (*) wildcards ok.
          required: false
          type: string
        -
          name: sortBy
          in: query
          description: >-
            The sortBy string can be used to define the sort order of subjects
            which a lens developer can choose to honor when rendering the data.
            The attribute is defaulted to an empty string when the user does not
            provide any string value. Max 254 characters; case insensitive;
            allows alpha-numeric characters, + underscore (_) and dash (-).
            Filter by sortBy; asterisk (*) wildcards ok.
          required: false
          type: string
        -
          name: parentAbsolutePath
          in: query
          description: >-
            Filter by parentAbsolutePath; asterisk (*) wildcards ok.
          required: false
          type: string
          maxLength: 4096
        -
          name: tags
          in: query
          items:
            type: string
            maxLength: 60
            pattern: ^[0-9A-Za-z_][0-9A-Za-z_\\-]{1,59}$
          description: >-
             Comma-separated list of tags to include/exclude. Tag names are
             case-insensitive. For example, ?tags=FOO,BAR will only return
             subjects with tags FOO or BAR. Prefix each of the tag name with
             a negative sign to indicate that a subject with that tag should
             be excluded. For example, ?tags=-BAZ,-FOO will return only the
             subjects with tag name not equal to BAZ or FOO. Subjects without
             tags are not included in the result set.
          type: string
          required: false
      responses:
        200:
          description: >-
            Success, a list of subjects.
          schema:
            type: array
            items:
              $ref: "#/definitions/SubjectsResponse"
        400:
          $ref: "#/responses/400"
        default:
          $ref: "#/responses/genericError"
    post:
      security:
        - jwt: []
      summary: Create a new subject
      tags: [ subjects ]
      description: >-
        Create a new subject. If you are creating a new subject as the child of another subject AND any of its ancestors has isPublished=false, then you must create your new subject with isPublished=false. If the Refocus configuration parameter `useAccessToken` is set to `true`, you must include an `Authorization` request header with your [JSON Web Token](https://tools.ietf.org/html/rfc7519) (JWT) as the value. You can get a token using `POST /v1/register` or `POST /v1/tokens`.
      operationId: postSubject
      parameters:
        -
          name: queryBody
          in: body
          schema:
            type: object
            description: >
              A resource under observation.
            properties:
              description:
                type: string
                maxLength: 4096
                description: >
                  A description of the subject. A lens may choose to display this
                  information to the user.
              helpEmail:
                type: string
                description: >
                  The email address where a user can go to get more help about the
                  subject. A lens may choose to display this information to the user e.g.
                  if the user clicks a “help” icon attached to the subject.
                maxLength: 254
              helpUrl:
                type: string
                maxLength: 2082
                description: >
                  The url where a user can go to get more help about the subject. A lens
                  may choose to display this information to the user e.g. if the user
                  clicks a “help” icon attached to the subject.
              imageUrl:
                type: string
                maxLength: 2082
                description: >
                  Optional icon to represent the subject.
              isPublished:
                type: boolean
                default: false
                description: >
                  Default false. When set to true, the subject is readable by other users;
                  when set to false, the subject is only readable by its owner. You can only unpublish a subject if it has no subject children of its own or if all its descendants are unpublished.
              name:
                type: string
                pattern: ^[0-9A-Za-z_\\-]{1,60}$
                maxLength: 60
                description: >
                  Max 60 characters; case insensitive; allows alpha-numeric characters,
                  underscore (_) and dash (-).
              sortBy:
                type: string
                pattern: ^[0-9A-Za-z_\\-]{0,254}$
                maxLength: 254
                description: >
                  The sortBy string can be used to define the sort order of subjects
                  which a lens developer can choose to honor when rendering the data.
                  The attribute is defaulted to an empty string when the user does not
                  provide any string value. Max 254 characters; case insensitive;
                  allows alpha-numeric characters, + underscore (_) and dash (-).
                  Filter by sortBy; asterisk (*) wildcards ok.
                  Max 254 characters; case insensitive; allows alpha-numeric characters,
                  underscore (_) and dash (-).
              parentId:
                type: string
                pattern: ^[0-9A-Fa-f]{8}-[0-9A-Fa-f]{4}-[0-9A-Fa-f]{4}-[0-9A-Fa-f]{4}-[0-9A-Fa-f]{12}$
                description: >
                  The id of the subject's parent.
              tags:
                type: array
                items:
                  type: string
                  maxLength: 60
                  pattern: ^[0-9A-Za-z_][0-9A-Za-z_\\-]{1,59}$
                description: >
                  Array of tag names. Tag name: Max 60 characters; case insensitive; allows alpha-numeric characters,
                  underscore (_) and dash (-). Tag names cannot start with a dash (-).
              relatedLinks:
                type: array
                items:
                  $ref: "#/definitions/RelatedLinkRequest"
                description: >
                  RelatedLinks associated with this model.
              geolocation:
                type: array
                items:
                  type: number
                description: >
                  If the subject has a physical location, specify its longitude and latitude in this two-element array, e.g. [-122.431297, 37.773972]. The first element in the array represents longitude; the second element represents latitude.
            required:
              - name
      responses:
        201:
          description: >-
            Created.
          schema:
            $ref: "#/definitions/SubjectsResponse"
        400:
          $ref: "#/responses/400"
        403:
          $ref: "#/responses/403"
        default:
          $ref: "#/responses/genericError"

  # ---------------------------------------------------------------------------
  /subjects/{key}:
    x-swagger-router-controller: subjects
    delete:
      security:
        - jwt: []
      summary: Delete the specified subject
      tags: [ subjects ]
      description: >-
        Delete the specified subject. You will not be allowed to delete a
        subject if it has any children subjects under it. Beware! Deleting a
        subject also deletes all the samples associated with this subject. If the Refocus configuration parameter `useAccessToken` is set to `true`, you must include an `Authorization` request header with your [JSON Web Token](https://tools.ietf.org/html/rfc7519) (JWT) as the value. You can get a token using `POST /v1/register` or `POST /v1/tokens`.
      operationId: deleteSubject
      parameters:
        -
          name: key
          in: path
          description: >-
            The id or absolute path of the subject to delete.
          required: true
          type: string
      responses:
        200:
          description: >-
            Success, returns deleted subject.
          schema:
            $ref: "#/definitions/SubjectsResponse"
        400:
          $ref: "#/responses/400"
        403:
          $ref: "#/responses/403"
        404:
          $ref: "#/responses/404"
        default:
          $ref: "#/responses/genericError"
    get:
      security:
        - jwt: []
      summary: Retrieve the specified subject
      tags: [ subjects ]
      description: >-
        Retrieve the specified subject by its id or name. You may also
        optionally specify a list of fields to include in the response. If the Refocus configuration parameter `useAccessToken` is set to `true`, you must include an `Authorization` request header with your [JSON Web Token](https://tools.ietf.org/html/rfc7519) (JWT) as the value. You can get a token using `POST /v1/register` or `POST /v1/tokens`.
      operationId: getSubject
      parameters:
        -
          name: key
          in: path
          description: >-
            The id or absolute path of the subject to retrieve.
          required: true
          type: string
        -
          $ref: "#/parameters/SubjectsFieldsParam"
      responses:
        200:
          description: >-
            Success, returns specified subject.
          schema:
            $ref: "#/definitions/SubjectsResponse"
        400:
          $ref: "#/responses/400"
        404:
          $ref: "#/responses/404"
        default:
          $ref: "#/responses/genericError"
    patch:
      security:
        - jwt: []
      summary: Update the specified subject
      tags: [ subjects ]
      description: >-
        Update the specified subject. If a field is not included in the query
        body, that field will not be updated. You can only unpublish a subject if it has no subject children of its own or if all its descendants are unpublished. Beware! Updating a subject's name/parentId/parentAbsolutePath deletes all the samples associated with this subject. If the Refocus configuration parameter `useAccessToken` is set to `true`, you must include an `Authorization` request header with your [JSON Web Token](https://tools.ietf.org/html/rfc7519) (JWT) as the value. You can get a token using `POST /v1/register` or `POST /v1/tokens`.
      operationId: patchSubject
      parameters:
        -
          name: key
          in: path
          description: >-
            The id or absolute path of the subject to update.
          required: true
          type: string
        -
          name: queryBody
          in: body
          required: true
          schema:
            type: object
            description: >
              A resource under observation.
            properties:
              description:
                type: string
                maxLength: 4096
                description: >
                  A description of the subject. A lens may choose to display this
                  information to the user.
              helpEmail:
                type: string
                description: >
                  The email address where a user can go to get more help about the
                  subject. A lens may choose to display this information to the user e.g.
                  if the user clicks a “help” icon attached to the subject.
                maxLength: 254
              helpUrl:
                type: string
                maxLength: 2082
                description: >
                  The url where a user can go to get more help about the subject. A lens
                  may choose to display this information to the user e.g. if the user
                  clicks a “help” icon attached to the subject.
              imageUrl:
                type: string
                maxLength: 2082
                description: >
                  Optional icon to represent the subject.
              isPublished:
                type: boolean
                default: false
                description: >
                  Default false. When set to true, the subject is readable by other users;
                  when set to false, the subject is only readable by its owner. You can only unpublish a subject if it has no subject children of its own or if all its descendants are unpublished.
              name:
                type: string
                pattern: ^[0-9A-Za-z_\\-]{1,60}$
                maxLength: 60
                description: >
                  Max 60 characters; case insensitive; allows alpha-numeric characters,
                  underscore (_) and dash (-).
              sortBy:
                type: string
                pattern: ^[0-9A-Za-z_\\-]{0,254}$
                maxLength: 254
                description: >
                  The sortBy string can be used to define the sort order of subjects
                  which a lens developer can choose to honor when rendering the data.
                  The attribute is defaulted to an empty string when the user does not
                  provide any string value. Max 254 characters; case insensitive;
                  allows alpha-numeric characters, + underscore (_) and dash (-).
                  Filter by sortBy; asterisk (*) wildcards ok.
                  Max 254 characters; case insensitive; allows alpha-numeric characters,
                  underscore (_) and dash (-).
              parentAbsolutePath:
                type: string
                maxLength: 4096
                description: >
                  The absolutePath of the subject's parent.
              parentId:
                type: string
                pattern: ^[0-9A-Fa-f]{8}-[0-9A-Fa-f]{4}-[0-9A-Fa-f]{4}-[0-9A-Fa-f]{4}-[0-9A-Fa-f]{12}$
                description: >
                  The id of the subject's parent.
              tags:
                type: array
                items:
                  type: string
                  maxLength: 60
                  pattern: ^[0-9A-Za-z_][0-9A-Za-z_\\-]{1,59}$
                description: >
                  Array of tag names. Tag name: Max 60 characters; case insensitive; allows alpha-numeric characters,
                  underscore (_) and dash (-). Tag names cannot start with a dash (-).
              relatedLinks:
                type: array
                items:
                  $ref: "#/definitions/RelatedLinkRequest"
                description: >
                  RelatedLinks associated with this model.
              geolocation:
                type: array
                items:
                  type: number
                description: >
                  If the subject has a physical location, specify its longitude and latitude in this two-element array, e.g. [-122.431297, 37.773972]. The first element in the array represents longitude; the second element represents latitude.

      responses:
        200:
          description: >-
            Success, returns updated subject.
          schema:
            $ref: "#/definitions/SubjectsResponse"
        400:
          $ref: "#/responses/400"
        403:
          $ref: "#/responses/403"
        404:
          $ref: "#/responses/404"
        default:
          $ref: "#/responses/genericError"
    put:
      security:
        - jwt: []
      summary: Update the specified subject
      tags: [ subjects ]
      description: >-
        Update the specified subject. If a field is not included in the query
        body, that field will be set to null or its default value. You can only unpublish a subject if it has no subject children of its own or if all its descendants are unpublished. Beware! Updating a subject's name/parentId/parentAbsolutePath deletes all the samples associated with this subject. If the Refocus configuration parameter `useAccessToken` is set to `true`, you must include an `Authorization` request header with your [JSON Web Token](https://tools.ietf.org/html/rfc7519) (JWT) as the value. You can get a token using `POST /v1/register` or `POST /v1/tokens`.
      operationId: putSubject
      parameters:
        -
          name: key
          in: path
          description: >-
            The id or absolute path of the subject to update.
          required: true
          type: string
        -
          name: queryBody
          in: body
          required: true
          schema:
            type: object
            description: >
              A resource under observation.
            properties:
              description:
                type: string
                maxLength: 4096
                description: >
                  A description of the subject. A lens may choose to display this
                  information to the user.
              helpEmail:
                type: string
                description: >
                  The email address where a user can go to get more help about the subject.
                  A lens may choose to display this information to the user e.g. if the
                  user clicks a “help” icon attached to the subject.
                maxLength: 254
              helpUrl:
                type: string
                maxLength: 2082
                description: >
                  The url where a user can go to get more help about the subject. A lens
                  may choose to display this information to the user e.g. if the user
                  clicks a “help” icon attached to the subject.
              imageUrl:
                type: string
                maxLength: 2082
                description: >
                  Optional icon to represent the subject.
              isPublished:
                type: boolean
                default: false
                description: >
                  Default false. When set to true, the subject is readable by other users;
                  when set to false, the subject is only readable by its owner. You can only unpublish a subject if it has no subject children of its own or if all its descendants are unpublished.
              name:
                type: string
                pattern: ^[0-9A-Za-z_\\-]{1,60}$
                maxLength: 60
                description: >
                  Max 60 characters; case insensitive; allows alpha-numeric characters,
                  underscore (_) and dash (-).
              sortBy:
                type: string
                pattern: ^[0-9A-Za-z_\\-]{0,254}$
                maxLength: 254
                description: >
                  The sortBy string can be used to define the sort order of subjects
                  which a lens developer can choose to honor when rendering the data.
                  The attribute is defaulted to an empty string when the user does not
                  provide any string value. Max 254 characters; case insensitive;
                  allows alpha-numeric characters, + underscore (_) and dash (-).
                  Filter by sortBy; asterisk (*) wildcards ok.
                  Max 254 characters; case insensitive; allows alpha-numeric characters,
                  underscore (_) and dash (-).
              parentId:
                type: string
                pattern: ^[0-9A-Fa-f]{8}-[0-9A-Fa-f]{4}-[0-9A-Fa-f]{4}-[0-9A-Fa-f]{4}-[0-9A-Fa-f]{12}$
                description: >
                  The id of the subject's parent.
              parentAbsolutePath:
                type: string
                maxLength: 4096
                description: >
                  The absolutePath of the subject's parent.
              tags:
                type: array
                items:
                  type: string
                  maxLength: 60
                  pattern: ^[0-9A-Za-z_][0-9A-Za-z_\\-]{1,59}$
                description: >
                  Array of tag names. Tag name: Max 60 characters; case insensitive; allows alpha-numeric characters,
                  underscore (_) and dash (-). Tag names cannot start with a dash (-).
              relatedLinks:
                type: array
                items:
                  $ref: "#/definitions/RelatedLinkRequest"
                description: >
                  RelatedLinks associated with this model.
              geolocation:
                type: array
                items:
                  type: number
                description: >
                  If the subject has a physical location, specify its longitude and latitude in this two-element array, e.g. [-122.431297, 37.773972]. The first element in the array represents longitude; the second element represents latitude.
            required:
              - name
      responses:
        200:
          description: >-
            Success, returns updated subject.
          schema:
            $ref: "#/definitions/SubjectsResponse"
        400:
          $ref: "#/responses/400"
        403:
          $ref: "#/responses/403"
        404:
          $ref: "#/responses/404"
        default:
          $ref: "#/responses/genericError"

  # ---------------------------------------------------------------------------
  /subjects/{key}/child:
    x-swagger-router-controller: subjects
    post:
      security:
        - jwt: []
      summary: Create a new child subject
      tags: [ subjects ]
      description: >-
        Create a new child subject of the specified subject. If any of your new subject's ancestors has isPublished=false, then you must create your new subject with isPublished=false. If the Refocus configuration parameter `useAccessToken` is set to `true`, you must include an `Authorization` request header with your [JSON Web Token](https://tools.ietf.org/html/rfc7519) (JWT) as the value. You can get a token using `POST /v1/register` or `POST /v1/tokens`.
      operationId: postChildSubject
      parameters:
        -
          name: key
          in: path
          description: >-
            The id or absolute path of the subject to which you want to add a
            child.
          required: true
          type: string
        -
          name: queryBody
          description: Request body
          in: body
          schema:
            type: object
            description: >
              A resource under observation.
            properties:
              description:
                type: string
                maxLength: 4096
                description: >
                  A description of the subject. A lens may choose to display this
                  information to the user.
              helpEmail:
                type: string
                description: >
                  The email address where a user can go to get more help about the
                  subject. A lens may choose to display this information to the user e.g.
                  if the user clicks a “help” icon attached to the subject.
                maxLength: 254
              helpUrl:
                type: string
                maxLength: 2082
                description: >
                  The url where a user can go to get more help about the subject. A lens
                  may choose to display this information to the user e.g. if the user
                  clicks a “help” icon attached to the subject.
              imageUrl:
                type: string
                maxLength: 2082
                description: >
                  Optional icon to represent the subject.
              isPublished:
                type: boolean
                default: false
                description: >
                  Default false. When set to true, the subject is readable by other users;
                  when set to false, the subject is only readable by its owner. You can only unpublish a subject if it has no subject children of its own or if all its descendants are unpublished.
              name:
                type: string
                pattern: ^[0-9A-Za-z_\\-]{1,60}$
                maxLength: 60
                description: >
                  Max 60 characters; case insensitive; allows alpha-numeric characters,
                  underscore (_) and dash (-).
              sortBy:
                type: string
                pattern: ^[0-9A-Za-z_\\-]{0,254}$
                maxLength: 254
                description: >
                  The sortBy string can be used to define the sort order of subjects
                  which a lens developer can choose to honor when rendering the data.
                  The attribute is defaulted to an empty string when the user does not
                  provide any string value. Max 254 characters; case insensitive;
                  allows alpha-numeric characters, + underscore (_) and dash (-).
                  Filter by sortBy; asterisk (*) wildcards ok.
                  Max 254 characters; case insensitive; allows alpha-numeric characters,
                  underscore (_) and dash (-).
              tags:
                type: array
                items:
                  type: string
                  maxLength: 60
                  pattern: ^[0-9A-Za-z_][0-9A-Za-z_\\-]{1,59}$
                description: >
                  Array of tag names. Tag name: Max 60 characters; case insensitive; allows alpha-numeric characters,
                  underscore (_) and dash (-). Tag names cannot start with a dash (-).
              relatedLinks:
                type: array
                items:
                  $ref: "#/definitions/RelatedLinkRequest"
                description: >
                  RelatedLinks associated with this model.
            required:
              - name
      responses:
        201:
          description: >-
            Created.
          schema:
            $ref: "#/definitions/SubjectsResponse"
        400:
          $ref: "#/responses/400"
        403:
          $ref: "#/responses/403"
        404:
          $ref: "#/responses/404"
        default:
          $ref: "#/responses/genericError"

  # ---------------------------------------------------------------------------
  /subjects/{key}/hierarchy:
    x-swagger-router-controller: subjects
    delete:
      security:
        - jwt: []
      summary: Delete the subject hierarchy
      tags: [ subjects ]
      description: >-
        Delete the specified subject and all its descendents and all associated
        samples. If the Refocus configuration parameter `useAccessToken` is set to `true`, you must include an `Authorization` request header with your [JSON Web Token](https://tools.ietf.org/html/rfc7519) (JWT) as the value. You can get a token using `POST /v1/register` or `POST /v1/tokens`.
      operationId: deleteSubjectHierarchy
      parameters:
        -
          name: key
          in: path
          description: >-
            The id or absolute path of the root subject to delete.
          required: true
          type: string
      responses:
        200:
          description: >-
            Success, returns empty object.
          schema: {}
        400:
          $ref: "#/responses/400"
        404:
          $ref: "#/responses/404"
        default:
          $ref: "#/responses/genericError"
    get:
      security:
        - jwt: []
      summary: Retrieve the hierarchy for the specified subject
      tags: [ subjects ]
      description: >-
        Retrieve the hierarchy for the specified subject using its id or
        absolute path. If the Refocus configuration parameter `useAccessToken` is set to `true`, you must include an `Authorization` request header with your [JSON Web Token](https://tools.ietf.org/html/rfc7519) (JWT) as the value. You can get a token using `POST /v1/register` or `POST /v1/tokens`.
      operationId: getSubjectHierarchy
      parameters:
        -
          name: key
          in: path
          description: >-
            The id or absolute path of the root subject to retrieve.
          required: true
          type: string
        -
          name: depth
          in: query
          description: >-
            The number of hierarchy levels to include (0 for all, 1 for
            just children, 2 for children and grandchildren, etc.).
          type: integer
          minimum: 0
        -
          name: aspect
          in: query
          description: >-
           Comma-separated list of aspect names to include/exclude.
           For example, ?aspect=FOO,BAR will only return subjects in the
           hierarchy with samples for those two aspects (and all those
           subjects' ancestors up to the specified root of the requested
           hierarchy). Prefix each of the aspect name with a negative sign to
           indicate that a sample with that aspect should be excluded.
           For example, ?aspect=-BAZ,-FOO will return only the subjects
           (and its hierarchy) that have samples with aspect name not equal
           to BAZ or FOO. Subjects without samples are not included in the
           result set
          type: string
        -
          name: status
          in: query
          description: >-
           Comma-separated list of sample status to include/exclude.
           For example, ?status=OK,CRITICAL will only return subjects in the
           hierarchy with samples that are in those statuses (and all those
           subjects' ancestors up to the specified root of the requested
           hierarchy). Prefix each of the status with a negative sign to
           indicate that a sample with that status should be excluded.
           For example, ?status=-OK,-CRITICAL will return only the subjects
           (and its hierarchy) that have samples not in OK or CRITICAL status.
           Subjects without samples are not included in the result set
          type: string
        -
          name: aspectTags
          in: query
          description: >-
           Comma-separated list of tags names to include/exclude.
           For example, ?aspectTags=TAG1,TAG2 will only return subjects in the
           hierarchy with samples having aspect with tags matching TAG1 and TAG2
           (and all those subjects' ancestors up to the specified root of the
           requested hierarchy). Prefix each of the tag names with a negative
           sign to indicate that a sample having aspect with those tag names
           will be excluded. For example, ?aspectTags=-TAG3,-TAG4 will
           return the subject hierarchy without aspects having tags -
           TAG3 and TAG4. Subjects without samples are not included in
           the result set
          type: string
        -
          name: subjectTags
          in: query
          description: >-
           Comma-separated list of tags names to include/exclude.
           For example, ?subjectTags=TAG1,TAG2 will only return subjects in the
           hierarchy with tags matching TAG1 and TAG2
           (and all those subjects' ancestors up to the specified root of the
           requested hierarchy). Prefix each of the tag names with a negative
           sign to indicate that the subject having tags with those names will
           be excluded. For example, ?subjectTags=-TAG3,-TAG4 will return the
           subject hierarchy without subjects having tags -  TAG3 and TAG4.
           Tags should be passed as an include filter or as an exclude filter
           but not the combination of both.
          type: string
        -
          $ref: "#/parameters/SubjectsFieldsParam"
      responses:
        200:
          description: >-
            Success, returns specified subject heirarchy.
          schema:
            $ref: "#/definitions/SubjectsResponse"
        400:
          $ref: "#/responses/400"
        404:
          $ref: "#/responses/404"
        default:
          $ref: "#/responses/genericError"

  # ---------------------------------------------------------------------------
  /subjects/{key}/tags:
    x-swagger-router-controller: subjects
    delete:
      security:
        - jwt: []
      summary: Delete all the tags of the subject
      tags: [ subjects ]
      description: >-
        Delete all the tags associated with the subject. If the Refocus configuration parameter `useAccessToken` is set to `true`, you must include an `Authorization` request header with your [JSON Web Token](https://tools.ietf.org/html/rfc7519) (JWT) as the value. You can get a token using `POST /v1/register` or `POST /v1/tokens`.
      operationId: deleteSubjectTags
      parameters:
        -
          name: key
          in: path
          description: >-
            The id or absolute path of the subject for which tags needs to be
            deleted.
          required: true
          type: string
      responses:
        200:
          description: >-
            Success, returns updated subject
          schema:
            $ref: "#/definitions/SubjectsResponse"
        400:
          $ref: "#/responses/400"
        403:
          $ref: "#/responses/403"
        404:
          $ref: "#/responses/404"
        default:
          $ref: "#/responses/genericError"

  # ---------------------------------------------------------------------------
  /subjects/{key}/tags/{tagName}:
    x-swagger-router-controller: subjects
    delete:
      security:
        - jwt: []
      summary: Delete the specified tag of the subject
      tags: [ subjects ]
      description: >-
        Delete the specified tag of the specified subject. If the Refocus configuration parameter `useAccessToken` is set to `true`, you must include an `Authorization` request header with your [JSON Web Token](https://tools.ietf.org/html/rfc7519) (JWT) as the value. You can get a token using `POST /v1/register` or `POST /v1/tokens`.
      operationId: deleteSubjectTags
      parameters:
        -
          name: key
          in: path
          description: >-
            The id or absolute path of the subject for which tag needs to be
            deleted.
          required: true
          type: string
        -
          name: tagName
          in: path
          description: >-
            Name of tag which needs to be deleted.
          required: true
          type: string
      responses:
        200:
          description: >-
            Success, returns updated subject.
          schema:
            $ref: "#/definitions/SubjectsResponse"
        400:
          $ref: "#/responses/400"
        403:
          $ref: "#/responses/403"
        404:
          $ref: "#/responses/404"
        default:
          $ref: "#/responses/genericError"

  # ---------------------------------------------------------------------------
  /subjects/{key}/relatedLinks:
    x-swagger-router-controller: subjects
    delete:
      security:
        - jwt: []
      summary: Delete all the tags of the subject
      tags: [ subjects ]
      description: >-
        Delete all the tags associated with the subject. If the Refocus configuration parameter `useAccessToken` is set to `true`, you must include an `Authorization` request header with your [JSON Web Token](https://tools.ietf.org/html/rfc7519) (JWT) as the value. You can get a token using `POST /v1/register` or `POST /v1/tokens`.
      operationId: deleteSubjectRelatedLinks
      parameters:
        -
          name: key
          in: path
          description: >-
            The id or absolute path of the subject for which related links needs
            to be deleted.
          required: true
          type: string
      responses:
        200:
          description: >-
            Success, returns updated subject.
          schema:
            $ref: "#/definitions/SubjectsResponse"
        400:
          $ref: "#/responses/400"
        403:
          $ref: "#/responses/403"
        404:
          $ref: "#/responses/404"
        default:
          $ref: "#/responses/genericError"

  # ---------------------------------------------------------------------------
  /subjects/{key}/relatedLinks/{relName}:
    x-swagger-router-controller: subjects
    delete:
      security:
        - jwt: []
      summary: Delete the specified related link of the subject
      tags: [ subjects ]
      description: >-
        Delete the specified related link of the specified subject. If the Refocus configuration parameter `useAccessToken` is set to `true`, you must include an `Authorization` request header with your [JSON Web Token](https://tools.ietf.org/html/rfc7519) (JWT) as the value. You can get a token using `POST /v1/register` or `POST /v1/tokens`.
      operationId: deleteSubjectRelatedLinks
      parameters:
        -
          name: key
          in: path
          description: >-
            The id or absolute path of the subject for which related link needs
            to be deleted.
          required: true
          type: string
        -
          name: relName
          in: path
          description: >-
            Name of the related link which needs to be deleted.
          required: true
          type: string
      responses:
        200:
          description: >-
            Success, returns updated subject.
          schema:
            $ref: "#/definitions/SubjectsResponse"
        400:
          $ref: "#/responses/400"
        403:
          $ref: "#/responses/403"
        404:
          $ref: "#/responses/404"
        default:
          $ref: "#/responses/genericError"

  # ---------------------------------------------------------------------------
  /subjects/{key}/writers:
    x-swagger-router-controller: subjects
    delete:
      security:
        - jwt: []
      summary: Remove all users from a subject's list of authorized writers
      tags: [ subjects ]
      description: >-
        Remove all users from a subject’s list of authorized writers. If the Refocus configuration parameter `useAccessToken` is set to `true`, you must include an `Authorization` request header with your [JSON Web Token](https://tools.ietf.org/html/rfc7519) (JWT) as the value. You can get a token using `POST /v1/register` or `POST /v1/token`.
      operationId: deleteSubjectWriters
      parameters:
        -
          name: key
          in: path
          description: >-
             The id or name of the subject.
          required: true
          type: string
      responses:
        204:
          description: >-
            The subject is no longer write-protected.
        400:
          $ref: "#/responses/400"
        401:
          $ref: "#/responses/401"
        403:
          $ref: "#/responses/403"
        404:
          $ref: "#/responses/404"
        default:
          $ref: "#/responses/genericError"
    get:
      security:
        - jwt: []
      summary: Get the list of all authorized writers for a subject
      tags: [ subjects, writers ]
      description: >-
        Get the list of all authorized writers for a subject. If the Refocus configuration parameter `useAccessToken` is set to `true`, you must include an `Authorization` request header with your [JSON Web Token](https://tools.ietf.org/html/rfc7519) (JWT) as the value. You can get a token using `POST /v1/register` or `POST /v1/tokens`.
      operationId: getSubjectWriters
      parameters:
        -
          name: key
          in: path
          description: >-
            The id or name of the subject for which the authorized list of users
            are to be obtained.
          required: true
          type: string
      responses:
        200:
          description: >-
            Success, returns the users having write permission to the subject.
          schema:
            type: array
            items:
              $ref: "#/definitions/UsersResponse"
              description: >-
                The users having write permission to the subject
        400:
          $ref: "#/responses/400"
        401:
          $ref: "#/responses/401"
        404:
          $ref: "#/responses/404"
        default:
          $ref: "#/responses/genericError"
    post:
        security:
          - jwt: []
        summary: Add one or more users to a subjects list of authorized writers
        tags: [ subjects, writers ]
        description: >-
          Add one or more users to a subjects list of authorized writers. If the Refocus configuration parameter `useAccessToken` is set to `true`, you must include an `Authorization` request header with your [JSON Web Token](https://tools.ietf.org/html/rfc7519) (JWT) as the value. You can get a token using `POST /v1/register` or `POST /v1/token`.
        operationId: postSubjectWriters
        parameters:
          -
            name: key
            in: path
            description: >-
              The id or name of the subject for which the authorized list of users
              are to be obtained.
            required: true
            type: string
          -
            name: queryBody
            description: Request body.
            in: body
            required: true
            schema:
              type: array
              items:
                type: string
              description: >
                User name
        responses:
          201:
            description: >-
              One or more of the valid users were added to the list of authorized writers.
            schema:
              type: array
              items:
                $ref: "#/definitions/SubjectWriterResponse"
                description: >-
                  The users having write permission to the subject
          400:
            $ref: "#/responses/400"
          401:
            $ref: "#/responses/401"
          403:
            $ref: "#/responses/403"
          404:
            $ref: "#/responses/403"
          default:
            $ref: "#/responses/genericError"

# ---------------------------------------------------------------------------
  /subjects/{key}/writers/{userNameOrId}:
    x-swagger-router-controller: subjects
    delete:
      security:
        - jwt: []
      summary: Remove a user from a subject's list of authorized writers
      tags: [ subjects ]
      description: >-
        Remove a user from a subjects's list of authorized writers. If the Refocus configuration parameter `useAccessToken` is set to `true`, you must include an `Authorization` request header with your [JSON Web Token](https://tools.ietf.org/html/rfc7519) (JWT) as the value. You can get a token using `POST /v1/register` or `POST /v1/tokens`.
      operationId: deleteSubjectWriter
      parameters:
        -
          name: key
          in: path
          description: >-
            The id or name of the subject
          required: true
          type: string
        -
          name: userNameOrId
          in: path
          description: >-
            The username or the Id of the user
          required: true
          type: string
      responses:
        204:
          description: >-
            The user’s write permission has been revoked for the subject.
        400:
          $ref: "#/responses/400"
        401:
          $ref: "#/responses/401"
        403:
          $ref: "#/responses/403"
        404:
          $ref: "#/responses/404"
        default:
          $ref: "#/responses/genericError"
    get:
      security:
        - jwt: []
      summary: Determine whether a user is an authorized writer for a subject
      tags: [ subjects, writers ]
      description: >-
        Determine whether a user is an authorized writer for subject. If the Refocus configuration parameter `useAccessToken` is set to `true`, you must include an `Authorization` request header with your [JSON Web Token](https://tools.ietf.org/html/rfc7519) (JWT) as the value. You can get a token using `POST /v1/register` or `POST /v1/tokens`.
      operationId: getSubjectWriter
      parameters:
        -
          name: key
          in: path
          description: >-
            The id or name of the subject for which the authorized list of users
            are to be obtained.
          required: true
          type: string
        -
          name: userNameOrId
          in: path
          description: >-
            The username or the Id of the user
          required: true
          type: string
      responses:
        200:
          description: >-
            Success, returns the user record.
          schema:
            type: array
            items:
              $ref: "#/definitions/UsersResponse"
              description: >-
                The users having write permission to the aspect
        400:
          $ref: "#/responses/400"
        401:
          $ref: "#/responses/401"
        404:
          $ref: "#/responses/404"
        default:
          $ref: "#/responses/genericError"

  # ---------------------------------------------------------------------------
  /users:
    x-swagger-router-controller: users
    get:
      security:
        - jwt: []
      summary: Find a user or users
      tags: [ users ]
      description: >-
        Find a user or users. You may query using field filters with asterisk
        (*) wildcards. You may also optionally specify sort, limit, offset, and
        a list of fields to include in the response. If the Refocus configuration parameter `useAccessToken` is set to `true`, you must include an `Authorization` request header with your [JSON Web Token](https://tools.ietf.org/html/rfc7519) (JWT) as the value. You can get a token using `POST /v1/register` or `POST /v1/tokens`.
      externalDocs:
        description: >-
          GET /users
        url: http://focus.salesforce.com/docs/api/users
      operationId: findUsers
      parameters:
        -
          $ref: "#/parameters/UsersFieldsParam"
        - name: sort
          in: query
          description: >
            Specify the sort order using a field name, e.g. '...?sort=name'. Prepend the
            field name with a minus sign to specify descending order, e.g.
            '...?sort=-name'.
          required: false
          type: array
          collectionFormat: csv
          items:
            type: string
            enum:
              - email
              - id
              - name
              - createdBy
              - createdAt
              - updatedAt
              - -email
              - -id
              - -name
              - -createdBy
              - -createdAt
              - -updatedAt
        -
          $ref: "#/parameters/limitParam"
        -
          $ref: "#/parameters/offsetParam"
        -
          name: email
          in: query
          description: >-
            Filter by email; asterisk (*) wildcards ok.
          required: false
          type: string
        -
          name: name
          in: query
          description: >-
            Filter by name; asterisk (*) wildcards ok.
          required: false
          type: string
      responses:
        200:
          description: >-
            Success, a list of users.
          schema:
            type: array
            items:
              $ref: "#/definitions/UsersResponse"
        400:
          $ref: "#/responses/400"
        default:
          $ref: "#/responses/genericError"
    post:
      security:
        - jwt: []
      summary: Create a new user
      tags: [ users ]
      description: >-
        Create a new user.
      operationId: postUser
      parameters:
        -
          name: queryBody
          in: body
          schema:
            type: object
            description: >
              A person or API client who interacts with the Refocus system.
            properties:
              email:
                type: string
                maxLength: 254
                description: >
                  The user's email address.
              imageUrl:
                type: string
                maxLength: 2082
                description: >
                  Optional thumbnail image.
              name:
                type: string
                maxLength: 256
                description: >
                  First and last name.
              password:
                type: string
            required:
              - name
      responses:
        201:
          description: >-
            Success, returns created user.
          schema:
            $ref: "#/definitions/UsersResponse"
        400:
          $ref: "#/responses/400"
        403:
          $ref: "#/responses/403"
        default:
          $ref: "#/responses/genericError"

  # ---------------------------------------------------------------------------
  /users/{key}:
    x-swagger-router-controller: users
    delete:
      security:
        - jwt: []
      summary: Delete the specified user
      tags: [ users ]
      description: >-
        Delete the specified user. Beware! Deleting a user also deletes all the
        perspectives associated with this user. If the Refocus configuration parameter `useAccessToken` is set to `true`, you must include an `Authorization` request header with your [JSON Web Token](https://tools.ietf.org/html/rfc7519) (JWT) as the value. You can get a token using `POST /v1/register` or `POST /v1/tokens`.
      operationId: deleteUser
      parameters:
        -
          name: key
          in: path
          description: >-
            The id or name of the user to delete.
          required: true
          type: string
      responses:
        200:
          description: >-
            Success, returns deleted user.
          schema:
            $ref: "#/definitions/UsersResponse"
        400:
          $ref: "#/responses/400"
        404:
          $ref: "#/responses/404"
        default:
          $ref: "#/responses/genericError"
    get:
      security:
        - jwt: []
      summary: Retrieve the specified user
      tags: [ users ]
      description: >-
        Retrieve the specified user by its id or name. You may also optionally
        specify a list of fields to include in the response. If the Refocus configuration parameter `useAccessToken` is set to `true`, you must include an `Authorization` request header with your [JSON Web Token](https://tools.ietf.org/html/rfc7519) (JWT) as the value. You can get a token using `POST /v1/register` or `POST /v1/tokens`.
      operationId: getUser
      parameters:
        -
          name: key
          in: path
          description: >-
            The id or name of the user to retrieve.
          required: true
          type: string
        -
          $ref: "#/parameters/UsersFieldsParam"
      responses:
        200:
          description: >-
            Success, returns specified user.
          schema:
            $ref: "#/definitions/UsersResponse"
        400:
          $ref: "#/responses/400"
        404:
          $ref: "#/responses/404"
        default:
          $ref: "#/responses/genericError"
    patch:
      security:
        - jwt: []
      summary: Update the specified user
      tags: [ users ]
      description: >-
        Update the specified user. If a field is not included in the query body,
        that field will not be updated. If the Refocus configuration parameter `useAccessToken` is set to `true`, you must include an `Authorization` request header with your [JSON Web Token](https://tools.ietf.org/html/rfc7519) (JWT) as the value. You can get a token using `POST /v1/register` or `POST /v1/tokens`.
      operationId: patchUser
      parameters:
        -
          name: key
          in: path
          description: >-
            The id or name of the user to update.
          required: true
          type: string
        -
          name: queryBody
          in: body
          required: true
          schema:
            type: object
            description: >
              A person or API client who interacts with the Refocus system.
            properties:
              email:
                type: string
                maxLength: 254
                description: >
                  The user's email address.
              imageUrl:
                type: string
                maxLength: 2082
                description: >
                  Optional thumbnail image.
              name:
                type: string
                maxLength: 256
                description: >
                  First and last name.
              password:
                type: string
      responses:
        200:
          description: >-
            Success, returns updated user.
          schema:
            $ref: "#/definitions/UsersResponse"
        400:
          $ref: "#/responses/400"
        403:
          $ref: "#/responses/403"
        404:
          $ref: "#/responses/404"
        default:
          $ref: "#/responses/genericError"
    put:
      security:
        - jwt: []
      summary: Update the specified user
      tags: [ users ]
      description: >-
        Update the specified user. If a field is not included in the query body,
        that field will be set to null or its default value. If the Refocus configuration parameter `useAccessToken` is set to `true`, you must include an `Authorization` request header with your [JSON Web Token](https://tools.ietf.org/html/rfc7519) (JWT) as the value. You can get a token using `POST /v1/register` or `POST /v1/tokens`.
      operationId: putUser
      parameters:
        -
          name: key
          in: path
          description: >-
            The id or name of the user to update.
          required: true
          type: string
        -
          name: queryBody
          in: body
          required: true
          schema:
            type: object
            description: >
              A person or API client who interacts with the Refocus system.
            properties:
              email:
                type: string
                maxLength: 254
                description: >
                  The user's email address.
              imageUrl:
                type: string
                maxLength: 2082
                description: >
                  Optional thumbnail image.
              name:
                type: string
                maxLength: 256
                description: >
                  First and last name.
              password:
                type: string
              profileId:
                type: string
            required:
              - name
      responses:
        200:
          description: >-
            Success, returns updated user.
          schema:
            $ref: "#/definitions/UsersResponse"
        400:
          $ref: "#/responses/400"
        403:
          $ref: "#/responses/403"
        404:
          $ref: "#/responses/404"
        default:
          $ref: "#/responses/genericError"

# =============================================================================
  /register:
    x-swagger-router-controller: register
    post:
      summary: Register a user
      tags: [ register ]
      description: >-
        Register a user with email and password.
      operationId: registerUser
      parameters:
        -
          name: queryBody
          description: Request body.
          in: body
          required: true
          schema:
            type: object
            description: >
              A user who interacts with the Refocus system.
            properties:
              email:
                type: string
                maxLength: 254
                description: >
                  The user's email address.
              password:
                type: string
                format: password
                description: >
                  The user's password.
              username:
                type: string
                maxLength: 254
                description: >
                  User name provided by the user
            required:
              - email
              - password
              - username

      responses:
        201:
          description: >-
            User created.
          schema:
            $ref: "#/definitions/UsersResponse"
        400:
          $ref: "#/responses/400"
        403:
          $ref: "#/responses/403"
        default:
          $ref: "#/responses/genericError"

# =============================================================================
  /authenticate:
    x-swagger-router-controller: authenticate
    post:
      summary: Authenticate a user
      tags: [ authenticate ]
      description: >-
        Authenticate a user with username and password.
      operationId: authenticateUser
      parameters:
        -
          name: queryBody
          in: body
          required: true
          schema:
            type: object
            description: >
              Credentials of person who interacts with the Refocus system.
            properties:
              username:
                type: string
                maxLength: 254
                description: >
                  The User name provided by the user during registeration
              password:
                type: string
                format: password
                description: >
                  The user's password.
            required:
              - username
              - password
      responses:
        200:
          description: >-
            Authenticated the user.
          schema:
            $ref: "#/definitions/AuthenticationResponse"
        400:
          $ref: "#/responses/400"
        403:
          $ref: "#/responses/403"
        default:
          $ref: "#/responses/genericError"

# =============================================================================
  /logout:
    x-swagger-router-controller: logout
    get:
      security:
        - jwt: []
      summary: Logout user
      tags: [ logout ]
      description: >-
        Logout authenticated user. If the Refocus configuration parameter `useAccessToken` is set to `true`, you must include an `Authorization` request header with your [JSON Web Token](https://tools.ietf.org/html/rfc7519) (JWT) as the value. You can get a token using `POST /v1/register` or `POST /v1/tokens`.
      operationId: logoutUser
      responses:
        200:
          description: >-
            User logged out.
          schema:
            type: object
            description: Logout message
            properties:
              Success:
                type: boolean
                readOnly: true
              message:
                type: string
                readOnly: true
                maxLength: 2082
                description: >
                  Logout message.
        401:
          description: >-
            Authentication Error
          schema:
            type: object
            description: Logout message
            properties:
              Success:
                type: boolean
                readOnly: true
              message:
                type: string
                readOnly: true
                maxLength: 2082
                description: >
                  Logout message.
        400:
          $ref: "#/responses/400"
        403:
          $ref: "#/responses/403"
        default:
          $ref: "#/responses/genericError"
# ---------------------------------------------------------------------------
  /ssoconfig:
    x-swagger-router-controller: ssoconfig
    get:
      security:
        - jwt: []
      summary: Retrieve SSO Config
      tags: [ ssoconfig ]
      description: >-
        Retrieves SSO Config.
      operationId: getSSOConfig
      responses:
        200:
          description: >-
            Success, returns SSO config
          schema:
            $ref: "#/definitions/SSOConfigResponse"
        400:
          $ref: "#/responses/400"
        404:
          $ref: "#/responses/404"
        default:
          $ref: "#/responses/genericError"
    post:
      security:
        - jwt: []
      summary: Create SSO config
      tags: [ ssoconfig ]
      description: >-
        Create SSO config. POST will throw SSOConfigCreateConstraintError if
        SSOConfig already exists.
      operationId: postSSOConfig
      parameters:
        -
          name: queryBody
          in: body
          schema:
            type: object
            description: >
              Configuration parameters to enable SSO in Refocus.
            properties:
              samlEntryPoint:
                type: string
                maxLength: 2082
                description: >
                  Identity Provider endpoint.
              samlIssuer:
                type: string
                maxLength: 2082
                description: >
                  Issuer string to supply to Identity Provider.
            required:
              - samlEntryPoint
              - samlIssuer
      responses:
        201:
          description: >-
            Returns created SSO Config
          schema:
            $ref: "#/definitions/SSOConfigResponse"
        400:
          $ref: "#/responses/400"
        403:
          $ref: "#/responses/403"
        default:
          $ref: "#/responses/genericError"
    delete:
      security:
        - jwt: []
      summary: Delete SSO Config
      tags: [ ssoconfig ]
      description: >-
        Delete SSO Config.
      operationId: deleteSSOConfig
      responses:
        200:
          description: >-
            Returns deleted SSO config
          schema:
            $ref: "#/definitions/SSOConfigResponse"
        400:
          $ref: "#/responses/400"
        404:
          $ref: "#/responses/404"
        default:
          $ref: "#/responses/genericError"
    patch:
      security:
        - jwt: []
      summary: Update SSO Config
      tags: [ ssoconfig ]
      description: >-
        Update the specified SSO Config. If a field is not included in the query
        body, that field will not be updated.
      operationId: patchSSOConfig
      parameters:
        -
          name: queryBody
          in: body
          required: true
          schema:
            type: object
            description: >
              Configuration parameters to enable SSO in Refocus.
            properties:
              samlEntryPoint:
                type: string
                maxLength: 2082
                description: >
                  Identity Provider endpoint.
              samlIssuer:
                type: string
                maxLength: 2082
                description: >
                  Issuer string to supply to Identity Provider.
            required:
              - samlEntryPoint
              - samlIssuer
      responses:
        200:
          description: >-
            Success, returns updated SSO Config.
          schema:
            $ref: "#/definitions/SSOConfigResponse"
        400:
          $ref: "#/responses/400"
        403:
          $ref: "#/responses/403"
        404:
          $ref: "#/responses/404"
        default:
          $ref: "#/responses/genericError"
    put:
      security:
        - jwt: []
      summary: Update SSO Config
      tags: [ ssoconfig ]
      description: >-
        Update the specified SSO Config. If a field is not included in the query
        body, that field will be set to null or its default value.
      operationId: putSSOConfig
      parameters:
        -
          name: queryBody
          in: body
          required: true
          schema:
            type: object
            description: >
              Configuration parameters to enable SSO in Refocus.
            properties:
              samlEntryPoint:
                type: string
                maxLength: 2082
                description: >
                  Identity Provider endpoint.
              samlIssuer:
                type: string
                maxLength: 2082
                description: >
                  Issuer string to supply to Identity Provider.
            required:
              - samlEntryPoint
              - samlIssuer
      responses:
        200:
          description: >-
            Success, returns updated SSO Config.
          schema:
            $ref: "#/definitions/SSOConfigResponse"
        400:
          $ref: "#/responses/400"
        403:
          $ref: "#/responses/403"
        404:
          $ref: "#/responses/404"
        default:
          $ref: "#/responses/genericError"

# =============================================================================
  /tokens:
    x-swagger-router-controller: tokens
    post:
      security:
        - jwt: []
      summary: Create a new API access token
      tags: [ tokens ]
      description: >-
        Create a new API access token by providing a token in header.
        If the Refocus configuration parameter `useAccessToken` is set to
        `true`, you must include an `Authorization` request header with your
        [JSON Web Token](https://tools.ietf.org/html/rfc7519) (JWT) as the
        value. You can get a token using `POST /v1/register` or `POST /v1/tokens`.
      operationId: postToken
      parameters:
        -
          name: queryBody
          in: body
          required: true
          schema:
            type: object
            description: >
              Name of token.
            properties:
              name:
                type: string
                maxLength: 60
                description: >
                  A name for your new token. Token name must be unique for a
                  user. Best practice is to select a name which reminds you of
                  how you intend to use the token,
                  e.g. "PushSamplesFromSystemXyz".
            required:
              - name
      responses:
        201:
          description: Token created.
          schema:
            $ref: "#/definitions/TokenResponse"
        401:
          description: >-
            Caller did not supply credentials or did not provide the correct
            credentials. If you are using an API key, it may be invalid or your
            Authorization header may be malformed.
          schema:
            $ref: '#/definitions/AuthenticationError'
        403:
          description: >-
            Caller is not authorized to create token. While your authentication
            is valid, the authenticated user or token does not have permission
            to perform this action.
          schema:
            $ref: '#/definitions/ErrorResponse'
        default:
          description: >-
            An unexpected error occurred. Please review the response for error
            details.
          schema:
              $ref: '#/definitions/ErrorResponse'

# =============================================================================
  /tokens/{key}:
    x-swagger-router-controller: tokens
    delete:
      security:
        - jwt: []
      summary: Delete the specified token
      tags: [ tokens ]
      description: >-
        Delete the specified token by its id.
      operationId: deleteTokenById
      parameters:
        -
          name: key
          in: path
          description: >-
            The id of the token to delete.
          required: true
          type: string
      responses:
        200:
          description: >-
            Success, returns the metadata for the deleted token.
          schema:
            $ref: "#/definitions/TokensResponse"
        400:
          description: >-
            Invalid arguments. Please review the response for error details.
          schema:
            $ref: '#/definitions/BadRequest'
        401:
          description: >-
            Caller did not supply credentials or did not provide the correct
            credentials. If you are using an API key, it may be invalid or your
            Authorization header may be malformed.
          schema:
            $ref: '#/definitions/AuthenticationError'
        403:
          description: >-
            Caller is not authorized to delete token. While your authentication
            is valid, the authenticated user or token does not have permission
            to perform this action.
          schema:
            $ref: '#/definitions/ErrorResponse'
        404:
          description: >-
            The resource you requested does not exist.
          schema:
            $ref: '#/definitions/ResourceNotFoundError'
        default:
          description: >-
            An unexpected error occurred. Please review the response for error
            details.
          schema:
            $ref: '#/definitions/ErrorResponse'
    get:
      security:
        - jwt: []
      summary: Retrieve metadata about the specified token.
      tags: [ tokens ]
      description: >-
        Retrieve metadata about the specified token by its id. You may also
        optionally specify a list of fields to include in the response. If the
        Refocus configuration parameter `useAccessToken` is set to `true`, you
        must include an `Authorization` request header with your
        [JSON Web Token](https://tools.ietf.org/html/rfc7519) (JWT) as the
        value.
      operationId: getTokenByKey
      parameters:
        -
          name: key
          in: path
          description: >-
            The id of the token to retrieve.
          required: true
          type: string
        -
          $ref: "#/parameters/TokensFieldsParam"
      responses:
        200:
          description: Success, returns metadata about the specified token.
          schema:
            $ref: "#/definitions/TokensResponse"
        400:
          description: >-
            Invalid arguments. Please review the response for error details.
          schema:
            $ref: '#/definitions/BadRequest'
        401:
          description: >-
            Caller did not supply credentials or did not provide the correct
            credentials. If you are using an API key, it may be invalid or your
            Authorization header may be malformed.
          schema:
            $ref: '#/definitions/AuthenticationError'
        404:
          description: >-
            The resource you requested does not exist.
          schema:
            $ref: '#/definitions/ResourceNotFoundError'
        default:
          description: >-
            An unexpected error occurred. Please review the response for error
            details.
          schema:
            $ref: '#/definitions/ErrorResponse'

# =============================================================================
  /tokens/{key}/revoke:
    x-swagger-router-controller: tokens
    post:
      security:
        - jwt: []
      summary: Revoke access for the specified token
      tags: [ tokens ]
      description: >-
        Revoke access for the specified token. If the Refocus configuration
        parameter `useAccessToken` is set to `true`, you must include an
        `Authorization` request header with your
        [JSON Web Token](https://tools.ietf.org/html/rfc7519) (JWT) as the
        value. You can get a token using `POST /v1/register` or
        `POST /v1/tokens`.
      operationId: revokeTokenById
      parameters:
        -
          name: key
          in: path
          description: >-
            The id of the token to delete.
          required: true
          type: string
      responses:
        200:
          description: Success, token permission revoked.
          schema:
            $ref: "#/definitions/TokensResponse"
        400:
          description: >-
            Invalid arguments, e.g. trying to revoke a token which had already
            been revoked. Please review the response for error details.
          schema:
            $ref: '#/definitions/BadRequest'
        401:
          description: >-
            Caller did not supply credentials or did not provide the correct
            credentials. If you are using an API key, it may be invalid or your
            Authorization header may be malformed.
          schema:
            $ref: '#/definitions/AuthenticationError'
        404:
          description: >-
            The resource you requested does not exist.
          schema:
            $ref: '#/definitions/ResourceNotFoundError'
        default:
          description: >-
            An unexpected error occurred. Please review the response for error
            details.
          schema:
            $ref: '#/definitions/ErrorResponse'

# =============================================================================
  /tokens/{key}/restore:
    x-swagger-router-controller: tokens
    post:
      security:
        - jwt: []
      summary: Restore access for the specified token
      tags: [ tokens ]
      description: >-
        Restore access for the specified token if access had previously been
        revoked. If the Refocus configuration parameter `useAccessToken` is set
        to `true`, you must include an `Authorization` request header with your
        [JSON Web Token](https://tools.ietf.org/html/rfc7519) (JWT) as the
        value. You can get a token using `POST /v1/register` or
        `POST /v1/tokens`.
      operationId: restoreTokenById
      parameters:
        -
          name: key
          in: path
          description: >-
            The id of the token to delete.
          required: true
          type: string
      responses:
        200:
          description: Success, token permission restored.
          schema:
            $ref: "#/definitions/TokensResponse"
        400:
          description: >-
            Invalid arguments, e.g. trying to restore a token which had not
            been revoked. Please review the response for error details.
          schema:
            $ref: '#/definitions/BadRequest'
        401:
          description: >-
            Caller did not supply credentials or did not provide the correct
            credentials. If you are using an API key, it may be invalid or your
            Authorization header may be malformed.
          schema:
            $ref: '#/definitions/AuthenticationError'
        404:
          description: >-
            The resource you requested does not exist.
          schema:
            $ref: '#/definitions/ResourceNotFoundError'
        default:
          description: >-
            An unexpected error occurred. Please review the response for error
            details.
          schema:
            $ref: '#/definitions/ErrorResponse'

# =============================================================================
  /users/{key}/tokens:
    x-swagger-router-controller: userTokens
    get:
      security:
        - jwt: []
      summary: Retrieve metadata about the specified token.
      tags: [ users, tokens ]
      description: >-
        Retrieve metadata about the users' tokens. You may also optionally
        specify a list of fields to include in the response. If the Refocus
        configuration parameter `useAccessToken` is set to `true`, you must
        include an `Authorization` request header with your
        [JSON Web Token](https://tools.ietf.org/html/rfc7519) (JWT) as the
        value.
      operationId: getUserTokens
      parameters:
        -
          name: key
          in: path
          description: >-
            The id or username of the user whose tokens you to retrieve. User
            IDs are case-sensitive.
          required: true
          type: string
        -
          $ref: "#/parameters/TokensFieldsParam"
      responses:
        200:
          description: >-
            Success, returns a list of tokens.
          schema:
            type: array
            items:
              $ref: "#/definitions/TokensResponse"
        400:
          description: >-
            Invalid arguments. Please review the response for error details.
          schema:
            $ref: '#/definitions/BadRequest'
        401:
          description: >-
            Caller did not supply credentials or did not provide the correct
            credentials. If you are using an API key, it may be invalid or your
            Authorization header may be malformed.
          schema:
            $ref: '#/definitions/AuthenticationError'
        404:
          description: >-
            The resource you requested does not exist.
          schema:
            $ref: '#/definitions/ResourceNotFoundError'
        default:
          description: >-
            An unexpected error occurred. Please review the response for error
            details.
          schema:
            $ref: '#/definitions/ErrorResponse'

# =============================================================================
  /users/{key}/tokens/{tokenName}:
    x-swagger-router-controller: userTokens
    delete:
      security:
        - jwt: []
      summary: Delete the specified token
      tags: [ users, tokens ]
      description: >-
        Given a user name and token name, delete the specified token.
      operationId: deleteUserToken
      parameters:
        -
          name: key
          in: path
          description: >-
            The id or name of the user. User IDs are case-sensitve.
          required: true
          type: string
        -
          name: tokenName
          in: path
          description: >-
            The name of the token to delete.
          required: true
          type: string
      responses:
        200:
          description: >-
            Success, returns the metadata for the deleted token.
          schema:
            $ref: "#/definitions/TokensResponse"
        400:
          description: >-
            Invalid arguments. Please review the response for error details.
          schema:
            $ref: '#/definitions/BadRequest'
        401:
          description: >-
            Caller did not supply credentials or did not provide the correct
            credentials. If you are using an API key, it may be invalid or your
            Authorization header may be malformed.
          schema:
            $ref: '#/definitions/AuthenticationError'
        403:
          description: >-
            Caller is not authorized to delete token. While your authentication
            is valid, the authenticated user or token does not have permission
            to perform this action.
          schema:
            $ref: '#/definitions/ErrorResponse'
        404:
          description: >-
            The resource you requested does not exist.
          schema:
            $ref: '#/definitions/ResourceNotFoundError'
        default:
          description: >-
            An unexpected error occurred. Please review the response for error
            details.
          schema:
            $ref: '#/definitions/ErrorResponse'
    get:
      security:
        - jwt: []
      summary: Retrieve metadata about the specified token
      tags: [ tokens ]
      description: >-
        Retrieve metadata about the specified token. You may also optionally
        specify a list of fields to include in the response. If the Refocus
        configuration parameter `useAccessToken` is set to `true`, you must
        include an `Authorization` request header with your
        [JSON Web Token](https://tools.ietf.org/html/rfc7519) (JWT) as the
        value.
      operationId: getUserToken
      parameters:
        -
          name: key
          in: path
          description: >-
            The id or name of the user. User IDs are case-sensitve.
          required: true
          type: string
        -
          name: tokenName
          in: path
          description: >-
            The name of the token to delete.
          required: true
          type: string
        -
          $ref: "#/parameters/TokensFieldsParam"
      responses:
        200:
          description: Success, returns metadata about the specified token.
          schema:
            $ref: "#/definitions/TokensResponse"
        400:
          description: >-
            Invalid arguments. Please review the response for error details.
          schema:
            $ref: '#/definitions/BadRequest'
        401:
          description: >-
            Caller did not supply credentials or did not provide the correct
            credentials. If you are using an API key, it may be invalid or your
            Authorization header may be malformed.
          schema:
            $ref: '#/definitions/AuthenticationError'
        404:
          description: >-
            The resource you requested does not exist.
          schema:
            $ref: '#/definitions/ResourceNotFoundError'
        default:
          description: >-
            An unexpected error occurred. Please review the response for error
            details.
          schema:
            $ref: '#/definitions/ErrorResponse'

# =============================================================================
  /users/{key}/tokens/{tokenName}/revoke:
    x-swagger-router-controller: userTokens
    post:
      security:
        - jwt: []
      summary: Revoke access for the specified token
      tags: [ users, tokens ]
      description: >-
        Revoke access for the specified token. If the Refocus configuration
        parameter `useAccessToken` is set to `true`, you must include an
        `Authorization` request header with your
        [JSON Web Token](https://tools.ietf.org/html/rfc7519) (JWT) as the
        value. You can get a token using `POST /v1/register` or
        `POST /v1/tokens`.
      operationId: revokeTokenByName
      parameters:
        -
          name: key
          in: path
          description: >-
            The id or name of the user. User IDs are case-sensitve.
          required: true
          type: string
        -
          name: tokenName
          in: path
          description: >-
            The name of the token to delete.
          required: true
          type: string
      responses:
        200:
          description: Success, token permission revoked.
          schema:
            $ref: "#/definitions/TokensResponse"
        400:
          description: >-
            Invalid arguments, e.g. trying to revoke a token which had already
            been revoked. Please review the response for error details.
          schema:
            $ref: '#/definitions/BadRequest'
        401:
          description: >-
            Caller did not supply credentials or did not provide the correct
            credentials. If you are using an API key, it may be invalid or your
            Authorization header may be malformed.
          schema:
            $ref: '#/definitions/AuthenticationError'
        404:
          description: >-
            The resource you requested does not exist.
          schema:
            $ref: '#/definitions/ResourceNotFoundError'
        default:
          description: >-
            An unexpected error occurred. Please review the response for error
            details.
          schema:
            $ref: '#/definitions/ErrorResponse'

# =============================================================================
  /users/{key}/tokens/{tokenName}/restore:
    x-swagger-router-controller: userTokens
    post:
      security:
        - jwt: []
      summary: Restore access for the specified token
      tags: [ users, tokens ]
      description: >-
        Restore access for the specified token if access had previously been
        revoked. If the Refocus configuration parameter `useAccessToken` is set
        to `true`, you must include an `Authorization` request header with your
        [JSON Web Token](https://tools.ietf.org/html/rfc7519) (JWT) as the
        value. You can get a token using `POST /v1/register` or
        `POST /v1/tokens`.
      operationId: restoreTokenByName
      parameters:
        -
          name: key
          in: path
          description: >-
            The id or name of the user. User IDs are case-sensitve.
          required: true
          type: string
        -
          name: tokenName
          in: path
          description: >-
            The name of the token to delete.
          required: true
          type: string
      responses:
        200:
          description: Success, token permission restored.
          schema:
            $ref: "#/definitions/TokensResponse"
        400:
          description: >-
            Invalid arguments, e.g. trying to restore a token which had not
            been revoked. Please review the response for error details.
          schema:
            $ref: '#/definitions/BadRequest'
        401:
          description: >-
            Caller did not supply credentials or did not provide the correct
            credentials. If you are using an API key, it may be invalid or your
            Authorization header may be malformed.
          schema:
            $ref: '#/definitions/AuthenticationError'
        404:
          description: >-
            The resource you requested does not exist.
          schema:
            $ref: '#/definitions/ResourceNotFoundError'
        default:
          description: >-
            An unexpected error occurred. Please review the response for error
            details.
          schema:
            $ref: '#/definitions/ErrorResponse'

# =============================================================================
  /rooms:
    x-swagger-router-controller: rooms
    get:
      tags: [ rooms ]
      operationId: findRooms
      parameters:
        -
          name: name
          description: Filter rooms by name
          in: query
          required: false
          type: string
        -
          name: active
          description: Filter rooms by active flag
          in: query
          required: false
          type: boolean
        -
          name: type
          description: Filter room by roomType
          in: query
          required: false
          type: string
        -
          $ref: "#/parameters/limitParam"
        -
          $ref: "#/parameters/offsetParam"
      responses:
        200:
          description: >-
            Success, returns all rooms
          schema:
            type: array
            items:
              $ref: "#/definitions/RoomResponse"
        400:
          $ref: "#/responses/400"
        401:
          $ref: "#/responses/401"
        404:
          $ref: "#/responses/404"
        default:
          $ref: "#/responses/genericError"

    post:
      security:
        - jwt: []
      summary: Create a new room
      tags: [ rooms ]
      description: Create a new room with a name
      operationId: postRooms
      parameters:
        -
          name: queryBody
          in: body
          required: true
          schema:
            type: object
            description: Create room properties
            properties:
              name:
                type: string
                maxLength: 254
                description: Name of the room
              active:
                type: boolean
                description: If the room is active
              type:
                type: string
                maxLength: 254
                description: Name of the room
            required:
              - name
              - type
      responses:
        201:
          description: >-
            Created room
          schema:
            $ref: "#/definitions/RoomResponse"
        400:
          $ref: "#/responses/400"
        401:
          $ref: "#/responses/401"
        403:
          $ref: "#/responses/403"
        default:
          $ref: "#/responses/genericError"

# ---------------------------------------------------------------------------
  /rooms/{key}:
    x-swagger-router-controller: rooms
    delete:
      security:
        - jwt: []
      summary: Delete the specified room
      tags: [ rooms ]
      description: >-
        Delete a specific room
      operationId: deleteRooms
      parameters:
        -
          name: key
          in: path
          description: >-
            The id the room to retrieve
          required: true
          type: integer
      responses:
        200:
          description: >-
            Success, Deleted RoomType
          schema:
            type: array
            items:
              $ref: "#/definitions/RoomResponse"
        400:
          $ref: "#/responses/400"
        401:
          $ref: "#/responses/401"
        404:
          $ref: "#/responses/404"
        default:
          $ref: "#/responses/genericError"

    get:
      summary: Retrieve a room
      tags: [ rooms ]
      operationId: getRoom
      parameters:
        -
          name: key
          in: path
          description: >-
            The id the room to retrieve
          required: true
          type: integer
        -
          name: active
          description: Get rooms depending on its active tag
          in: query
          required: false
          type: boolean
        -
          $ref: "#/parameters/limitParam"
        -
          $ref: "#/parameters/offsetParam"
      responses:
        200:
          description: >-
            Success, returns specified room
          schema:
            type: array
            items:
              $ref: "#/definitions/RoomResponse"
        400:
          $ref: "#/responses/400"
        401:
          $ref: "#/responses/401"
        404:
          $ref: "#/responses/404"
        default:
          $ref: "#/responses/genericError"

    patch:
      security:
        - jwt: []
      summary: Update specified fields in room
      tags: [ rooms ]
      description: Update room fields
      operationId: patchRoom
      parameters:
        -
          name: key
          in: path
          description: >-
            The id the room to retrieve
          required: true
          type: integer
        -
          name: queryBody
          in: body
          required: true
          schema:
            type: object
            description: Update specified room fields
            properties:
              name:
                type: string
                maxLength: 254
                description: Name of the room
              active:
                type: boolean
                description: If the room is active
              type:
                type: string
                maxLength: 254
                description: Id of roomType
      responses:
        200:
          description: >-
            Updated field
          schema:
            $ref: "#/definitions/RoomResponse"
        400:
          $ref: "#/responses/400"
        401:
          $ref: "#/responses/401"
        403:
          $ref: "#/responses/403"
        default:
          $ref: "#/responses/genericError"
# =============================================================================
  /botData:
    x-swagger-router-controller: botData
    get:
      tags: [ botData ]
      operationId: findBotData
      parameters:
        -
          name: name
          description: Filter botData by name
          in: query
          required: false
          type: string
        -
          $ref: "#/parameters/limitParam"
        -
          $ref: "#/parameters/offsetParam"
      responses:
        200:
          description: >-
            Success, returns all botData
          schema:
            type: array
            items:
              $ref: "#/definitions/BotDataResponse"
        400:
          $ref: "#/responses/400"
        401:
          $ref: "#/responses/401"
        404:
          $ref: "#/responses/404"
        default:
          $ref: "#/responses/genericError"

# ---------------------------------------------------------------------------
  /botData/{key}:
    x-swagger-router-controller: botData
<<<<<<< HEAD
    get:
      summary: Retrieve a botData
      tags: [ botData ]
      operationId: getBotData
=======
    patch:
      security:
        - jwt: []
      summary: Update specified fields in botData
      tags: [ botData ]
      description: Update botData fields
      operationId: patchBotData
>>>>>>> 3fe420e3
      parameters:
        -
          name: key
          in: path
          description: >-
            The id or name of the botData to retrieve
          required: true
          type: string
        -
<<<<<<< HEAD
          $ref: "#/parameters/limitParam"
        -
          $ref: "#/parameters/offsetParam"
      responses:
        200:
          description: >-
            Success, returns specified botData
          schema:
            type: array
            items:
              $ref: "#/definitions/BotDataResponse"
=======
          name: queryBody
          in: body
          required: true
          schema:
            type: object
            description: Create botData properties
            properties:
              name:
                type: string
                maxLength: 254
                description: Name of the bot data
              value:
                type: string
                maxLength: 254
                description: Value of the bot data
              botId:
                type: string
                maxLength: 254
                description: UUID for the coresponding bot
              roomId:
                type: integer
                maxLength: 254
                description: Number for the coresponding room
      responses:
        200:
          description: >-
            Updated field
          schema:
            $ref: "#/definitions/BotDataResponse"
>>>>>>> 3fe420e3
        400:
          $ref: "#/responses/400"
        401:
          $ref: "#/responses/401"
<<<<<<< HEAD
        404:
          $ref: "#/responses/404"
=======
        403:
          $ref: "#/responses/403"
>>>>>>> 3fe420e3
        default:
          $ref: "#/responses/genericError"

    delete:
      security:
        - jwt: []
      summary: Delete the specified botData
      tags: [ botData ]
      description: >-
        Delete a specific botData
      operationId: deleteBotData
      parameters:
        -
          name: key
          in: path
          description: >-
            The id or name of the botData to delete.
          required: true
          type: string
      responses:
        200:
          description: >-
            Success, Deleted BotData
          schema:
            $ref: "#/definitions/BotDataResponse"
        400:
          $ref: "#/responses/400"
        401:
          $ref: "#/responses/401"
        404:
          $ref: "#/responses/404"
        default:
          $ref: "#/responses/genericError"

# ---------------------------------------------------------------------------
  /rooms/{roomId}/data:
      x-swagger-router-controller: botData
      get:
        summary: Retrieve bot data from a room
        tags: [ rooms ]
        operationId: findBotData
        parameters:
          -
            name: roomId
            in: path
            description: >-
              The id of the room to retrieve bot data from
            required: true
            type: integer
          -
            $ref: "#/parameters/limitParam"
          -
            $ref: "#/parameters/offsetParam"
        responses:
          200:
            description: >-
              Success, returns specified bot data
            schema:
              type: array
              items:
                $ref: "#/definitions/BotDataResponse"
          400:
            $ref: "#/responses/400"
          401:
            $ref: "#/responses/401"
          404:
            $ref: "#/responses/404"
          default:
            $ref: "#/responses/genericError"

# ---------------------------------------------------------------------------
  /rooms/{roomId}/bots/{botId}/data:
      x-swagger-router-controller: botData
      get:
        summary: Retrieve bot data from a room from a specific bot
        tags: [ rooms ]
        operationId: findBotData
        parameters:
          -
            name: roomId
            in: path
            description: >-
              The id of the room to retrieve bot data from
            required: true
            type: integer
          -
            name: botId
            in: path
            description: >-
              The id of the bot which people want to reference
            required: true
            type: string
          -
            $ref: "#/parameters/limitParam"
          -
            $ref: "#/parameters/offsetParam"
        responses:
          200:
            description: >-
              Success, returns specified bot data
            schema:
              type: array
              items:
                $ref: "#/definitions/BotDataResponse"
          400:
            $ref: "#/responses/400"
          401:
            $ref: "#/responses/401"
          404:
            $ref: "#/responses/404"
          default:
            $ref: "#/responses/genericError"

# =============================================================================
  /roomTypes:
    x-swagger-router-controller: roomTypes
    get:
      tags: [ roomTypes ]
      operationId: findRoomTypes
      parameters:
        -
          name: name
          description: Filter roomTypes by name
          in: query
          required: false
          type: string
        -
          name: isEnabled
          description: Filter roomTypes by active flag
          in: query
          required: false
          type: boolean
        -
          name: type
          description: Filter roomType by roomTypeType
          in: query
          required: false
          type: string
        -
          $ref: "#/parameters/limitParam"
        -
          $ref: "#/parameters/offsetParam"
      responses:
        200:
          description: >-
            Success, returns all roomTypes
          schema:
            type: array
            items:
              $ref: "#/definitions/RoomTypeResponse"
        400:
          $ref: "#/responses/400"
        401:
          $ref: "#/responses/401"
        404:
          $ref: "#/responses/404"
        default:
          $ref: "#/responses/genericError"

    post:
      security:
        - jwt: []
      summary: Create a new roomType
      tags: [ roomTypes ]
      description: Create a new roomType with a name
      operationId: postRoomTypes
      parameters:
        -
          name: queryBody
          in: body
          required: true
          schema:
            type: object
            description: Create roomType properties
            properties:
              name:
                type: string
                maxLength: 254
                description: Name of the roomType
              isEnabled:
                type: boolean
                description: If the roomType is active
              settings:
                type: array
                description: Default settings for roomType
                items:
                  type: object
              rules:
                type: array
                description: Default rules for roomType
                items:
                  type: object
            required:
              - name
      responses:
        201:
          description: >-
            Created roomType
          schema:
            $ref: "#/definitions/RoomTypeResponse"
        400:
          $ref: "#/responses/400"
        401:
          $ref: "#/responses/401"
        403:
          $ref: "#/responses/403"
        default:
          $ref: "#/responses/genericError"

# ---------------------------------------------------------------------------
  /roomTypes/{key}:
    x-swagger-router-controller: roomTypes
    delete:
      security:
        - jwt: []
      summary: Delete the specified roomType
      tags: [ roomTypes ]
      description: >-
        Delete a specific roomType
      operationId: deleteRoomTypes
      parameters:
        -
          name: key
          in: path
          description: >-
            The id or name of the roomType to delete.
          required: true
          type: string
      responses:
        200:
          description: >-
            Success, Deleted RoomType
          schema:
            type: array
            items:
              $ref: "#/definitions/RoomTypeResponse"
        400:
          $ref: "#/responses/400"
        401:
          $ref: "#/responses/401"
        404:
          $ref: "#/responses/404"
        default:
          $ref: "#/responses/genericError"

    get:
      summary: Retrieve a roomType
      tags: [ roomTypes ]
      operationId: getRoomType
      parameters:
        -
          name: key
          in: path
          description: >-
            The id or name of the roomType to retrieve
          required: true
          type: string
        -
          name: active
          description: Get roomTypes depending on its active tag
          in: query
          required: false
          type: boolean
        -
          $ref: "#/parameters/limitParam"
        -
          $ref: "#/parameters/offsetParam"
      responses:
        200:
          description: >-
            Success, returns specified roomType
          schema:
            type: array
            items:
              $ref: "#/definitions/RoomTypeResponse"
        400:
          $ref: "#/responses/400"
        401:
          $ref: "#/responses/401"
        404:
          $ref: "#/responses/404"
        default:
          $ref: "#/responses/genericError"

    patch:
      security:
        - jwt: []
      summary: Update specified fields in roomType
      tags: [ roomTypes ]
      description: Update roomType fields
      operationId: patchRoomType
      parameters:
        -
          name: key
          in: path
          description: >-
            The id or name of the roomType to retrieve
          required: true
          type: string
        -
          name: queryBody
          in: body
          required: true
          schema:
            type: object
            description: Update specified roomType fields
            properties:
              name:
                type: string
                maxLength: 254
                description: Name of the roomType
              isEnabled:
                type: boolean
                description: If the roomType is active
              settings:
                type: array
                description: Default settings for roomType
                items:
                  type: object
              rules:
                type: array
                description: Default rules for roomType
                items:
                  type: object
      responses:
        200:
          description: >-
            Updated field
          schema:
            $ref: "#/definitions/RoomTypeResponse"
        400:
          $ref: "#/responses/400"
        401:
          $ref: "#/responses/401"
        403:
          $ref: "#/responses/403"
        default:
          $ref: "#/responses/genericError"

# =============================================================================
  /bots:
    x-swagger-router-controller: bots
    get:
      summary: Retrieve all bots
      tags: [ bots ]
      operationId: findBots
      parameters:
        -
          name: name
          description: Get bots by name
          in: query
          required: false
          type: string
        -
          name: active
          description: Get active bots
          in: query
          required: false
          type: boolean
        -
          $ref: "#/parameters/limitParam"
        -
          $ref: "#/parameters/offsetParam"
      responses:
        200:
          description: >-
            Success, returns all Bots
          schema:
            type: array
            items:
              $ref: "#/definitions/BotResponse"
        400:
          $ref: "#/responses/400"
        401:
          $ref: "#/responses/401"
        404:
          $ref: "#/responses/404"
        default:
          $ref: "#/responses/genericError"

    post:
      security:
        - jwt: []
      summary: Create a new bot
      tags: [ bots ]
      description: Create a new bot with a name
      operationId: postBots
      parameters:
        -
          name: queryBody
          in: body
          required: true
          schema:
            type: object
            description: Create bot properties
            properties:
              name:
                type: string
                maxLength: 254
                description: Name of the bot
              url:
                type: string
                description: Bot url
              active:
                type: boolean
                description: If the bot is active
              actions:
                type: array
                description: Array of objects that contain the name of actions a bot can take and an array of parameters needed for that action
                items:
                  type: object
              data:
                type: array
                description: Array of objects that contain the name of data on a bot
                items:
                  type: object
            required:
              - name
      responses:
        201:
          description: >-
            Created bot
          schema:
            $ref: "#/definitions/BotResponse"
        400:
          $ref: "#/responses/400"
        401:
          $ref: "#/responses/401"
        403:
          $ref: "#/responses/403"
        default:
          $ref: "#/responses/genericError"

# ---------------------------------------------------------------------------
  /bots/{key}:
    x-swagger-router-controller: bots
    delete:
      security:
        - jwt: []
      summary: Delete the specified bot
      tags: [ bots ]
      description: >-
        Delete a specific bot
      operationId: deleteBots
      parameters:
        -
          name: key
          in: path
          description: >-
            The id or name of the bot to delete.
          required: true
          type: string
      responses:
        200:
          description: >-
            Success, Deleted Bot
          schema:
            type: array
            items:
              $ref: "#/definitions/BotResponse"
        400:
          $ref: "#/responses/400"
        401:
          $ref: "#/responses/401"
        404:
          $ref: "#/responses/404"
        default:
          $ref: "#/responses/genericError"

    get:
      summary: Retrieve a bot
      tags: [ bots ]
      operationId: getBot
      parameters:
        -
          name: key
          in: path
          description: >-
            The id or name of the bot to retrieve
          required: true
          type: string
        -
          name: name
          description: Get bot by name
          in: query
          required: false
          type: string
        -
          name: active
          description: Get bots depending on its active tag
          in: query
          required: false
          type: boolean
        -
          $ref: "#/parameters/limitParam"
        -
          $ref: "#/parameters/offsetParam"
      responses:
        200:
          description: >-
            Success, returns specified bot
          schema:
            type: array
            items:
              $ref: "#/definitions/BotResponse"
        400:
          $ref: "#/responses/400"
        401:
          $ref: "#/responses/401"
        404:
          $ref: "#/responses/404"
        default:
          $ref: "#/responses/genericError"

    patch:
      security:
        - jwt: []
      summary: Update specified fields in bot
      tags: [ bots ]
      description: Update bot fields
      operationId: patchBot
      parameters:
        -
          name: key
          in: path
          description: >-
            The id or name of the bot to retrieve
          required: true
          type: string
        -
          name: queryBody
          in: body
          required: true
          schema:
            type: object
            description: Update specified bot fields
            properties:
              name:
                type: string
                maxLength: 254
                description: Name of the bot
              url:
                type: string
                description: Bot url
              active:
                type: boolean
                description: If the bot is active
              actions:
                type: array
                description: Array of objects that contain the name of actions a bot can take and an array of parameters needed for that action
                items:
                  type: object
              data:
                type: array
                description: Array of objects that contain the name of data on a bot
                items:
                  type: object
      responses:
        200:
          description: >-
            Updated field
          schema:
            $ref: "#/definitions/BotResponse"
        400:
          $ref: "#/responses/400"
        401:
          $ref: "#/responses/401"
        403:
          $ref: "#/responses/403"
        default:
          $ref: "#/responses/genericError"

# =============================================================================
  /events:
    x-swagger-router-controller: events
    get:
      summary: Retrieve all events
      tags: [ events ]
      operationId: findEvents
      description: >-
        All events are retrieved using this route and using the paramaters as filters you can focus on rooms, bots, or users.
      parameters:
        -
          name: roomId
          description: Get events from specific room
          in: query
          required: false
          type: integer
        -
          name: botId
          description: Get events from specific bot
          in: query
          required: false
          type: string
        -
          name: botDataId
          description: Get events from specific botData
          in: query
          required: false
          type: string
        -
          name: botActionId
          description: Get events from specific botAction
          in: query
          required: false
          type: string
        -
          name: userId
          description: Get events from specific user
          in: query
          required: false
          type: string
        -
          $ref: "#/parameters/limitParam"
        -
          $ref: "#/parameters/offsetParam"
      responses:
        200:
          description: >-
            Success, returns all Events
          schema:
            type: array
            items:
              $ref: "#/definitions/EventResponse"
        400:
          $ref: "#/responses/400"
        401:
          $ref: "#/responses/401"
        404:
          $ref: "#/responses/404"
        default:
          $ref: "#/responses/genericError"

    post:
      security:
        - jwt: []
      summary: Create a new event
      tags: [ events ]
      description: >-
        Create a new event that can describe any action or information needed to be specifically logged,
        typically used to activity in rooms.
      operationId: postEvents
      parameters:
        -
          name: queryBody
          in: body
          required: true
          schema:
            type: object
            description: Create event properties
            properties:
              log:
                type: string
                description: Human readable log line to describe the context.
              context:
                type: object
                description: Any object, typically JSON, used to describe to some infomration that needed to be logged.
              roomId:
                type: integer
                description: Room that this event relates to.
              botId:
                type: string
                description: Bot that this event relates to.
              botDataId:
                type: string
                description: Bot Data that this event relates to.
              botActionId:
                type: string
                description: Bot Action that this event relates to.
              userId:
                type: string
                description: User that this event relates to.
            required:
              - log
      responses:
        201:
          description: >-
            Created event
          schema:
            $ref: "#/definitions/EventResponse"
        400:
          $ref: "#/responses/400"
        401:
          $ref: "#/responses/401"
        403:
          $ref: "#/responses/403"
        default:
          $ref: "#/responses/genericError"

# ---------------------------------------------------------------------------
  /events/{key}:
    x-swagger-router-controller: events
    get:
      summary: Retrieve an event
      tags: [ events ]
      description: >-
        This route is used to retrieve a single event.
      operationId: getEvent
      parameters:
        -
          name: key
          in: path
          description: >-
            The id the event to retrieve
          required: true
          type: string
        -
          $ref: "#/parameters/limitParam"
        -
          $ref: "#/parameters/offsetParam"
      responses:
        200:
          description: >-
            Success, returns specified event
          schema:
            type: array
            items:
              $ref: "#/definitions/EventResponse"
        400:
          $ref: "#/responses/400"
        401:
          $ref: "#/responses/401"
        404:
          $ref: "#/responses/404"
        default:
          $ref: "#/responses/genericError"

# =============================================================================
definitions:

  AuthenticationError:
    properties:
      errors:
        type: array
        items:
          type: object
    required:
      - errors

  BadRequest:
    properties:
      errors:
        type: array
        items:
          type: object
    required:
      - errors

  ErrorResponse:
    properties:
      errors:
        type: array
        items:
          type: object
    required:
      - errors
  #  required:
  #    - message

  HATEOAS:
    type: object
    description: >
      Hypertext As The Engine Of Application State.
    properties:
      href:
        type: string
        maxLength: 2082
        readOnly: true
        description: >
          URL of the related HATEOAS link you can use for subsequent calls.
      rel:
        type: string
        maxLength: 255
        readOnly: true
        description: >
          Link relation that describes how this link relates to the previous call.
      method:
        type: string
        readOnly: true
        maxLength: 255
        description: >
          The HTTP method required for the related call.
    required:
      - href
      - rel
      - method

  RelatedLinkResponse:
    type: object
    description: >
      RelatedLink that is associated with a model.
    properties:
      name:
        type: string
        maxLength: 25
        readOnly: true
        description: >
          Name of the related link.
      url:
        type: string
        readOnly: true
        maxLength: 4096
        description: >
          The relatedLink url. For example, a related link associated with a
          sample can have a link to the source from which that sample
          information is obtained.

  RelatedLinkRequest:
    type: object
    description: >
      RelatedLink that is associated with a model.
    properties:
      name:
        type: string
        minLength: 1
        maxLength: 25
        pattern: ^[0-9A-Za-z_\\ -]{1,25}$
        description: >
          Name of the related link.
      url:
        type: string
        minLength: 1
        maxLength: 4096
        description: >
          The relatedLink url. For example, a related link associated with a
          sample can have a link to the source from which that sample
          information is obtained.
    required:
      - name
      - url

  ResourceNotFoundError:
    properties:
      errors:
        type: array
        items:
          type: object
    required:
      - errors

    # properties:
    #   message:
    #     type: string
    #   resourceType:
    #     type: string
    #     enum:
    #       - Aspect
    #       - Lens
    #       - Perspective
    #       - Profile
    #       - Sample
    #       - Subject
    #       - User
    #   resourceKey:
    #     type: string
    # required:
    #   - message

  AspectsResponse:
    type: object
    description: >
      A type of observation which can be measured.
    properties:
      description:
        type: string
        readOnly: true
        maxLength: 4096
        description: >
          A description of the aspect. A lens may choose to display this
          information to the user.
      helpEmail:
        type: string
        readOnly: true
        maxLength: 254
        description: >
          The email address where a user can go to get more help about the aspect.
          A lens may choose to display this information to the user e.g. if the
          user clicks a “help” icon attached to the aspect.
      helpUrl:
        type: string
        readOnly: true
        maxLength: 2082
        description: >
          The url where a user can go to get more help about the aspect. A lens
          may choose to display this information to the user e.g. if the user
          clicks a “help” icon attached to the aspect.
      id:
        type: string
        readOnly: true
        description: >
          The aspect id.
      imageUrl:
        type: string
        readOnly: true
        maxLength: 2082
        description: >
          Optional icon to represent the aspect.
      isPublished:
        type: boolean
        default: false
        readOnly: true
        description: >
          This affects the visibility of samples; defaults to false. When set to
          true, all the samples for this aspect are readable by other users; when
          set to false, the samples for this aspect are only readable by the owner
          of the aspect.
      name:
        type: string
        readOnly: true
        maxLength: 60
        pattern: ^[0-9A-Za-z_\\-]{1,60}$
        description: >
          Max 60 characters; case insensitive; allows alpha-numeric characters,
          underscore (_) and dash (-).
      criticalRange:
        type: array
        items:
          type: number
        readOnly: true
        maxLength: 2
        minLength: 2
        example: [1,7]
        description: >
          A two-element array of type decimal. Determines what range of values
          should be assigned to status value 0.
      warningRange:
        type: array
        items:
          type: number
        readOnly: true
        maxLength: 2
        minLength: 2
        example: [1,7]
        description: >
          A two-element array of type decimal. Determines what range of values
          should be assigned to status value 1.
      infoRange:
        type: array
        items:
          type: number
        readOnly: true
        maxLength: 2
        minLength: 2
        example: [1,7]
        description: >
          A two-element array of type decimal. Determines what range of values
          should be assigned to status value 2.
      okRange:
        type: array
        items:
          type: number
        readOnly: true
        maxLength: 2
        minLength: 2
        example: [1,7]
        description: >
          A two-element array of type decimal. Determines what range of values
          should be assigned to status value 3.
      timeout:
        type: string
        readOnly: true
        maxLength: 8
        pattern: ^[0-9]+[smhdSMHD]$
        description: >
          The length of time after which a sample is treated as 'N/A', in the form
          of /^[0-9]+[smhd]$/i. For example, use '5s' for five seconds, '2m' for
          two minutes, '12h' for twelve hours, '1d' for one day.
      valueLabel:
        type: string
        readOnly: true
        maxLength: 10
        description: >
          A short label the lens may display next to the value. Most useful to
          specify a unit of measurement, e.g. 'ms' or '%'.
      valueType:
        type: string
        readOnly: true
        maxLength: 7
        enum:
          - BOOLEAN
          - NUMERIC
          - PERCENT
        default: BOOLEAN
        description: >
          The sample value must be able to be coerced to the specified data type.
          This allows a lens to render sample data in different ways depending on
          their type.
      createdBy:
        type: string
        readOnly: true
        description: >
          Id of the User who created this Aspect.
      createdAt:
        readOnly: true
        type: string
        description: >
          TODO
      updatedAt:
        readOnly: true
        type: string
        description: >
          TODO
      tags:
        type: array
        items:
          type: string
          maxLength: 60
          pattern: ^[0-9A-Za-z_][0-9A-Za-z_\\-]{1,59}$
        description: >
          Array of tag names. Tag name: Max 60 characters; case insensitive; allows alpha-numeric characters,
          underscore (_) and dash (-). Tag names cannot start with a dash (-).
      Samples:
        type: array
        readOnly: true
        description: >
          TODO
        items:
          $ref: "#/definitions/SamplesResponse"
      relatedLinks:
        readOnly: true
        type: array
        items:
          $ref: "#/definitions/RelatedLinkResponse"
        description: >
          RelatedLinks associated with this model.
      apiLinks:
        readOnly: true
        type: array
        items:
          $ref: "#/definitions/HATEOAS"
        description: >
          Hypertext As The Engine Of Application State.

  GlobalConfigResponse:
    type: object
    description: >
      A global configuration item (key/value pair).
    properties:
      key:
        type: string
        readOnly: true
        maxLength: 60
      value:
        type: string
        readOnly: true
      createdBy:
        type: string
        readOnly: true
        description: >
          User who created this Aspect.
      createdAt:
        readOnly: true
        type: string
        description: >
          TODO
      updatedAt:
        readOnly: true
        type: string
        description: >
          TODO
      apiLinks:
        readOnly: true
        type: array
        items:
          $ref: "#/definitions/HATEOAS"
        description: >
          Hypertext As The Engine Of Application State.

  LensesResponse:
    type: object
    description: >
      A user interface component which renders subject/sample data with a
      particular visual representation.
    properties:
      description:
        type: string
        readOnly: true
        maxLength: 4096
        description: >
          A description of the lens.
      helpEmail:
        type: string
        readOnly: true
        description: >
          The email address where a user can go to get more help about the lens.
          A lens may choose to display this information to the user e.g. if the
          user clicks a "help" icon attached to the lens.
        maxLength: 254
      helpUrl:
        type: string
        readOnly: true
        maxLength: 2082
        description: >
          The url where a user can go to get more help about the lens. A lens may
          choose to display this information to the user e.g. if the user clicks a
          "help" icon attached to the lens.
      id:
        type: string
        readOnly: true
        description: >
          The lens id.
      isCustom:
        type: boolean
        readOnly: true
        default: true
        description: >
          True for any lens which is installed by an administrator (rather than
            pre-installed in Refocus).
      isPublished:
        type: boolean
        readOnly: true
        description: >
          True when the lens is available to users.
      name:
        type: string
        maxLength: 60
        readOnly: true
        pattern: ^[0-9A-Za-z_\\-]{0,60}$
        description: >
          The name of lens. Max 60 characters; case insensitive;
          allows alpha-numeric characters, underscore (_) and dash (-).
      sourceDescription:
        type: string
        readOnly: true
        maxLength: 4096
        description: >
          The original lens publisher's description of the lens.
      sourceName:
        type: string
        maxLength: 60
        readOnly: true
        pattern: ^[0-9A-Za-z_\\-]{0,60}$
        description: >
          The original lens publisher's name of the lens.
      sourceVersion:
        type: string
        readOnly: true
        description: >
          The original lens publisher's version of the lens.
      thumbnailUrl:
        type: string
        maxLength: 2082
        readOnly: true
        description: >
          Optional thumbnail image to represent the lens.
      installedBy:
        readOnly: true
        type: string
        description: >
          TODO
      createdBy:
        type: string
        readOnly: true
        description: >
          Id of the User who created this Lens.
      createdAt:
        readOnly: true
        type: string
        description: >
          TODO
      updatedAt:
        readOnly: true
        type: string
        description: >
          TODO
      apiLinks:
        readOnly: true
        type: array
        items:
          $ref: "#/definitions/HATEOAS"
        description: >
          Hypertext As The Engine Of Application State.

  PerspectivesResponse:
    type: object
    description: >
      A named combination of a set of subjects and their samples rendered by a
      particular lens.
    properties:
      id:
        type: string
        readOnly: true
      name:
        type: string
        readOnly: true
        pattern: ^[0-9A-Za-z_\\-]{1,60}$
        maxLength: 60
        description: >
          The name of the perspective.
      rootSubject:
        type: string
        maxLength: 4096
        description: >
          The absolute path of the root subject.
      aspectFilter:
        type: array
        items:
          type: string
          maxLength: 60
          pattern: ^[0-9A-Za-z_\\-]{1,60}$
        description: >
          Array of aspect names to filter; Aspect name: Max 60 characters; case insensitive; allows alpha-numeric characters,
          underscore (_) and dash (-).
      aspectTagFilter:
        type: array
        items:
          type: string
          maxLength: 60
          pattern: ^[0-9A-Za-z_\\-]{1,60}$
        description: >
          Array of aspect tag names to filter; Tag name: Max 60 characters; case insensitive; allows alpha-numeric characters,
          underscore (_) and dash (-).
      subjectTagFilter:
        type: array
        items:
          type: string
          maxLength: 60
          pattern: ^[0-9A-Za-z_\\-]{1,60}$
        description: >
          Array of subject tag names to filter; Tag name: Max 60 characters; case insensitive; allows alpha-numeric characters,
          underscore (_) and dash (-).
      statusFilter:
        type: array
        items:
          type: string
          enum:
            - Critical
            - Invalid
            - Timeout
            - Warning
            - Info
            - OK
            - "-Critical"
            - "-Invalid"
            - "-Timeout"
            - "-Warning"
            - "-Info"
            - "-OK"
        description: >
          Array of sample status to filter; Status values can only be one of these:
          Critical, Invalid, Timeout, Warning, Info, OK, -Critical, -Invalid, -Timeout, -Warning, -Info, -OK.
      createdBy:
        readOnly: true
        type: string
        description: >
          TODO
      createdAt:
        readOnly: true
        type: string
        description: >
          TODO
      updatedAt:
        readOnly: true
        type: string
        description: >
          TODO
      lensId:
        type: string
        description: >
          The id of Lens.
      apiLinks:
        readOnly: true
        type: array
        items:
          $ref: "#/definitions/HATEOAS"
        description: >
          Hypertext As The Engine Of Application State.

  ProfilesResponse:
    type: object
    description: >
      A named set of read/write privileges.
    properties:
      id:
        type: string
        readOnly: true
      name:
        type: string
        readOnly: true
        pattern: ^[0-9A-Za-z_\\-]{1,60}$
        maxLength: 60
        description: >
          The name of the profile.
      aspectAccess:
        type: string
        readOnly: true
        maxLength: 2
        enum:
          - r
          - rw
        default: r
        description: >
          The permission to read and/or write aspects.
      lensAccess:
        type: string
        readOnly: true
        maxLength: 2
        enum:
          - r
          - rw
        default: r
        description: >
          The permission to read and/or write lenses.
      perspectiveAccess:
        type: string
        readOnly: true
        maxLength: 2
        enum:
          - r
          - rw
        default: r
        description: >
          The permission to read and/or write perspectives.
      profileAccess:
        type: string
        readOnly: true
        maxLength: 2
        enum:
          - r
          - rw
        default: r
        description: >
          The permission to read and/or write profiles.
      sampleAccess:
        type: string
        readOnly: true
        maxLength: 2
        enum:
          - r
          - rw
        default: r
        description: >
          The permission to read and/or write samples.
      subjectAccess:
        type: string
        readOnly: true
        maxLength: 2
        enum:
          - r
          - rw
        default: r
        description: >
          The permission to read and/or write subjects.
      userAccess:
        type: string
        readOnly: true
        maxLength: 2
        enum:
          - r
          - rw
        default: r
        description: >
          The permission to read and/or write users.
      users:
        readOnly: true
        type: array
        items:
          $ref: "#/definitions/UsersResponse"
      createdBy:
        readOnly: true
        type: string
        description: >
          TODO
      createdAt:
        readOnly: true
        type: string
        description: >
          TODO
      updatedAt:
        readOnly: true
        type: string
        description: >
          TODO
      apiLinks:
        readOnly: true
        type: array
        items:
          $ref: "#/definitions/HATEOAS"
        description: >
          Hypertext As The Engine Of Application State.

  SamplesResponse:
    type: object
    description: >
      An observation of a particular aspect for a particular subject at a
      particular point in time.
    properties:
      messageBody:
        type: string
        readOnly: true
        description: >
          Optional message about the sample value. Informational only--not used to
          determine the status of the sample. It's up to the lens whether/how to
          display this, will typically be displayed only on hover or click.
        maxLength: 4096
      messageCode:
        type: string
        readOnly: true
        maxLength: 5
        description: >
          Optional 5-charater code about the sample value. Informational only--not
          used to determine the status of the sample. It's up to the lens
          whether/how to display this, will typically be displayed without having
          to hover or click.
      status:
        type: string
        enum:
          - Critical
          - Invalid
          - Timeout
          - Warning
          - Info
          - OK
        readOnly: true
        description: >
          Status.
      previousStatus:
        type: string
        enum:
          - Critical
          - Invalid
          - Timeout
          - Warning
          - Info
          - OK
        readOnly: true
        description: >
          Previous Status.
      value:
        type: string
        readOnly: true
        maxLength: 255
        description: >
          Stored as a string but will be treated as whatever the aspect’s
          valueType was specified as, i.e. [BOOLEAN|NUMERIC|PERCENT]. If timeout
          occurs, value is set to null.
      provider:
        readOnly: true
        $ref: "#/definitions/UsersResponse"
        description: >
          User who provided this sample.
      createdAt:
        readOnly: true
        type: string
        description: >
          TODO
      updatedAt:
        readOnly: true
        type: string
        description: >
          TODO
      statusChangedAt:
        readOnly: true
        type: string
        description: >
          Time at which the status changed from one state to another.
      aspect:
        readOnly: true
        $ref: "#/definitions/AspectsResponse"
        description: >
          The aspect of this sample.
      relatedLinks:
        readOnly: true
        type: array
        items:
          $ref: "#/definitions/RelatedLinkResponse"
        description: >
          RelatedLinks associated with this model.
      apiLinks:
        readOnly: true
        type: array
        items:
          $ref: "#/definitions/HATEOAS"
        description: >
          Hypertext As The Engine Of Application State.

  BulkUpsertResponse:
    type: object
    description: >
      Status of bulk upsert request.
    properties:
      status:
        type: string
        enum:
          - OK
        readOnly: true
        description: >
          Status.
      jobId:
        type: integer
        readOnly: true
        description: >
          Optionally a jobId is returned with the response when the bulk upsert
          request is enqueued as a job for the workers to process it
          asynchronously. The returned jobId can be used to check the status
          of the bulk upsert request.

  GetBulkUpsertStatusResponse:
    type: object
    description: >
      Status of bulk upsert request.
    properties:
      status:
        type: string
        readOnly: true
        maxLength: 254
        description: >
          Status.
      errors:
        type: array
        readOnly: true
        description: >
          An array containing the error information of the samples that
          were not upserted.
        items:
          type: object

  SubjectsResponse:
    type: object
    description: >
      A resource under observation.
    properties:
      absolutePath:
        type: string
        readOnly: true
        maxLength: 4096
        description: >
          The absolute path of the subject. This is automatically set based on the
          name and hierarchy.
      children:
        type: array
        items:
          $ref: "#/definitions/SubjectsResponse"
      description:
        type: string
        readOnly: true
        maxLength: 4096
        description: >
          A description of the subject. A lens may choose to display this
          information to the user.
      helpEmail:
        type: string
        readOnly: true
        maxLength: 254
        description: >
          The email address where a user can go to get more help about the subject.
          A lens may choose to display this information to the user e.g. if the
          user clicks a “help” icon attached to the subject.
      helpUrl:
        type: string
        readOnly: true
        maxLength: 2082
        description: >
          The url where a user can go to get more help about the subject. A lens
          may choose to display this information to the user e.g. if the user
          clicks a “help” icon attached to the subject.
      id:
        type: string
        readOnly: true
      imageUrl:
        type: string
        readOnly: true
        maxLength: 2082
        description: >
          Optional icon to represent the subject.
      isPublished:
        type: boolean
        readOnly: true
        description: >
          Default false. When set to true, the subject is readable by other users;
          when set to false, the subject is only readable by its owner.
      name:
        type: string
        readOnly: true
        pattern: ^[0-9A-Za-z_\\-]{1,60}$
        maxLength: 60
        description: >
          Max 60 characters; case insensitive; allows alpha-numeric characters,
          underscore (_) and dash (-).
      sortBy:
        type: string
        readOnly: true
        pattern: ^[0-9A-Za-z_\\-]{0,254}$
        maxLength: 254
        description: >
          The sortBy string can be used to define the sort order of subjects
          which a lens developer can choose to honor when rendering the data.
          The attribute is defaulted to an empty string when the user does not
          provide any string value. Max 254 characters; case insensitive;
          allows alpha-numeric characters, + underscore (_) and dash (-).
          Filter by sortBy; asterisk (*) wildcards ok.
          Max 254 characters; case insensitive; allows alpha-numeric characters,
          underscore (_) and dash (-).
      parentId:
        type: string
        readOnly: true
        description: >
          The id of the subject's parent, empty if this subject is at the root of
          the hierarchy.
      parentAbsolutePath:
        type: string
        readOnly: true
        maxLength: 4096
        description: >
          The absolute path of the subject's parent, empty if this subject is at
          the root of the hierarchy.
      # childCount:
      #   type: integer
      #   readOnly: true
      #   description: >
      #    The number of direct children subjects under this subject.
      createdBy:
        type: string
        readOnly: true
        description: >
          Id of the User who created this Aspect.
      createdAt:
        type: string
        readOnly: true
        description: >
          TODO
      updatedAt:
        type: string
        readOnly: true
        description: >
          TODO
      tags:
        type: array
        items:
          type: string
          maxLength: 60
          pattern: ^[0-9A-Za-z_][0-9A-Za-z_\\-]{1,59}$
        description: >
          Array of tag names. Tag name: Max 60 characters; case insensitive; allows alpha-numeric characters,
          underscore (_) and dash (-). Tag names cannot start with a dash (-).
      samples:
        type: array
        description: >
          TODO
        items:
          type: object
      relatedLinks:
        readOnly: true
        type: array
        items:
          $ref: "#/definitions/RelatedLinkResponse"
        description: >
          RelatedLinks associated with this model.
      apiLinks:
        readOnly: true
        type: array
        items:
          $ref: "#/definitions/HATEOAS"
        description: >
          Hypertext As The Engine Of Application State.
      hierarchyLevel:
        type: integer
        readOnly: true
        description: >
         The depth of the subject starting from the root. The root always has a
          hierarchy level of 1
  TokensResponse:
    type: object
    description: >
      Metadata about the JSON web token.
    properties:
      id:
        type: string
        readOnly: true
      isRevoked:
        type: string
        readOnly: true
        description: >
          Zero if the token is still active, non-zero if the token has been
          revoked.
      name:
        type: string
        readOnly: true
        maxLength: 60
        description: >
          The name of the token.
      apiLinks:
        readOnly: true
        type: array
        items:
          $ref: "#/definitions/HATEOAS"
        description: >
          Hypertext As The Engine Of Application State.

  UsersResponse:
    type: object
    description: >
      A person or API client who interacts with the Refocus system.
    properties:
      email:
        type: string
        readOnly: true
        maxLength: 254
        description: >
          The user's email address.
      id:
        type: string
        readOnly: true
      imageUrl:
        type: string
        readOnly: true
        maxLength: 2082
        description: >
          Optional thumbnail image.
      name:
        type: string
        readOnly: true
        maxLength: 256
        description: >
          First and last name.
      password:
        type: string
        readOnly: true
      createdBy:
        type: string
        readOnly: true
        description: >
          TODO
      createdAt:
        type: string
        readOnly: true
        description: >
          TODO
      updatedAt:
        type: string
        readOnly: true
        description: >
          TODO
      # TODO profile!
      apiLinks:
        readOnly: true
        type: array
        items:
          $ref: "#/definitions/HATEOAS"
        description: >
          Hypertext As The Engine Of Application State.

  SSOConfigResponse:
    type: object
    description: >
      SSO Configuration parameters used to enable SSO in Refocus.
    properties:
      id:
        type: string
        readOnly: true
      samlEntryPoint:
        type: string
        readOnly: true
        maxLength: 2082
        description: >
          Required SAML Identity Provider entry point.
      samlIssuer:
        type: string
        readOnly: true
        maxLength: 2082
        description: >
          Required issuer string to supply to identity provider.
      createdBy:
        type: string
        readOnly: true
        description: >
          TODO
      createdAt:
        type: string
        readOnly: true
        description: >
          TODO
      updatedAt:
        type: string
        readOnly: true
        description: >
          TODO
      # TODO profile!
      apiLinks:
        readOnly: true
        type: array
        items:
          $ref: "#/definitions/HATEOAS"
        description: >
          Hypertext As The Engine Of Application State.

  TokenResponse:
    type: object
    description: >
      API access token if authentication success.
    properties:
      Success:
        type: boolean
        readOnly: true
      id:
        type: string
      isDisabled:
        type: string
        readOnly: true
      name:
        type: string
        readOnly: true
        description:
          Name of token.
      token:
        type: string
        readOnly: true
        description: >
          API token.
      createdBy:
        readOnly: true
        type: string
        description: >
          TODO
      apiLinks:
        readOnly: true
        type: array
        items:
          $ref: "#/definitions/HATEOAS"
        description: >
          Hypertext As The Engine Of Application State.

  AuthenticationResponse:
    type: object
    description: >
      Authentication success response.
    properties:
      Success:
        type: boolean
        readOnly: true
      message:
        type: string
        readOnly: true
        maxLength: 2082
        description: >
          Authentication success message.

  AspectWriterResponse:
    type: object
    description: >
      Users having write permission to the aspects
    properties:
      aspectId:
        type: string
        readOnly: true
        description: >
          Id of a write-protected aspect
      userId:
        type: string
        readOnly: true
        description: >
          Id of a user having write permission to the aspect
      createdAt:
        readOnly: true
        type: string
        description: >
          Timestamp at which the the write permission was created
      updatedAt:
        readOnly: true
        type: string
        description: >
          Timestamp at which the the write permission was modified

  GeneratorWriterResponse:
    type: object
    description: >
      Users having write permission to the generator
    properties:
      generatorId:
        type: string
        readOnly: true
        description: >
          Id of a write-protected generator
      userId:
        type: string
        readOnly: true
        description: >
          Id of a user having write permission to the generator
      createdAt:
        readOnly: true
        type: string
        description: >
          Timestamp at which the the write permission was created
      updatedAt:
        readOnly: true
        type: string
        description: >
          Timestamp at which the the write permission was modified

  LensWriterResponse:
    type: object
    description: >
      Users having write permission to the lenses
    properties:
      lensId:
        type: string
        readOnly: true
        description: >
          Id of a write-protected aspect
      userId:
        type: string
        readOnly: true
        description: >
          Id of a user having write permission to the lens
      createdAt:
        readOnly: true
        type: string
        description: >
          Timestamp at which the the write permission was created
      updatedAt:
        readOnly: true
        type: string
        description: >
          Timestamp at which the the write permission was modified

  PerspectiveWriterResponse:
    type: object
    description: >
      Users having write permission to the perspectives
    properties:
      perspectiveId:
        type: string
        readOnly: true
        description: >
          Id of a write-protected perspective
      userId:
        type: string
        readOnly: true
        description: >
          Id of a user having write permission to the perspective
      createdAt:
        readOnly: true
        type: string
        description: >
          Timestamp at which the the write permission was created
      updatedAt:
        readOnly: true
        type: string
        description: >
          Timestamp at which the the write permission was modified

  SubjectWriterResponse:
    type: object
    description: >
      Users having write permission to the subject
    properties:
      subjectId:
        type: string
        readOnly: true
        description: >
          Id of a write-protected subject
      userId:
        type: string
        readOnly: true
        description: >
          Id of a user having write permission to the subject
      createdAt:
        readOnly: true
        type: string
        description: >
          Timestamp at which the the write permission was created
      updatedAt:
        readOnly: true
        type: string
        description: >
          Timestamp at which the the write permission was modified

  BotResponse:
    type: object
    description: A response for information about a bot
    properties:
      id:
        type: string
      name:
        type: string
      url:
        type: string
      active:
        type: boolean
      actions:
        type: array
        items:
          type: object
      data:
        type: array
        items:
          type: object

  EventResponse:
    type: object
    description: A response for information about a event
    properties:
      id:
        type: string
        description: The UUID of the specified event
      log:
        type: string
        description: Human readable log line describing the event and its context it stores
      context:
        type: object
        description: A object, typically JSON, that contains the information to describe an event
      roomId:
        type: integer
        description: The room ID in which the event deals with
      botId:
        type: string
        description: The bot ID in which the event deals with
      botDataId:
        type: string
        description: The bot data ID in which the event deals with
      botActionId:
        type: string
        description: The bot action ID in which the event deals with
      userId:
        type: string
        description: The user ID in which the event deals with

  CollectorResponse:
    type: "object"
    required:
    - "name"
    properties:
      id:
        type: string
        readOnly: true
        description: >
          The collector id.
      name:
        type: "string"
        description: "Should be unique."
      currentGenerators:
        readOnly: true
        type: "array"
        items:
          type: "object"
        description: "Generators assigned to this collector."
      isRegistered:
        type: "string"
        description: "Boolean. If false, means de-registered. Changed by the DEREGISTER command"
        enum:
        - true
        - false
      status:
        type: "string"
        description: "The collector status."
        enum:
        - "Stopped"
        - "Running"
        - "Paused"
      lastHeartbeat:
        readOnly: true
        type: string
        description: >
          Timestamp at which the last heartbeat was sent.
      lastModifiedAt:
        readOnly: true
        type: string
        description: >
          Timestamp of the collector's most recent modification.
      createdBy:
        readOnly: true
        type: string
        description: >
          Id of the User who created this Collector.
      lastUpdatedBy:
        readOnly: true
        type: string
        description: >
          Timestamp of the collector's most recent update.
      description:
        type: string
        maxLength: 4096
        description: >
          Describes this Collector; helps a user determine which Collectors they should assign to run their collection.
      helpEmail:
        type: string
        description: >
          The email address where a user can go to get more help about the collector.
        maxLength: 254
      helpUrl:
        type: string
        maxLength: 2082
        description: >
          The url where a user can go to get more help about the collector.
      host:
        type: string
        description: >
          The host where the collector is installed.
        maxLength: 4096
      ipAddress:
        type: string
        description: >
          The ipAddress where the collector is installed.
        maxLength: 60

  CollectorWriterResponse:
    type: object
    description: >
      Users having write permission to the collector
    properties:
      collectorId:
        type: string
        readOnly: true
        description: >
          Id of a collector
      userId:
        type: string
        readOnly: true
        description: >
          Id of a user having write permission to the collector
      createdAt:
        readOnly: true
        type: string
        description: >
          Timestamp at which the the write permission was created
      updatedAt:
        readOnly: true
        type: string
        description: >
          Timestamp at which the the write permission was modified

  HeartbeatResponse:
    type: object
    description: >
      Gets the config and sample collection metadata from the Refocus server.
    properties:
      collectorConfigUpdates:
        $ref: "#/definitions/CollectorConfigUpdatesResponse"
      generatersAdded:
        $ref: "#/definitions/GeneratorsAddedResponse"
      generatersUpdated:
        $ref: "#/definitions/GeneratorsUpdatedResponse"
      generatorsRemoved:
        $ref: "#/definitions/GeneratorsRemovedResponse"

  CollectorConfigUpdatesResponse:
    type: object
    description: Collector config variables changed since last heartbeat.
    properties:
      heartbeatInterval:
        type: integer
        description: >
          The number of milliseconds to wait before aborting a request to Refocus.
      description:
        type: string
        maxLength: 4096
        description: >
          A description of the config update.
      sampleCollectorTimeout:
        type: integer
        description: >-
          The number of milliseconds to wait before aborting a request to a remote data source.
          This value may be overridden by each Generator.
      sampleUpsertQueueTime:
        type: integer
        description: >-
          The maximum number of milliseconds that samples will wait before being sent to Refocus.
          When samples are returned by Generator transform, the Collector enqueues those samples
          to send as part of a larger bulk upsert to Refocus. In order to manage upsert load, a
          system-wide minimum sample upsert queue time will be defined in Refocus config;
          a Refocus admin will also be able to override that with a MINIMUM_SAMPLE_UPSERT_QUEUE_TIME
          environment variable.
      helpEmail:
        type: string
        description: >
          The email address where a user can go to get more help about the collector.
        maxLength: 254
      helpUrl:
        type: string
        maxLength: 2082
        description: >
          The url where a user can go to get more help about the collector.

  GeneratorsAddedResponse:
    type: array
    description: >-
      List of generators assigned to this agent since last heartbeat.
      New generator templates are included as well.
    items:
      $ref: "#/definitions/GeneratorTemplateResponse"

  GeneratorsUpdatedResponse:
    type: array
    description: >-
      List of generators assigned to this agent, but were modified
      since last heartbeat.
    items:
      $ref: "#/definitions/GeneratorTemplateResponse"

  GeneratorsRemovedResponse:
    readOnly: true
    type: array
    description: >
      List of generators which used to be assigned to this agent but is
      no longer assigned to this agent. Array of generator names.
    items:
      type: string

  GeneratorResponse:
    type: object
    description: >-
      The designation of which subjects and aspects to collect, plus any additional context data
    properties:
      description:
        type: string
        maxLength: 4096
        description: >
          A description of the generator.
      helpEmail:
        type: string
        description: >
          The email address where a user can go to get more help about the generator.
        maxLength: 254
      helpUrl:
        type: string
        maxLength: 2082
        description: >
          The url where a user can go to get more help about the generator.
      createdBy:
        readOnly: true
        type: string
        description: >
          Id of the User who created this Generator.
      id:
        type: string
        readOnly: true
        description: >
          The collector id.
      isActive:
        type: boolean
        description: Whether or not the generator is running on a collector.
      name:
        type: string
        readOnly: true
        description: The generator's name.
      subjectQuery:
        type: string
        readOnly: true
        description: The query to append to GET subjects.
      subjects:
        description: AbsolutePaths of the subjects.
        type: array
        items:
          type: string
      aspects:
        description: Names of the aspects.
        type: array
        items:
          type: string
      keywords:
        description: Describes this generator.
        type: array
        items:
          type: string
      connection:
        type: object
        description: Information about the connection.
      context:
        type: object
        description: >
          Variables accessible inside the transform function.
      generatorTemplate:
        $ref: "#/definitions/GeneratorTemplateResponse"

  GeneratorTemplateResponse:
    type: object
    description: >-
      The transform logic and the definition of what additional context data is required.
    properties:
      name:
        type: string
        description: The name of the generator template.
      description:
        type: string
        description: Describes the generator template.
      context:
        type: object
        description: Fields passed to the transform function.
      transform:
        description: >-
          Stringified javascript commands to convert values in context to samples.
        type: array
        items:
          type: string

  RoomResponse:
    type: object
    description: A response for information about a room
    properties:
      id:
        type: integer
      name:
        type: string
      active:
        type: boolean
      type:
        type: string

  RoomTypeResponse:
    type: object
    description: A response for information about a bot
    properties:
      id:
        type: string
      name:
        type: string
      isEnabled:
        type: boolean
      settings:
        type: array
        items:
          type: object
      rules:
        type: array
        items:
          type: object

  BotDataResponse:
    type: object
    description: A response for information about a room
    properties:
      id:
        type: string
        description: UUID of the specified bot data
      name:
        type: string
        description: Name of the bot data
      value:
        type: string
        description: Current value of the bot data
      roomId:
        type: integer
        description: The room number of the room of the bot data
      botId:
        type: string
        description: UUID of the specified bot in that room

# =============================================================================
parameters:

  CollectorFieldsParam:
    name: fields
    in: query
    description: >
      Comma-delimited list of field names to include in the response.
    required: false
    type: array
    collectionFormat: csv
    items:
      type: string
      enum:
        - name
        - id
        - status
        - isRegistered
        - currentGenerators
        - lastHeartbeat
        - lastModifiedAt
        - createdBy
        - lastUpdatedBy
        - description
        - helpEmail
        - helpUrl
        - host
        - ipAddress

  limitParam:
    name: limit
    in: query
    description: >
        Maximum number of records to return in the response; also useful for
        pagination in the UI.
    required: false
    type: integer

  offsetParam:
    name: offset
    in: query
    description: >
        Offset for paginating the response.
    required: false
    type: integer

  AspectsFieldsParam:
    name: fields
    in: query
    description: >
      Comma-delimited list of field names to include in the response.
    required: false
    type: array
    collectionFormat: csv
    items:
      type: string
      enum:
        - createdAt
        - criticalRange
        - description
        - helpEmail
        - helpUrl
        - id
        - imageUrl
        - infoRange
        - isPublished
        - name
        - okRange
        - rank
        - relatedLinks
        - tags
        - timeout
        - updatedAt
        - valueLabel
        - valueType
        - warningRange

  GeneratorFieldsParam:
    name: fields
    in: query
    description: >
      Comma-delimited list of field names to include in the response.
    required: false
    type: array
    collectionFormat: csv
    items:
      type: string
      enum:
        - isActive
        - keywords
        - aspects
        - subjects
        - subjectQuery
        - createdAt
        - description
        - helpEmail
        - helpUrl
        - id
        - name
        - updatedAt

  LensesFieldsParam:
    name: fields
    in: query
    description: >
      Comma-delimited list of field names to include in the response.
    required: false
    type: array
    collectionFormat: csv
    items:
      type: string
      enum:
        - createdAt
        - description
        - helpEmail
        - helpUrl
        - id
        - installedBy
        - isCustom
        - isPublished
        - name
        - sourceDescription
        - sourceName
        - sourceVersion
        - thumbnailUrl
        - updatedAt
        - version

  PerspectivesFieldsParam:
    name: fields
    in: query
    description: >
      Comma-delimited list of field names to include in the response.
    required: false
    type: array
    collectionFormat: csv
    items:
      type: string
      enum:
        - createdAt
        - createdBy
        - aspectFilter
        - aspectFilterType
        - aspectTagFilter
        - aspectTagFilterType
        - id
        - lensId
        - name
        - rootSubject
        - statusFilter
        - statusFilterType
        - subjectTagFilter
        - subjectTagFilterType
        - updatedAt

  ProfilesFieldsParam:
    name: fields
    in: query
    description: >-
      Comma-delimited list of field names to include in the response.
    required: false
    type: array
    collectionFormat: csv
    items:
      type: string
      enum:
        - id
        - name
        - aspectAccess
        - lensAccess
        - perspectiveAccess
        - profileAccess
        - sampleAccess
        - subjectAccess
        - userAccess
        - createdBy
        - createdAt
        - updatedAt
        - userCount
        - users

  SamplesFieldsParam:
    name: fields
    in: query
    description: >-
      Comma-delimited list of field names to include in the response.
    required: false
    type: array
    collectionFormat: csv
    items:
      type: string
      enum:
        - createdAt
        - id
        - messageBody
        - messageCode
        - name
        - previousStatus
        - provider
        - relatedLinks
        - status
        - statusChangedAt
        - tags
        - updatedAt
        - value

  SubjectsFieldsParam:
    name: fields
    in: query
    description: >-
      Comma-delimited list of field names to include in the response.
    required: false
    type: array
    collectionFormat: csv
    items:
      type: string
      enum:
        - absolutePath
        - createdAt
        - createdBy
        - description
        - geolocation
        - helpEmail
        - helpUrl
        - id
        - imageUrl
        - isPublished
        - name
        - sortBy
        - tags
        - parentAbsolutePath
        - parentId
        - relatedLinks
        - updatedAt

  TokensFieldsParam:
    name: fields
    in: query
    description: >-
      Comma-delimited list of field names to include in the response.
    required: false
    type: array
    collectionFormat: csv
    items:
      type: string
      enum:
        - name
        - isRevoked

  UsersFieldsParam:
    name: fields
    in: query
    description: >-
      Comma-delimited list of field names to include in the response.
    required: false
    type: array
    collectionFormat: csv
    items:
      type: string
      enum:
        - email
        - id
        - imageUrl
        - name
        - createdBy
        - createdAt
        - sso
        - updatedAt

# =============================================================================
responses:

  400:
    description: Bad Request
    schema:
      $ref: '#/definitions/BadRequest'

  401:
    description: Authentication Error
    schema:
      $ref: '#/definitions/AuthenticationError'

  403:
    description: Forbidden
    schema:
      $ref: '#/definitions/ErrorResponse'

  404:
    description: Resource Not Found
    schema:
      $ref: '#/definitions/ResourceNotFoundError'

  genericError:
    description: Error
    schema:
      $ref: '#/definitions/ErrorResponse'

# =============================================================================<|MERGE_RESOLUTION|>--- conflicted
+++ resolved
@@ -7572,12 +7572,40 @@
 # ---------------------------------------------------------------------------
   /botData/{key}:
     x-swagger-router-controller: botData
-<<<<<<< HEAD
     get:
       summary: Retrieve a botData
       tags: [ botData ]
       operationId: getBotData
-=======
+      parameters:
+        -
+          name: key
+          in: path
+          description: >-
+            The id or name of the botData to retrieve
+          required: true
+          type: string
+        -
+          $ref: "#/parameters/limitParam"
+        -
+          $ref: "#/parameters/offsetParam"
+      responses:
+        200:
+          description: >-
+            Success, returns specified botData
+          schema:
+            type: array
+            items:
+              $ref: "#/definitions/BotDataResponse"
+        400:
+          $ref: "#/responses/400"
+        401:
+          $ref: "#/responses/401"
+        404:
+          $ref: "#/responses/404"
+        default:
+          $ref: "#/responses/genericError"
+
+
     patch:
       security:
         - jwt: []
@@ -7585,7 +7613,6 @@
       tags: [ botData ]
       description: Update botData fields
       operationId: patchBotData
->>>>>>> 3fe420e3
       parameters:
         -
           name: key
@@ -7595,19 +7622,6 @@
           required: true
           type: string
         -
-<<<<<<< HEAD
-          $ref: "#/parameters/limitParam"
-        -
-          $ref: "#/parameters/offsetParam"
-      responses:
-        200:
-          description: >-
-            Success, returns specified botData
-          schema:
-            type: array
-            items:
-              $ref: "#/definitions/BotDataResponse"
-=======
           name: queryBody
           in: body
           required: true
@@ -7637,18 +7651,12 @@
             Updated field
           schema:
             $ref: "#/definitions/BotDataResponse"
->>>>>>> 3fe420e3
         400:
           $ref: "#/responses/400"
         401:
           $ref: "#/responses/401"
-<<<<<<< HEAD
-        404:
-          $ref: "#/responses/404"
-=======
         403:
           $ref: "#/responses/403"
->>>>>>> 3fe420e3
         default:
           $ref: "#/responses/genericError"
 
