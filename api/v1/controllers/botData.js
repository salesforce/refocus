--- conflicted
+++ resolved
@@ -12,12 +12,9 @@
 'use strict';
 
 const helper = require('../helpers/nouns/botData');
-<<<<<<< HEAD
 const doPost = require('../helpers/verbs/doPost');
-=======
 const doFind = require('../helpers/verbs/doFind');
 const doGet = require('../helpers/verbs/doGet');
->>>>>>> 9f2517b6
 const doPatch = require('../helpers/verbs/doPatch');
 const doDelete = require('../helpers/verbs/doDelete');
 
@@ -50,26 +47,29 @@
   },
 
   /**
-<<<<<<< HEAD
-   * POST /botData
-   *
-   * Creates a new botData and sends it back in the response.
-=======
    * GET /botData/, /room/{roomID}/bot/{botID}/data, /room/{roomID}/data
    *
    * Finds zero or more botData and sends them back in the response.
->>>>>>> 9f2517b6
    *
    * @param {IncomingMessage} req - The request object
    * @param {ServerResponse} res - The response object
    * @param {Function} next - The next middleware function in the stack
    */
-<<<<<<< HEAD
+  findBotData(req, res, next) {
+    doFind(req, res, next, helper);
+  },
+
+  /**
+   * POST /botData
+   *
+   * Creates a new botData and sends it back in the response.
+   *
+   * @param {IncomingMessage} req - The request object
+   * @param {ServerResponse} res - The response object
+   * @param {Function} next - The next middleware function in the stack
+   */
   postBotData(req, res, next) {
     doPost(req, res, next, helper);
-=======
-  findBotData(req, res, next) {
-    doFind(req, res, next, helper);
   },
 
   /**
@@ -83,7 +83,6 @@
    */
   getBotData(req, res, next) {
     doGet(req, res, next, helper);
->>>>>>> 9f2517b6
   },
 
 }; // exports