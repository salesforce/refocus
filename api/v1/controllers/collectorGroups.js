--- conflicted
+++ resolved
@@ -69,11 +69,7 @@
     .then((o) => u.isWritable(req, o))
     .then((collectorGroup) =>
       collectorGroup.addCollectorsToGroup(params.queryBody.value))
-<<<<<<< HEAD
-    .then((updatedGroup) => (cg = updatedGroup))
-=======
     .then((added) => (cg = added))
->>>>>>> ef81ac1b
     .then(() => {
       const recordCountOverride = null;
       resultObj.dbTime = new Date() - resultObj.reqStartTime;
@@ -85,7 +81,6 @@
     })
     .catch((err) => u.handleError(next, err, helper.modelName));
 } // addCollectorsToGroup
-<<<<<<< HEAD
 
 function deleteCollectorsFromGroup(req, res, next) {
   apiUtils.noReadOnlyFieldsInReq(req, helper.readOnlyFields);
@@ -111,8 +106,6 @@
     })
     .catch((err) => u.handleError(next, err, helper.modelName));
 } // deleteCollectorsFromGroup
-=======
->>>>>>> ef81ac1b
 
 module.exports = {
   addCollectorsToGroup,
