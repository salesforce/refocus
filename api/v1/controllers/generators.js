/**
 * Copyright (c) 2017, salesforce.com, inc.
 * All rights reserved.
 * Licensed under the BSD 3-Clause license.
 * For full license text, see LICENSE.txt file in the repo root or
 * https://opensource.org/licenses/BSD-3-Clause
 */

/**
 * api/v1/controllers/generators.js
 */
'use strict'; // eslint-disable-line strict

const helper = require('../helpers/nouns/generators');
const doDeleteOneAssoc = require('../helpers/verbs/doDeleteOneBToMAssoc');
const doPostWriters = require('../helpers/verbs/doPostWriters');
const doFind = require('../helpers/verbs/doFind');
const doGet = require('../helpers/verbs/doGet');
const doGetWriters = require('../helpers/verbs/doGetWriters');
const u = require('../helpers/verbs/utils');
const constants = require('../constants');
const Aspect = require('../helpers/nouns/aspects').model;
const apiErrors = require('../apiErrors');
const apiUtils = require('./utils');
const Op = require('sequelize').Op;

/**
 * Validate that user has write permissions on given aspects.
 * @param  {Array} aspects - Array of aspect names
 * @param  {Object} req - Request object
 * @returns {Promise} Resolves if user has write permission on all aspects, else
 * rejects
 */
function validateGeneratorAspectsPermissions(aspects, req) {
  if (!aspects) { // put and patch may not have aspects in query body
    return Promise.resolve();
  }

  if (!req) {
    return Promise.reject(
      new apiErrors.ValidationError('req is required argument')
    );
  }

  const getAspectPromises = [];
  aspects.forEach((aspNameFromGen) => {
    getAspectPromises.push(
      Aspect.findOne({ where: { name: { [Op.iLike]: aspNameFromGen } } })
      .then((asp) => {
        if (!asp) { // error if aspect not found
          return {
            aspectName: aspNameFromGen,
            error: new apiErrors.ResourceNotFoundError('Aspect not found'),
          };
        }

        // returns aspect object or forbidden error
        return u.isWritable(req, asp);
      })
      .catch((err) => {
        const res = { aspectName: aspNameFromGen, error: err };
        return res;
      })
    );
  });

  /**
   * results is an array of: either aspect objects with valid permission or
   * errors corresponding to each aspect
   */
  return Promise.all(getAspectPromises)
  .then((results) => {
    const aspInvalidPerm = [];

    /**
     * There can be different kinds of error: Aspect not found, resource not
     * writable by user, resource write protected if token not provided etc.
     * If there are errors for resource not writable by user, we create a
     * list of those aspects and throw an error at last if everything else
     * is fine.
     * If there is some other error case, we throw that error right away,
     * with aspect name added as info to the error.
     */
    for (let i = 0; i < results.length; i++) {
      const error = results[i].error;
      if (error) {
        if (error.name === 'ForbiddenError' &&
         error.message === 'Insufficient Privileges') {
          aspInvalidPerm.push(results[i].aspectName);
        } else {
          // aspect name added to all errors already
          error.info = results[i].aspectName;
          return Promise.reject(error);
        }
      }
    }

    if (aspInvalidPerm.length > 0) {
      return Promise.reject(new apiErrors.ForbiddenError({
        explanation: 'Insufficient Privileges',
      }));
    }

    return Promise.resolve();
  });
}

module.exports = {
  validateGeneratorAspectsPermissions, // exported for testing purposes

  /**
   * GET /generators
   *
   * Finds zero or more generators and sends them back in the response.
   *
   * @param {IncomingMessage} req - The request object
   * @param {ServerResponse} res - The response object
   * @param {Function} next - The next middleware function in the stack
   */
  findGenerators(req, res, next) {
    doFind(req, res, next, helper);
  },

  /**
   * GET /generators/{key}
   *
   * Retrieves the generator and sends it back in the response.
   *
   * @param {IncomingMessage} req - The request object
   * @param {ServerResponse} res - The response object
   * @param {Function} next - The next middleware function in the stack
   */
  getGenerator(req, res, next) {
    doGet(req, res, next, helper);
  },

  /**
   * PATCH /generators/{key}
   *
   * Modifies the generator and sends it back in the response.
   *
   * @param {IncomingMessage} req - The request object
   * @param {ServerResponse} res - The response object
   * @param {Function} next - The next middleware function in the stack
   */
  patchGenerator(req, res, next) {
    apiUtils.noReadOnlyFieldsInReq(req, helper.readOnlyFields);
    const resultObj = { reqStartTime: req.timestamp };
    const requestBody = req.swagger.params.queryBody.value;
    validateGeneratorAspectsPermissions(requestBody.aspects, req)
    .then(() => u.findByKey(helper, req.swagger.params))
    .then((o) => u.isWritable(req, o))
    .then((o) => {
      u.patchArrayFields(o, requestBody, helper);
      return o.updateWithCollectors(requestBody);
    })
    .then((retVal) => u.handleUpdatePromise(resultObj, req, retVal, helper, res))
    .catch((err) => u.handleError(next, err, helper.modelName));
  },

  /**
   * POST /generators/{key}
   *
   * Modifies the generator and sends it back in the response.
   *
   * @param {IncomingMessage} req - The request object
   * @param {ServerResponse} res - The response object
   * @param {Function} next - The next middleware function in the stack
   */
  postGenerator(req, res, next) {
    apiUtils.noReadOnlyFieldsInReq(req, helper.readOnlyFields);
    const resultObj = { reqStartTime: req.timestamp };
    const params = req.swagger.params;
    u.mergeDuplicateArrayElements(params.queryBody.value, helper);
    const toPost = params.queryBody.value;
    toPost.createdBy = req.user.id;
    validateGeneratorAspectsPermissions(toPost.aspects, req)
    .then(() =>
      helper.model.createWithCollectors(toPost))
    .then((o) => {
      resultObj.dbTime = new Date() - resultObj.reqStartTime;
      u.sortArrayObjectsByField(helper, o); // order collectors by name
      u.logAPI(req, resultObj, o);
      res.status(constants.httpStatus.CREATED)
      .json(u.responsify(o, helper, req.method));
    })
    .catch((err) => u.handleError(next, err, helper.modelName));
  },

  /**
   * PUT /generators/{key}
   *
   * Modifies the generator and sends it back in the response.
   *
   * @param {IncomingMessage} req - The request object
   * @param {ServerResponse} res - The response object
   * @param {Function} next - The next middleware function in the stack
   */
  putGenerator(req, res, next) {
    apiUtils.noReadOnlyFieldsInReq(req, helper.readOnlyFields);
    const resultObj = { reqStartTime: req.timestamp };
    const toPut = req.swagger.params.queryBody.value;
    const puttableFields =
      req.swagger.params.queryBody.schema.schema.properties;
    let instance;

    /*
     * Find the instance, then update it.
     * Will throw error if there are duplicate
     * or non-existent collectors in request
     */
    validateGeneratorAspectsPermissions(toPut.aspects, req)
    .then(() => u.findByKey(helper, req.swagger.params))
    .then((o) => u.isWritable(req, o))
    .then((o) => {
      instance = o;
      return helper.model.validateCollectors(toPut.possibleCollectors);
    })
    .then((_collectors) => {
<<<<<<< HEAD
      /*
       Here is an attempt to save multiple db calls:
       Set the collectors value in place so that
       inst.changed('possibleCollectors') resolves to true in beforeUpdate hook
       of generator db model. This enables us to use assignToCollector in db
       hooks instead of api layer. Also, using setPossibleCollectors before
       updateInstance saves us an extra call to reload the instance to reflect
       updated collectors.
       */
      instance.set('possibleCollectors', _collectors);
      instance.changed('possibleCollectors', true);
      return instance.setPossibleCollectors(_collectors);
    })
=======
      // prevent overwrite of reloaded collectors on update
      delete puttableFields.possibleCollectors;
      return instance.setPossibleCollectors(_collectors);
    })
    .then(() => instance.reload())
>>>>>>> e292877d
    .then(() => u.updateInstance(instance, puttableFields, toPut))
    .then((retVal) =>
      u.handleUpdatePromise(resultObj, req, retVal, helper, res)
    )
    .catch((err) => u.handleError(next, err, helper.modelName));
  },

  /**
   * GET /generators/{key}/writers
   *
   * Retrieves all the writers associated with the generator
   *
   * @param {IncomingMessage} req - The request object
   * @param {ServerResponse} res - The response object
   * @param {Function} next - The next middleware function in the stack
   */
  getGeneratorWriters(req, res, next) {
    doGetWriters.getWriters(req, res, next, helper);
  },

  /**
   * GET /generators/{key}/writers/userNameOrId
   *
   * Determine whether a user is an authorized writer for an generator and
   * returns the user record if so.
   *
   * @param {IncomingMessage} req - The request object
   * @param {ServerResponse} res - The response object
   * @param {Function} next - The next middleware function in the stack
   */
  getGeneratorWriter(req, res, next) {
    doGetWriters.getWriter(req, res, next, helper);
  },

  /**
   * POST /generators/{key}/writers
   *
   * Add one or more users to an generator’s list of authorized writers.
   *
   * @param {IncomingMessage} req - The request object
   * @param {ServerResponse} res - The response object
   * @param {Function} next - The next middleware function in the stack
   */
  postGeneratorWriters(req, res, next) {
    doPostWriters(req, res, next, helper);
  },

  /**
   * DELETE /generators/{keys}/writers/userNameOrId
   *
   * Deletes a user from an generator’s list of authorized writers.
   *
   * @param {IncomingMessage} req - The request object
   * @param {ServerResponse} res - The response object
   * @param {Function} next - The next middleware function in the stack
   */
  deleteGeneratorWriter(req, res, next) {
    const userNameOrId = req.swagger.params.userNameOrId.value;
    doDeleteOneAssoc(req, res, next, helper,
        helper.belongsToManyAssoc.users, userNameOrId);
  },
}; // exports<|MERGE_RESOLUTION|>--- conflicted
+++ resolved
@@ -217,27 +217,11 @@
       return helper.model.validateCollectors(toPut.possibleCollectors);
     })
     .then((_collectors) => {
-<<<<<<< HEAD
-      /*
-       Here is an attempt to save multiple db calls:
-       Set the collectors value in place so that
-       inst.changed('possibleCollectors') resolves to true in beforeUpdate hook
-       of generator db model. This enables us to use assignToCollector in db
-       hooks instead of api layer. Also, using setPossibleCollectors before
-       updateInstance saves us an extra call to reload the instance to reflect
-       updated collectors.
-       */
-      instance.set('possibleCollectors', _collectors);
-      instance.changed('possibleCollectors', true);
-      return instance.setPossibleCollectors(_collectors);
-    })
-=======
       // prevent overwrite of reloaded collectors on update
       delete puttableFields.possibleCollectors;
       return instance.setPossibleCollectors(_collectors);
     })
     .then(() => instance.reload())
->>>>>>> e292877d
     .then(() => u.updateInstance(instance, puttableFields, toPut))
     .then((retVal) =>
       u.handleUpdatePromise(resultObj, req, retVal, helper, res)
