/**
 * Copyright (c) 2017, salesforce.com, inc.
 * All rights reserved.
 * Licensed under the BSD 3-Clause license.
 * For full license text, see LICENSE.txt file in the repo root or
 * https://opensource.org/licenses/BSD-3-Clause
 */

/**
 * api/v1/helpers/nouns/botData.js
 */

const BotData = require('../../../../db/index').BotData;

const m = 'BotData';

module.exports = {
  apiLinks: {
<<<<<<< HEAD
    POST: `Create a new ${m}`,
=======
    GET: `Retrieve ${m}`,
>>>>>>> 9f2517b6
    PATCH: `Update selected attributes of ${m}`,
    DELETE: `Delete ${m}`,
  },
  baseUrl: '/v1/botData',
  model: BotData,
  modelName: 'botData',
}; // exports<|MERGE_RESOLUTION|>--- conflicted
+++ resolved
@@ -16,11 +16,8 @@
 
 module.exports = {
   apiLinks: {
-<<<<<<< HEAD
     POST: `Create a new ${m}`,
-=======
     GET: `Retrieve ${m}`,
->>>>>>> 9f2517b6
     PATCH: `Update selected attributes of ${m}`,
     DELETE: `Delete ${m}`,
   },
