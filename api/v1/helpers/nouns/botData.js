--- conflicted
+++ resolved
@@ -16,11 +16,8 @@
 
 module.exports = {
   apiLinks: {
-<<<<<<< HEAD
     GET: `Retrieve ${m}`,
-=======
     PATCH: `Update selected attributes of ${m}`,
->>>>>>> 3fe420e3
     DELETE: `Delete ${m}`,
   },
   baseUrl: '/v1/botData',
