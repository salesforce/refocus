/**
 * Copyright (c) 2016, salesforce.com, inc.
 * All rights reserved.
 * Licensed under the BSD 3-Clause license.
 * For full license text, see LICENSE.txt file in the repo root or
 * https://opensource.org/licenses/BSD-3-Clause
 */

/**
 * api/v1/helpers/verbs/doGet.js
 */
'use strict'; // eslint-disable-line strict

const u = require('./utils');
const httpStatus = require('../../constants').httpStatus;
const redisCache = require('../../../../cache/redisCache').client.cache;
const cacheExpiry = require('../../../../config').CACHE_EXPIRY_IN_SECS;
const redisModelSample = require('../../../../cache/models/samples');

/**
 * Retrieves a record and sends it back in the json response with status code
 * 200.
 * NOTE: Sequelize is not able to generate the right postgres sql aggeragate
 * query for Subject and Aspect objects to count the samples associated with
 * them. So, these models are scoped before finding them and the length
 * of the associated sample array is used as the sample count.
 *
 * @param {IncomingMessage} req - The request object
 * @param {ServerResponse} res - The response object
 * @param {Function} next - The next middleware function in the stack
 * @param {Module} props - The module containing the properties of the
 *  resource type to retrieve.
 */
function doGet(req, res, next, props) {
  res.locals.resultObj = { reqStartTime: req.timestamp };
  const reqParams = req.swagger.params;
  const fields = reqParams.fields ? reqParams.fields.value : null;
  const scopes = props.getScopes ? props.getScopes : [];

  // only cache requests with no params
  if (props.cacheEnabled && !fields) {
    const cacheKey = reqParams.key.value;
    return redisCache.getAsync(cacheKey)
      .then((reply) => {
        // get from cache
        if (reply) {
          res.locals.resultObj.dbTime = new Date() -
            res.locals.resultObj.reqStartTime;
          res.locals.retVal = u.responsify(JSON.parse(reply), props, req.method);
<<<<<<< HEAD
          return true;
=======
          return new Promise(resolve, reject).resolve(true);
>>>>>>> 779eafd8
        }

        throw new Error('no reply');
      })
      /* if err or no reply, get from db and set redis cache */
      .catch((cacheErr) => u.findByKey(props, req.swagger.params, scopes)
        .then((o) => {
          res.locals.resultObj.dbTime = new Date() -
            res.locals.resultObj.reqStartTime;
          res.locals.retVal = u.responsify(o, props, req.method);

          // cache the object by cacheKey. Store the key-value pair in cache
          // with an expiry of 1 minute (60s)
          const strObj = JSON.stringify(o);
          redisCache.setex(cacheKey, cacheExpiry, strObj);
<<<<<<< HEAD

=======
>>>>>>> 779eafd8
          return true;
        }))
      .catch((err) => u.handleError(next, err, props.modelName));
  } else {
    let getPromise;
    if (props.modelName === 'Sample') {
      getPromise = redisModelSample.getSample(req.swagger.params);
    } else {
      getPromise = u.findByKey(props, req.swagger.params, scopes);
    }

    return getPromise.then((o) => {
      const returnObj = o.get ? o.get() : o;
      u.sortArrayObjectsByField(props, returnObj);
      res.locals.resultObj.dbTime = new Date() -
        res.locals.resultObj.reqStartTime;
      res.locals.retVal = u.responsify(returnObj, props, req.method);
      return true;
    })
      .catch((err) => u.handleError(next, err, props.modelName));
  }
}

module.exports = doGet;<|MERGE_RESOLUTION|>--- conflicted
+++ resolved
@@ -47,11 +47,7 @@
           res.locals.resultObj.dbTime = new Date() -
             res.locals.resultObj.reqStartTime;
           res.locals.retVal = u.responsify(JSON.parse(reply), props, req.method);
-<<<<<<< HEAD
           return true;
-=======
-          return new Promise(resolve, reject).resolve(true);
->>>>>>> 779eafd8
         }
 
         throw new Error('no reply');
@@ -67,10 +63,6 @@
           // with an expiry of 1 minute (60s)
           const strObj = JSON.stringify(o);
           redisCache.setex(cacheKey, cacheExpiry, strObj);
-<<<<<<< HEAD
-
-=======
->>>>>>> 779eafd8
           return true;
         }))
       .catch((err) => u.handleError(next, err, props.modelName));
