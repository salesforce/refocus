/**
 * Copyright (c) 2016, salesforce.com, inc.
 * All rights reserved.
 * Licensed under the BSD 3-Clause license.
 * For full license text, see LICENSE.txt file in the repo root or
 * https://opensource.org/licenses/BSD-3-Clause
 */

/**
 * api/v1/helpers/verbs/doPatch.js
 */
'use strict';

const featureToggles = require('feature-toggles');
const u = require('./utils');
const httpStatus = require('../../constants').httpStatus;
const logAuditAPI = require('../../../../utils/loggingUtil').logAuditAPI;

/**
 * Updates a record and sends the udpated record back in the json response
 * with status code 200.
 *
 * PATCH will only update the attributes provided in the body of the request.
 * Other attributes will not be updated.
 *
 * @param {IncomingMessage} req - The request object
 * @param {ServerResponse} res - The response object
 * @param {Function} next - The next middleware function in the stack
 * @param {Module} props - The module containing the properties of the
 *  resource type to patch.
 */
function doPatch(req, res, next, props) {
  const resultObj = { reqStartTime: new Date() };
  const requestBody = req.swagger.params.queryBody.value;
  u.findByKey(props, req.swagger.params)
  .then((o) => u.isWritable(req, o,
    featureToggles.isFeatureEnabled('enforceWritePermission')))
  .then((o) => {

    // To avoid timeouts when patching samples; force the update, even if
    // the value has not changed. Adding this to the "before update hook" does
    // give the needed effect; so adding it here!!!.
    if (props.modelName === 'Sample') {
      o.changed('value', true);
    }

    u.patchJsonArrayFields(o, requestBody, props);
    u.patchArrayFields(o, requestBody, props);
    return o.update(requestBody);
  })
  .then((retVal) => {
    resultObj.dbTime = new Date() - resultObj.reqStartTime;
<<<<<<< HEAD
=======
    resultObj.recordCount = 1;
>>>>>>> e78e147e
    if (props.loggingEnabled) {
      logAuditAPI(req, props.modelName, retVal);
    }

<<<<<<< HEAD
    u.logAPI(req, resultObj, retVal);
=======
    resultObj.retVal = retVal;
    u.logAPI(req, resultObj);
>>>>>>> e78e147e
    return res.status(httpStatus.OK)
    .json(u.responsify(retVal, props, req.method));
  })
  .catch((err) => u.handleError(next, err, props.modelName));
}

module.exports = doPatch;<|MERGE_RESOLUTION|>--- conflicted
+++ resolved
@@ -50,20 +50,11 @@
   })
   .then((retVal) => {
     resultObj.dbTime = new Date() - resultObj.reqStartTime;
-<<<<<<< HEAD
-=======
-    resultObj.recordCount = 1;
->>>>>>> e78e147e
     if (props.loggingEnabled) {
       logAuditAPI(req, props.modelName, retVal);
     }
 
-<<<<<<< HEAD
     u.logAPI(req, resultObj, retVal);
-=======
-    resultObj.retVal = retVal;
-    u.logAPI(req, resultObj);
->>>>>>> e78e147e
     return res.status(httpStatus.OK)
     .json(u.responsify(retVal, props, req.method));
   })
