--- conflicted
+++ resolved
@@ -69,17 +69,11 @@
 
     // publish the delete event to the redis channel
     if (props.publishEvents) {
-<<<<<<< HEAD
       // Need access to the sample, so we are sending the tracking
       // message here instead of beginning of function
       tracker.trackSampleRequest(res.locals.retVal.name,
         res.locals.retVal.updatedAt, res.locals.resultObj.reqStartTime);
-
-      publisher.publishSample(res.locals.retVal, props.associatedModels.subject,
-        event.sample.del);
-=======
       publisher.publishSample(res.locals.retVal, event.sample.del);
->>>>>>> d393cccb
     }
 
     // update the cache
