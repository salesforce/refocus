--- conflicted
+++ resolved
@@ -32,20 +32,11 @@
   props.model.create(toPost)
   .then((o) => {
     resultObj.dbTime = new Date() - resultObj.reqStartTime;
-<<<<<<< HEAD
-=======
-    resultObj.recordCount = 1;
->>>>>>> e78e147e
     if (props.loggingEnabled) {
       logAuditAPI(req, props.modelName, o);
     }
 
-<<<<<<< HEAD
     u.logAPI(req, resultObj, o.dataValues);
-=======
-    resultObj.retval = o.dataValues;
-    u.logAPI(req, resultObj);
->>>>>>> e78e147e
     return res.status(httpStatus.CREATED)
     .json(u.responsify(o, props, req.method));
   })
