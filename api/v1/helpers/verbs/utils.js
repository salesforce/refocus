--- conflicted
+++ resolved
@@ -38,17 +38,10 @@
     if (key === 'owner') key = 'ownerId';
     if (toPut[key] === undefined && key !== 'ownerId') {
       let nullish = null;
-<<<<<<< HEAD
-      if (fieldDef.type === 'boolean') {
+      if (fieldDef.default) { // could be enum | array etc
+        nullish = fieldDef.default;
+      } else if (fieldDef.type === 'boolean') {
         nullish = false;
-      } else if (fieldDef.enum) {
-        nullish = fieldDef.default;
-=======
-      if (puttableFields[key].default) { // could be enum | array etc
-        nullish = puttableFields[key].default;
-      } else if (puttableFields[key].type === 'boolean') {
-        nullish = false;
->>>>>>> d53407c3
       }
 
       o.set(key, nullish);
