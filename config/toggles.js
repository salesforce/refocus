--- conflicted
+++ resolved
@@ -222,16 +222,6 @@
   optimizeSampleFilteredGets: environmentVariableTrue(pe,
     'OPTIMIZE_SAMPLE_FILTERED_GETS'),
 
-<<<<<<< HEAD
-  enableBullForBulkDelSubj: environmentVariableTrue(
-    pe, 'ENABLE_BULL_FOR_BULK_DEL_SUBJ'),
-
-  enableBullForExecuteClockJob: environmentVariableTrue(
-    pe, 'ENABLE_BULL_FOR_EXEC_CLOCK_JOB'),
-
-  enableBullForBulkUpsertSamples: environmentVariableTrue(
-    pe, 'ENABLE_BULL_FOR_BULK_SAMPLE_UPSERT'),
-=======
   // Bull toggles
   enableBullForBulkDelSubj: envVarIncludes(pe, 'ENABLE_BULL', 'delSubj'),
 
@@ -240,10 +230,16 @@
 
   enableBullForCreateAuditEvents: envVarIncludes(pe, 'ENABLE_BULL',
     'auditEvents'),
+  
+  enableBullForBulkUpsertSamples: envVarIncludes(pe, 'ENABLE_BULL',
+    'bulkUpsertSamples'),
+  
+  enableBullForExecuteClockJob: envVarIncludes(pe, 'ENABLE_BULL',
+    'clockJobs'),
 
   anyBullEnabled: pe.hasOwnProperty('ENABLE_BULL') &&
    pe.ENABLE_BULL !== 'false',
->>>>>>> c950e780
+
 }; // shortTermToggles
 
 featureToggles.load(Object.assign({}, longTermToggles, shortTermToggles));
