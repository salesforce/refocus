--- conflicted
+++ resolved
@@ -200,23 +200,14 @@
     'INSTRUMENT_COMPLETE_SUBJECT_HIERARCHY'),
 
   // require helpEmail or helpUrl in POST/PUT/PATCH of aspects and subjects
-<<<<<<< HEAD
-  requireHelpEmailOrHelpUrl: environmentVariableTrue(
-    pe, 'REQUIRE_HELP_EMAIL_OR_HELP_URL'),
-
-  // adds isBot to token and returns token on patches not just posts
-  addIsBotToToken: environmentVariableTrue(
-    pe, 'ADD_ISBOT_TO_TOKEN'),
+  requireHelpEmailOrHelpUrl: environmentVariableTrue(pe,
+    'REQUIRE_HELP_EMAIL_OR_HELP_URL'),
 
   // use old socket.io namespace format
   useOldNamespaceFormat: environmentVariableTrue(pe, 'USE_OLD_NAMESPACE_FORMAT'),
 
   // use new socket.io namespace/room format
   useNewNamespaceFormat: environmentVariableTrue(pe, 'USE_NEW_NAMESPACE_FORMAT'),
-=======
-  requireHelpEmailOrHelpUrl: environmentVariableTrue(pe,
-    'REQUIRE_HELP_EMAIL_OR_HELP_URL'),
->>>>>>> 4eba9a7b
 }; // shortTermToggles
 
 featureToggles.load(Object.assign({}, longTermToggles, shortTermToggles));
