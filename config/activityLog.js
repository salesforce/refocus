/**
 * Copyright (c) 2017, salesforce.com, inc.
 * All rights reserved.
 * Licensed under the BSD 3-Clause license.
 * For full license text, see LICENSE.txt file in the repo root or
 * https://opensource.org/licenses/BSD-3-Clause
 */

/**
 * /config/activityLog.js
 *
 * Configure the attributes for each of the activity log lines.
 */
module.exports = {
  api: {
    activity: 'api',
    dbTime: '0ms',
    ipAddress: 'None',
    method: 'None', // one of HTTP verbs
    process: 'None',
    recordCount: 0,
    requestBytes: 0,
    request_id: 'None',
    responseBytes: 0,
    token: 'None',
    totalTime: '0ms',
    uri: 'None',
    user: 'None',
  },
  job: {
    activity: 'job',
    description: 'None',
    jobId: 'None',
    jobType: 'None',
<<<<<<< HEAD
=======
    process: 'None',
>>>>>>> 4bd94682
    totalTime: '0ms',
  },
  kueStats: {
    activity: 'kueStats',
    activeCount: 0,
    completeCount: 0,
    failedCount: 0,
    inactiveCount: 0,
    workTimeMillis: 0,
  },
  limiter: {
    activity: 'limiter',
    ipAddress: 'None',
    limit: '0/0', //limit that was hit: 500/60000 means they hit 500 requests in 60 seconds
    method: 'None', //one of HTTP verbs
    requestBytes: 0,
    request_id: 'None',
    responseBytes: 0,
    token: 'None',
    totalTime: '0ms',
    uri: 'None',
    user: 'None',
  },
  pubStats: {
    activity: 'pubStats',
    key: 'None',
    count: 0,
  },
  queueStats: {
    activity: 'queueStats',
    averageQueueTimeMillis: 0,
    jobCount: 0,
    medianQueueTimeMillis: 0,
    queueTime95thMillis: 0,
    recordCount: 0,
    timestamp: 'None',
  },
  realtime: {
    activity: 'realtime',
    ipAddress: 'None',
    perspective: 'None',
    token: 'None',
    totalTime: 'None',
    user: 'None',
  },
  unauthorized: {
    activity: 'unauthorized',
    ipAddress: 'None',
    method: 'None',
    request_id: 'None',
    uri: 'None',
  },
  worker: {
    activity: 'worker',
    dbTime: 'None',
    errorCount: 0,
    ipAddress: 'None',
    jobId: 'None',
    jobType: 'None',
    process: 'None',
    queueTime: 'None',
    queueResponseTime: 'None',
    recordCount: 0,
    request_id: 'None',
    token: 'None',
    totalTime: 'None',
    user: 'None',
    workTime: 'None',
  },
};<|MERGE_RESOLUTION|>--- conflicted
+++ resolved
@@ -32,10 +32,7 @@
     description: 'None',
     jobId: 'None',
     jobType: 'None',
-<<<<<<< HEAD
-=======
     process: 'None',
->>>>>>> 4bd94682
     totalTime: '0ms',
   },
   kueStats: {
