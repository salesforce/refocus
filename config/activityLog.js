/**
 * Copyright (c) 2017, salesforce.com, inc.
 * All rights reserved.
 * Licensed under the BSD 3-Clause license.
 * For full license text, see LICENSE.txt file in the repo root or
 * https://opensource.org/licenses/BSD-3-Clause
 */

/**
 * /config/activityLog.js
 *
 * Configure the attributes for each of the activity log lines.
 */
module.exports = {
  api: {
    activity: 'api',
    dbTime: '0ms',
    ipAddress: 'None',
    method: 'None', // one of HTTP verbs
    process: 'None',
    recordCount: 0,
    requestBytes: 0,
    request_id: 'None',
    responseBytes: 0,
    token: 'None',
    totalTime: '0ms',
    uri: 'None',
    user: 'None',
  },
  job: {
    activity: 'job',
    description: 'None',
    jobId: 'None',
    jobType: 'None',
    process: 'None',
    totalTime: '0ms',
  },
  jobCleanup: {
    activity: 'jobCleanup',
    iterations: 0,
    errors: 0,
    removed: 0,
    skipped: 0,
    totalTime: '0ms',
  },
<<<<<<< HEAD
=======
  jobCreate: {
    activity: 'jobCreate',
    jobId: 'None',
    jobPriority: 'None',
    jobType: 'None',
    process: 'None',
    totalTime: '0ms',
  },
>>>>>>> ca54bc04
  kueStats: {
    activity: 'kueStats',
    activeCount: 0,
    completeCount: 0,
    failedCount: 0,
    inactiveCount: 0,
    workTimeMillis: 0,
  },
  limiter: {
    activity: 'limiter',
    ipAddress: 'None',
    limit: '0/0', // e.g. 500/60000 means exceeded 500 requests in 60 sec
    method: 'None', // one of HTTP verbs
    requestBytes: 0,
    request_id: 'None',
    responseBytes: 0,
    token: 'None',
    totalTime: '0ms',
    uri: 'None',
    user: 'None',
  },
  pubStats: {
    activity: 'pubStats',
    key: 'None',
    count: 0,
  },
  queueStats: {
    activity: 'queueStats',
    averageQueueTimeMillis: 0,
    jobCount: 0,
    medianQueueTimeMillis: 0,
    queueTime95thMillis: 0,
    recordCount: 0,
    timestamp: 'None',
  },
  realtime: {
    activity: 'realtime',
    ipAddress: 'None',
    perspective: 'None',
    token: 'None',
    totalTime: '0ms',
    user: 'None',
  },
  sigterm: {
    activity: 'sigterm',
    status: 'None',
    totalTime: '0ms',
  },
  unauthorized: {
    activity: 'unauthorized',
    ipAddress: 'None',
    method: 'None',
    request_id: 'None',
    uri: 'None',
  },
  worker: {
    activity: 'worker',
    dbTime: 'None',
    errorCount: 0,
    ipAddress: 'None',
    jobId: 'None',
    jobType: 'None',
    process: 'None',
    queueTime: 'None',
    queueResponseTime: 'None',
    recordCount: 0,
    request_id: 'None',
    token: 'None',
    totalTime: 'None',
    user: 'None',
    workTime: 'None',
  },
};<|MERGE_RESOLUTION|>--- conflicted
+++ resolved
@@ -43,8 +43,6 @@
     skipped: 0,
     totalTime: '0ms',
   },
-<<<<<<< HEAD
-=======
   jobCreate: {
     activity: 'jobCreate',
     jobId: 'None',
@@ -53,7 +51,6 @@
     process: 'None',
     totalTime: '0ms',
   },
->>>>>>> ca54bc04
   kueStats: {
     activity: 'kueStats',
     activeCount: 0,
@@ -65,7 +62,9 @@
   limiter: {
     activity: 'limiter',
     ipAddress: 'None',
-    limit: '0/0', // e.g. 500/60000 means exceeded 500 requests in 60 sec
+
+    // limit that was hit: 500/60000 means they hit 500 requests in 60 seconds
+    limit: '0/0',
     method: 'None', // one of HTTP verbs
     requestBytes: 0,
     request_id: 'None',
@@ -94,7 +93,7 @@
     ipAddress: 'None',
     perspective: 'None',
     token: 'None',
-    totalTime: '0ms',
+    totalTime: 'None',
     user: 'None',
   },
   sigterm: {
