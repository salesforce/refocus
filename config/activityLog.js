--- conflicted
+++ resolved
@@ -35,6 +35,14 @@
     process: 'None',
     totalTime: '0ms',
   },
+  jobCleanup: {
+    activity: 'jobCleanup',
+    iterations: 0,
+    errors: 0,
+    removed: 0,
+    skipped: 0,
+    totalTime: '0ms',
+  },
   kueStats: {
     activity: 'kueStats',
     activeCount: 0,
@@ -46,9 +54,7 @@
   limiter: {
     activity: 'limiter',
     ipAddress: 'None',
-
-    // limit that was hit: 500/60000 means they hit 500 requests in 60 seconds
-    limit: '0/0',
+    limit: '0/0', // e.g. 500/60000 means exceeded 500 requests in 60 sec
     method: 'None', // one of HTTP verbs
     requestBytes: 0,
     request_id: 'None',
@@ -79,6 +85,9 @@
     token: 'None',
     totalTime: 'None',
     user: 'None',
+  sigterm: {
+    activity: 'sigterm',
+    status: '',
   },
   unauthorized: {
     activity: 'unauthorized',
@@ -104,18 +113,4 @@
     user: 'None',
     workTime: 'None',
   },
-<<<<<<< HEAD
-  sigterm: {
-    activity: 'sigterm',
-    status: '',
-=======
-  jobCleanup: {
-    activity: 'jobCleanup',
-    iterations: 0,
-    errors: 0,
-    removed: 0,
-    skipped: 0,
->>>>>>> 72d4b7e4
-    totalTime: '0ms',
-  },
 };