--- conflicted
+++ resolved
@@ -1,5 +1,5 @@
-[![Build Status](https://travis-ci.org/salesforce/refocus.svg?branch=master)](https://travis-ci.org/salesforce/refocus) 
-[![Coverage Status](https://coveralls.io/repos/github/salesforce/refocus/badge.svg?branch=master)](https://coveralls.io/github/salesforce/refocus?branch=master) 
+[![Build Status](https://travis-ci.org/salesforce/refocus.svg?branch=master)](https://travis-ci.org/salesforce/refocus)
+[![Coverage Status](https://coveralls.io/repos/github/salesforce/refocus/badge.svg?branch=master)](https://coveralls.io/github/salesforce/refocus?branch=master)
 [![StackShare](http://img.shields.io/badge/tech-stack-0690fa.svg?style=flat)](http://stackshare.io/iamigo/refocus)
 
 [![Deploy](https://www.herokucdn.com/deploy/button.svg)](https://heroku.com/deploy?template=https://github.com/Salesforce/refocus)
@@ -51,11 +51,6 @@
 1. Install lunchy (`brew install Caskroom/cask/lunchy`). This will help you start redis.
 1. Run `lunchy start redis` to start redis.
 1. Run `npm start` to start your Node.js server at http://localhost:3000.
-<<<<<<< HEAD
-1. To move the sample timeout check to a background clock process run, start the server by setting HEROKU_CLOCK_DYNO to true and then run  `npm run start-clock` to start the clock process. 
-1. To move the expensive bulkupsert to a web worker process, start the node server by setting the USE_WORKER_PROCESS to true and start the workerprocess by running `npm run start-worker` 
-1. If you intend to deploy this on heroku and have heroku toolbelt installed run `heroku local` to start the web, the clock and the process together(Make sure that the HEROKU_CLOCK_DYNO and the USE_WORKER_PROCESS env variables are set to true).  The node server will be listning at port 5000, when you start it using the `heroku local` command. 
-=======
 1. If you want to run the sample timeout check in a separate background process:
     1. Start the server with environment variable (i.e. config setting) `HEROKU_CLOCK_DYNO` set to `true`.
     1. Run `npm run start-clock` to start the clock process.
@@ -63,8 +58,6 @@
     1. Start the server with environment variable (i.e. config setting) `USE_WORKER_PROCESS ` set to `true`.
     1. Run `npm run start-worker` to start the worker process.
 1. If you intend to deploy this on heroku and have heroku toolbelt installed, run `heroku local` to start the web, clock and worker processes all together. Make sure that the `HEROKU_CLOCK_DYNO` and `USE_WORKER_PROCESS` environment variables are set to true.  Note that the node server will be listening on port 5000 when you start it using the `heroku local` command.
-
->>>>>>> 1fd171ab
 ### Updates
 Whenever you pull down a new version of Refocus from the git repository:
 
