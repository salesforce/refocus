--- conflicted
+++ resolved
@@ -10,14 +10,8 @@
  * /worker/jobProcessor.js
  */
 'use strict'; // eslint-disable-line strict
-<<<<<<< HEAD
-const { jobQueue, bulkDelSubQueue,
-  executeClockJobQueue, bulkUpsertSamplesQueue, } =
-  require('../jobQueue/jobWrapper');
-=======
 const { jobQueue, bulkDelSubQueue, bulkPostEventsQueue,
- createAuditEventsQueue, } = require('../jobQueue/jobWrapper');
->>>>>>> c950e780
+ createAuditEventsQueue, executeClockJobQueue, bulkUpsertSamplesQueue, } = require('../jobQueue/jobWrapper');
 const executeClockJob = require('./jobs/executeClockJob');
 const featureToggles = require('feature-toggles');
 
@@ -31,24 +25,15 @@
       } else if (featureToggles.isFeatureEnabled('enableBullForBulkUpsertSamples') &&
         jobName === bulkUpsertSamplesQueue.name) {
         bulkUpsertSamplesQueue.process(Number(concurrency), job);
+      } else if (featureToggles.isFeatureEnabled('enableBullForBulkPostEvents') &&
+        jobName === bulkPostEventsQueue.name) {
+        bulkPostEventsQueue.process(Number(concurrency), job);
+      } else if (featureToggles.isFeatureEnabled('enableBullForCreateAuditEvents') &&
+        jobName === createAuditEventsQueue.name) {
+        createAuditEventsQueue.process(Number(concurrency), job);
       } else {
         jobQueue.process(jobName, concurrency, job);
       }
-<<<<<<< HEAD
-=======
-
-      if (featureToggles.isFeatureEnabled('enableBullForBulkPostEvents') &&
-        jobName === bulkPostEventsQueue.name) {
-        bulkPostEventsQueue.process(Number(concurrency), job);
-      }
-
-      if (featureToggles.isFeatureEnabled('enableBullForCreateAuditEvents') &&
-        jobName === createAuditEventsQueue.name) {
-        createAuditEventsQueue.process(Number(concurrency), job);
-      }
-
-      jobQueue.process(jobName, concurrency, job);
->>>>>>> c950e780
     });
   },
 
