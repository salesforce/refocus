/**
 * Copyright (c) 2017, salesforce.com, inc.
 * All rights reserved.
 * Licensed under the BSD 3-Clause license.
 * For full license text, see LICENSE.txt file in the repo root or
 * https://opensource.org/licenses/BSD-3-Clause
 */

/**
 * ./cache/sampleStoreInit.js
 *
 * Functions for initializing/clearing the redis sample store.
 */
'use strict'; // eslint-disable-line strict
const Sample = require('../db').Sample;
const Aspect = require('../db').Aspect;
const Subject = require('../db').Subject;
const featureToggles = require('feature-toggles');
const redisClient = require('./redisCache').client.sampleStore;
const samsto = require('./sampleStore');
const logger = require('@salesforce/refocus-logging-client');
const samstoPersist = require('./sampleStorePersist');
const constants = samsto.constants;
const infoLoggingEnabled =
  featureToggles.isFeatureEnabled('enableSampleStoreInfoLogging');
const logInvalidHmsetValues = require('../utils/common').logInvalidHmsetValues;
const ONE = 1;
const ZERO = 0;

/**
 * Deletes the previousStatuskey (that stores the previous value of the
 * "enableRedisSampleStore" flag).
 * @returns {Promise} - which resolves to 0 when the key is deleted.
 */
function deletePreviousStatus() {
  return redisClient.delAsync(constants.previousStatusKey);
} // deletePreviousStatus

/**
 * When passed an array of sample keys, it extracts the subject and aspect name part from
 * each of the key and returns an array of arrays of keys prefixed with
 * "samsto:subaspmap" and "samsto:aspsubmap" respectively . For example if
 * ['samsto:sample:subject1|aspect1','samsto:sample:subject2|aspect2']
 * is the input, the output is
 * [['samsto:subaspmap:subject1','samsto:subaspmap:subject2'],
 * ['samsto:aspsubmap:aspect1','samsto:aspsubmap:aspect2']]
 * @param  {Array} keys - An array of sample keys
 * @returns {Array of arrays} - An array of subaspmap keys and aspsubmap keys
 */
function getResourceMapsKeys(keys) {
  const subAspMapSet = new Set();
  const aspSubMapSet = new Set();

  const subAspPrefix = constants.prefix + constants.separator +
    constants.objectType.subAspMap + constants.separator;

  const aspSubPrefix = constants.prefix + constants.separator +
    constants.objectType.aspSubMap + constants.separator;

  keys.forEach((key) => {
    const keyNameParts = key.split(constants.separator);
    const sampleNamePart = keyNameParts[2].split('|');
    const subjectNamePart = sampleNamePart[0];
    const aspectNamePart = sampleNamePart[1];

    subAspMapSet.add(subAspPrefix + subjectNamePart);
    aspSubMapSet.add(aspSubPrefix + aspectNamePart);
  });

  return [Array.from(subAspMapSet), Array.from(aspSubMapSet)];
} // getResourceMapsKeys

/**
 * Gets the value of "previousStatusKey"
 *
 * @returns {Promise} which resolves to the value of the previoiusStatusKey
 */
function getPreviousStatus() {
  return redisClient.getAsync(constants.previousStatusKey);
} // persistInProgress

/**
 * Clear all the "sampleStore" keys (for subjects, aspects, samples, subaspmap,
 *  aspsubmap)
 * from redis.
 *
 * @returns {Promise} upon completion.
 */
function eradicate() {
  const promises = Object.getOwnPropertyNames(constants.indexKey)
<<<<<<< HEAD
    .map((s) =>
      redisClient.smembersAsync(constants.indexKey[s])
      .then((keys) => {
        if (constants.indexKey[s] === constants.indexKey.sample) {

          /**
           * this is done to delete keys prefixed with "samsto:subaspmap:" and
           * "samsto:aspsubmap:"
           */
          keys.push(...getResourceMapsKeys(keys)[ZERO]);
          keys.push(...getResourceMapsKeys(keys)[ONE]);
        }

        if (constants.indexKey[s] === constants.indexKey.aspect) {
          /**
           * delete aspect tags/writers/ranges keys
           */
          keys.forEach((key) => {
            const aspName = key.split(constants.separator)[2]
            keys.push(samsto.toKey(constants.objectType.aspTags, aspName));
            keys.push(samsto.toKey(constants.objectType.aspWriters, aspName));
            keys.push(samsto.toKey(constants.objectType.aspRanges, aspName));
          })
        }

        if (constants.indexKey[s] === constants.indexKey.subject) {
          /**
           * delete subject tags/writers/ranges keys
           */
          keys.forEach((key) => {
            const subName = key.split(constants.separator)[2]
            keys.push(samsto.toKey(constants.objectType.subTags, subName));
          })
        }

        keys.push(constants.indexKey[s]);
        return redisClient.delAsync(keys);
      })
      .catch((err) => {
        // NO-OP
        console.error(err); // eslint-disable-line no-console
        Promise.resolve(true);
      })
    );
=======
    .map((s) => redisClient.smembersAsync(constants.indexKey[s])
    .then((keys) => {
      if (constants.indexKey[s] === constants.indexKey.sample) {
        /**
         * this is done to delete keys prefixed with "samsto:subaspmap:" and
         * "samsto:aspsubmap:"
         */
        keys.push(...getResourceMapsKeys(keys)[ZERO]);
        keys.push(...getResourceMapsKeys(keys)[ONE]);
      }

      keys.push(constants.indexKey[s]);
      return redisClient.delAsync(keys);
    })
    .catch((err) => {
      // NO-OP
      logger.error(err); // eslint-disable-line
      Promise.resolve(true);
    }));
>>>>>>> 24f590db
  return deletePreviousStatus()
    .then(() => Promise.all(promises))
    .then(() => {
      if (infoLoggingEnabled) {
        logger.info('Sample Store eradicated from cache :D');
      }

      return true;
    });
} // eradicate

/**
 * Populate the redis sample store with aspects from the db. If the aspect
 * has any writers, add them to the aspect's writers field
 *
 * @returns {Promise} which resolves to the list of redis batch responses.
 */
function populateAspects() {
  let aspects;
  return Aspect.findAll()
  .then((allAspects) => {
    if (infoLoggingEnabled) {
      const msg = `Starting to load ${allAspects.length} aspects to cache :|`;
      logger.info(msg);
    }

    aspects = allAspects;
    const getWritersPromises = [];

    // get Writers for all the aspects in the aspect table
    aspects.forEach((aspect) => {
      getWritersPromises.push(aspect.getWriters());
    });
    return Promise.all(getWritersPromises);
  })
  .then((writersArray) => {
    const aspectIdx = [];
    const cmds = [];

    // for each aspect, add the associated writers to its "writers" field.
    for (let i = 0; i < aspects.length; i++) {
      const a = aspects[i];
      a.dataValues.writers = [];
      writersArray[i].forEach((writer) => {
        a.dataValues.writers.push(writer.dataValues.name);
      });
      const key = samsto.toKey(constants.objectType.aspect, a.name);
      aspectIdx.push(key);
      const cleanedAspect = samsto.cleanAspect(a);
      logInvalidHmsetValues(key, cleanedAspect);
      cmds.push(['hmset', key, cleanedAspect]);
    }

    cmds.push(['sadd', constants.indexKey.aspect, aspectIdx]);
    return redisClient.batch(cmds).execAsync()
      .then(() => {
        if (infoLoggingEnabled) {
          logger.info('Done loading aspects to cache :D');
        }

        return true;
      });
  })
  .catch(logger.error);
} // populateAspects

/**
 * Populate the redis subjects store with subjects from the db.
 *
 * @returns {Promise} which resolves to the list of redis batch responses.
 */
function populateSubjects() {
  return Subject.findAll()
  .then((subjects) => {
    if (infoLoggingEnabled) {
      const msg = `Starting to load ${subjects.length} subjects to cache :|`;
      logger.info(msg);
    }

    const cmds = [];
    subjects.forEach((s) => {
      const key = samsto.toKey(constants.objectType.subject, s.absolutePath);

      // add the subject absoluePath to the master subject index
      cmds.push(['sadd', constants.indexKey.subject, key]);

      // create a mapping of subject absolutePath to subject object
      const cleanedSubject = samsto.cleanSubject(s);
      logInvalidHmsetValues(key, cleanedSubject);
      cmds.push(['hmset', key, cleanedSubject]);
    });

    return redisClient.batch(cmds).execAsync()
      .then(() => {
        if (infoLoggingEnabled) {
          logger.info('Done loading subjects to cache :D');
        }

        return true;
      });
  })
  .catch(logger.error);
} // populateSubjects

/**
 * Populate the redis sample store with samples from the db.
 * Creates subjectAbspath to aspectMapping and sample to sampleObject Mapping
 * @returns {Promise} which resolves to the list of redis batch responses.
 */
function populateSamples() {
  return Sample.findAll()
  .then((samples) => {
    if (infoLoggingEnabled) {
      const msg = `Starting to load ${samples.length} samples to cache :|`;
      logger.info(msg);
    }

    const sampleIdx = new Set();
    const subjectSets = {};
    const aspectResourceMaps = {};
    const sampleHashes = {};
    samples.forEach((s) => {
      const nameParts = s.name.split('|');

      // Generate the redis keys for this aspect, sample and subject.
      const aspName = nameParts[ONE].toLowerCase();
      const subjAbsPath = nameParts[ZERO].toLowerCase();

      const samKey = samsto.toKey(constants.objectType.sample, s.name);
      const subAspMapKey = samsto.toKey(
        constants.objectType.subAspMap, subjAbsPath
      );
      const aspSubMapKey = samsto.toKey(
        constants.objectType.aspSubMap, aspName
      );

      // Track each of these in the master indexes for each object type.
      sampleIdx.add(samKey);

      /*
       * For creating each individual subject set, which is a mapping of
       * subject absolutepath and a list aspects
       */
      if (subjectSets.hasOwnProperty(subAspMapKey)) {
        subjectSets[subAspMapKey].push(aspName);
      } else {
        subjectSets[subAspMapKey] = [aspName];
      }

      /*
       * Create aspect-to-subject resource map - a mapping of aspect and a list of
       * subjects for corresponding samples
       */
      if (aspectResourceMaps.hasOwnProperty(aspSubMapKey)) {
        aspectResourceMaps[aspSubMapKey].push(subjAbsPath);
      } else {
        aspectResourceMaps[aspSubMapKey] = [subjAbsPath];
      }

      // For creating each individual sample hash...
      sampleHashes[samKey] = samsto.cleanSample(s);
    });

    // Batch of commands to create the master sample and subject indexes...
    const indexCmds = [
      ['sadd', constants.indexKey.sample, Array.from(sampleIdx)],
    ];
    const batchPromises = [redisClient.batch(indexCmds).execAsync()];

    // Batch of commands to create each individal subject set...
    const subjectCmds = Object.keys(subjectSets)
      .map((key) => ['sadd', key, subjectSets[key]]);
    batchPromises.push(redisClient.batch(subjectCmds).execAsync());

    // Batch of commands to create each individal aspect resource map...
    const aspectResouceMapCmds = Object.keys(aspectResourceMaps)
      .map((key) => ['sadd', key, aspectResourceMaps[key]]);
    batchPromises.push(redisClient.batch(aspectResouceMapCmds).execAsync());

    // Batch of commands to create each individal sample hash...
    const sampleCmds = Object.keys(sampleHashes)
      .map((key) => {
        logInvalidHmsetValues(key, sampleHashes[key]);
        return ['hmset', key, sampleHashes[key]];
      });
    batchPromises.push(redisClient.batch(sampleCmds).execAsync());

    // Return once all batches have completed.
    return Promise.all(batchPromises)
      .then(() => {
        if (infoLoggingEnabled) {
          logger.info('Done loading samples to cache :D');
        }

        return true;
      });
  })
  .catch(logger.error);
} // populateSamples

/**
 * Populate the redis sample store from the db.
 *
 * @returns {Promise} which resolves to the list of redis batch responses, or
 *  false if the feature is not enabled.
 */
function populate() {
  if (infoLoggingEnabled) {
    const msg = 'Populating redis sample store from db started :|';
    logger.info(msg);
  }

  let resp;
  const promises = [populateSubjects(), populateAspects()];
  return Promise.all(promises)
  .then((retval) => {
    resp = retval;
    return populateSamples();
  })
  .then((sampresp) => {
    resp.push(sampresp);
    return resp;
  });
} // populate

/**
 *
 * Compare the current status of the "enableRedisSampleStore" flag with its
 * previous status. If both current status and previous status are the same, do
 * nothing. When the current status and the previous status do not match, take
 * some action depending on the current status.
 *
 * @returns {Promise} which resolves to true if the sample store already
 *  exists.
 */
function storeSampleToCacheOrDb() {
  const currentStatus = featureToggles.isFeatureEnabled(constants.featureName)
                                          || false;
  return getPreviousStatus()
  .then((prevState) => {
    const previousStatus = (prevState == 'true') || false;

    // set the previousStatus to the currentStatus
    redisClient.setAsync(constants.previousStatusKey, currentStatus);

    /*
     * when the current status and the previous status do not match, actions
     * needs to be taken based on the current status
    */
    if (previousStatus !== currentStatus) {

      /*
       * call "popluate" when "enableRedisSampleStore" flag has been changed
       * from false to true. Call "eradicate" and "storeSampleToDb" when
       * "enableRedisSampleStore" flag has been changed from true to false
       */
      if (currentStatus) {
        if (infoLoggingEnabled) {
          logger.info('"enableRedisSampleStore" flag was switched to true, so ' +
            'populating the cache from db');
        }

        return populate();
      }

      if (infoLoggingEnabled) {
        logger.info('"enableRedisSampleStore" flag was switched to false so ' +
          'so persisting to db from cache. The cache will be eradicated ' +
          'after the samples are persisted to db');
      }

      return samstoPersist.storeSampleToDb() // populate the sample table
        .then(() => eradicate()); // eradicate the cache
    }

    // when the current status and previous status are same, resolve to false
    return Promise.resolve(false);
  });
} // storeSampleToCacheOrDb

/**
 * Calls "storeSampleToCacheOrDb" to either populate the cache from db or db
 * from cache, depending on the change of state of the "enableRedisSampleStore"
 * flag
 *
 * @returns {Promise} which resolves to false if no action was taken or resolves
 * to a list of promises if some action was taken.
 */
function init() {
  return storeSampleToCacheOrDb()
  .then((ret) => Promise.resolve(ret))
  .catch((err) => {
    // NO-OP
    logger.error(err);
    Promise.resolve(false);
  });
} // init

module.exports = {
  eradicate,
  init,
  populate,
};<|MERGE_RESOLUTION|>--- conflicted
+++ resolved
@@ -88,12 +88,10 @@
  */
 function eradicate() {
   const promises = Object.getOwnPropertyNames(constants.indexKey)
-<<<<<<< HEAD
     .map((s) =>
       redisClient.smembersAsync(constants.indexKey[s])
       .then((keys) => {
         if (constants.indexKey[s] === constants.indexKey.sample) {
-
           /**
            * this is done to delete keys prefixed with "samsto:subaspmap:" and
            * "samsto:aspsubmap:"
@@ -129,31 +127,10 @@
       })
       .catch((err) => {
         // NO-OP
-        console.error(err); // eslint-disable-line no-console
+        logger.error(err); // eslint-disable-line
         Promise.resolve(true);
       })
     );
-=======
-    .map((s) => redisClient.smembersAsync(constants.indexKey[s])
-    .then((keys) => {
-      if (constants.indexKey[s] === constants.indexKey.sample) {
-        /**
-         * this is done to delete keys prefixed with "samsto:subaspmap:" and
-         * "samsto:aspsubmap:"
-         */
-        keys.push(...getResourceMapsKeys(keys)[ZERO]);
-        keys.push(...getResourceMapsKeys(keys)[ONE]);
-      }
-
-      keys.push(constants.indexKey[s]);
-      return redisClient.delAsync(keys);
-    })
-    .catch((err) => {
-      // NO-OP
-      logger.error(err); // eslint-disable-line
-      Promise.resolve(true);
-    }));
->>>>>>> 24f590db
   return deletePreviousStatus()
     .then(() => Promise.all(promises))
     .then(() => {
