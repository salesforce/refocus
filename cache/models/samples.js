/**
 * Copyright (c) 2017, salesforce.com, inc.
 * All rights reserved.
 * Licensed under the BSD 3-Clause license.
 * For full license text, see LICENSE.txt file in the repo root or
 * https://opensource.org/licenses/BSD-3-Clause
 */

/**
 * cache/models/samples.js
 */
'use strict'; // eslint-disable-line strict
const featureToggles = require('feature-toggles');
const logInvalidHmsetValues = require('../../utils/common')
  .logInvalidHmsetValues;
const helper = require('../../api/v1/helpers/nouns/samples');
const u = require('../../api/v1/helpers/verbs/utils');
const modelUtils = require('./utils');
const sampleStore = require('../sampleStore');
const redisClient = require('../redisCache').client.sampleStore;
const constants = sampleStore.constants;
const redisErrors = require('../redisErrors');
const apiErrors = require('../../api/v1/apiErrors');
const sampleUtils = require('../../db/helpers/sampleUtils');
const dbConstants = require('../../db/constants');
const redisOps = require('../redisOps');
const db = require('../../db/index');
const fu = require('../../api/v1/helpers/verbs/findUtils.js');
const aspectType = redisOps.aspectType;
const subjectType = redisOps.subjectType;
const sampleType = redisOps.sampleType;
const commonUtils = require('../../utils/common');
const sampleNameSeparator = '|';
const logger = require('winston');
const featureToggles = require('feature-toggles');

const sampFields = {
  PROVIDER: 'provider',
  USER: 'user',
  MSG_BODY: 'messageBody',
  MSG_CODE: 'messageCode',
  NAME: 'name',
  VALUE: 'value',
  RLINKS: 'relatedLinks',
  STATUS: 'status',
  PRVS_STATUS: 'previousStatus',
  STS_CHNGED_AT: 'statusChangedAt',
  CREATED_AT: 'createdAt',
  UPD_AT: 'updatedAt',
  ASP_ID: 'aspectId',
  SUBJ_ID: 'subjectId',
};
const sampleFieldsArr = Object.keys(sampFields).map(
  (field) => sampFields[field]
);

const embeddedAspectFields = [
  'id', 'description', 'isPublished', 'helpEmail', 'helpUrl', 'name', 'timeout',
  'criticalRange', 'warningRange', 'infoRange', 'okRange', 'valueLabel',
  'valueType', 'relatedLinks', 'tags', 'rank',
];
const embeddedSubjectFields = [
  'absolutePath', 'childCount', 'createdAt', 'createdBy', 'description',
  'geolocation', 'helpEmail', 'helpUrl', 'hierarchyLevel', 'id',
  'isPublished', 'name', 'parentAbsolutePath', 'parentId', 'relatedLinks',
  'sortBy', 'tags', 'updatedAt',
];

const ZERO = 0;
const ONE = 1;
const TWO = 2;

/**
 * Parses a sample name into its separate parts, i.e. the subject absolute
 * path and the aspect name.
 *
 * @param {String} name - The sample name
 * @returns {Object} containing subject.absolutePath and aspect.name
 * @throws {ResourceNotFoundError} if the name cannot be split in two using
 *  sampleNameSeparator
 */
function parseName(name) {
  const retval = {
    subject: { absolutePath: undefined },
    aspect: { name: undefined },
  };
  const arr = (name || '').split(sampleNameSeparator);
  if (arr.length === 2) {
    retval.subject.absolutePath = arr[0];
    retval.aspect.name = arr[1];
    return retval;
  }

  logger.error(`cache/models/samples.parseName|Invalid sample name "${name}"`);
  console.trace(); // eslint-disable-line no-console
  throw new redisErrors.ResourceNotFoundError({
    explanation: `Invalid sample name "${name}"`,
  });
} // parseName

/**
 * Checks if the user has the permission to perform the write operation on the
 * sample or not.

 * @param  {String}  aspect - Aspect object
 * @param  {String}  userName -  User performing the operation
 * @param  {Boolean} isBulk   - Flag to indicate if the action is a bulk
 *  operation or not
 * @returns {Promise} - which resolves to true if the user has write permission
 */
function checkWritePermission(aspect, userName, isBulk) {
  let isWritable = true;
  if (aspect.writers && aspect.writers.length) {
    isWritable = aspect.writers.includes(userName);
  }

  if (!isWritable) {
    const err = new redisErrors.UpdateDeleteForbidden({
      explanation: `User "${userName}" does not have write permission ` +
        `for aspect "${aspect.name}"`,
    });
    if (isBulk) {
      return Promise.reject({ isFailed: true, explanation: err });
    }

    return Promise.reject(err);
  }

  // If we got this far, the user has write permission on this aspect.
  return Promise.resolve(true);
} // checkWritePermission

/**
 * Convert array strings to Json for sample and aspect, then attach aspect to
 * sample.
 *
 * @param  {Object} sampleObj - Sample object from redis
 * @param  {Object} aspectObj - Aspect object from redis
 * @returns {Object} - Sample object with aspect attached
 */
function cleanAddAspectToSample(sampleObj, aspectObj) {
  let sampleRes = {};
  sampleRes = sampleStore.arrayObjsStringsToJson(sampleObj,
    constants.fieldsToStringify.sample);
  const aspect = sampleStore.arrayObjsStringsToJson(aspectObj,
    constants.fieldsToStringify.aspect);
  if (aspect) {
    modelUtils.cleanQueryBodyObj(aspect, embeddedAspectFields);
    sampleStore.convertAspectStrings(aspect);
    sampleRes.aspect = aspect;
  }

  return sampleRes;
} // cleanAddAspectToSample

/**
<<<<<<< HEAD
 * Returns true if any attributes are being modified. (Don't bother comparing
 * the "name" attribute--the only difference would be uppercase/lowercase and
 * that should not be treated as a change.)
 *
 * @param {Object} newSample - received from query body
 * @param {Object} oldSample - from redis
 * @returns {Boolean} true if any sample attributes are being modified
 */
function isSampleChanged(newSample, oldSample) {
  function isKeyNewOrChanged(key) {
    return key !== 'name' &&
      (!oldSample.hasOwnProperty(key) || newSample[key] !== oldSample[key]);
  } // isKeyNewOrChanged

  // Use "some" because it stops evaluating as soon as it hits a truthy element
  return Object.keys(newSample).some(isKeyNewOrChanged);
} // isSampleChanged
=======
 * Convert array strings to Json for sample and subject, then attach subject to
 * sample.
 *
 * @param  {Object} sampleObj - Sample object from redis
 * @param  {Object} subjectObj - Subject object from redis
 * @returns {Object} - Sample object with subject attached
 */
function cleanAddSubjectToSample(sampleObj, subjectObj) {
  let sampleRes = {};
  sampleRes = sampleStore.arrayObjsStringsToJson(sampleObj,
    constants.fieldsToStringify.sample);
  const subject = sampleStore.arrayObjsStringsToJson(subjectObj,
    constants.fieldsToStringify.subject);
  if (subject) {
    modelUtils.cleanQueryBodyObj(subject, embeddedSubjectFields);
    sampleStore.convertSubjectStrings(subject);
    sampleRes.subject = subject;
  }

  return sampleRes;
} // cleanAddSubjectToSample
>>>>>>> 4bd94682

/**
 * Create properties array with fields to update/create. Value is empty string
 * if new object being created. If value is present, then calculate status.
 * Update the status, previousStatus and changedAt fields if:
 *   a) sampObj is not present, or
 *   b) sampObj is present and previousStatus != current status.
 *
 * @param  {Object} qbObj - Query body object
 * @param  {Object} sampObj - Sample object
 * @param  {Object} aspectObj - Aspect object
 */
function createSampHsetCommand(qbObj, sampObj, aspectObj) {
  modelUtils.cleanQueryBodyObj(qbObj, sampleFieldsArr); // remove extra fields
  let value;
  if (qbObj[sampFields.VALUE]) {
    value = qbObj[sampFields.VALUE];
  } else if (!sampObj) {
    value = ''; // default value
  }

  if (value !== undefined) {
    qbObj[sampFields.VALUE] = value;
    const status = sampleUtils.computeStatus(aspectObj, value);

    if (!sampObj || (sampObj && (sampObj[sampFields.STATUS] !== status))) {
      const prevStatus = sampObj ? sampObj[sampFields.STATUS] :
        dbConstants.statuses.Invalid;
      qbObj[sampFields.PRVS_STATUS] = prevStatus;
      qbObj[sampFields.STS_CHNGED_AT] = new Date().toISOString();
      qbObj[sampFields.STATUS] = status;
    }
  }

  let rlinks;

  // if related link is passed in query object
  if (qbObj[sampFields.RLINKS]) {
    rlinks = qbObj[sampFields.RLINKS];
  } else if (!sampObj) { // if we are creating new sample
    rlinks = []; // default value
  }

  if (rlinks) {
    qbObj[sampFields.RLINKS] = JSON.stringify(rlinks);
  }

  const dateNow = new Date().toISOString();
  if (!sampObj) { // new sample
    qbObj[sampFields.CREATED_AT] = dateNow;
  }

  qbObj[sampFields.UPD_AT] = dateNow;
} // createSampHsetCommand

/**
 * Throws custom error object based on object type for sample upsert.
 *
 * @param  {string}  objectType - Object type - subject or aspect
 * @param  {Boolean} isBulk - If the caller method is bulk upsert
 * @throws {Object} Error object
 */
function handleUpsertError(objectType, isBulk) {
  const err = new redisErrors.ResourceNotFoundError({
    explanation: `${objectType} not found`,
  });

  if (isBulk) {
    const errObj = { isFailed: true, explanation: err };
    throw errObj;
  }

  throw err;
} // handleUpsertError

/**
 * Returns a sample object along with its related aspect; given a sample name.
 * @param  {String} sampleName - Name of the sample
 * @returns {Object} - Sample Object
 */
function getOneSample(sampleName) {
  const parsedSampleName = parseName(sampleName); // throw is invalid name
  const commands = [];
  commands.push([
    'hgetall',
    sampleStore.toKey(constants.objectType.sample, sampleName),
  ]);

  // command to get aspect
  commands.push([
    'hgetall',
    sampleStore.toKey(constants.objectType.aspect,
      parsedSampleName.aspect.name),
  ]);

  return redisClient.batch(commands).execAsync();
} // getOneSample

/**
 * Upsert a sample. If subject exists, get aspect and sample. If aspect exists,
 * create fields array with values need to be set for sample in redis. Add
 * aspect name to subject set, add aspect key to sample set and update/create
 * sample hash. We use hset which updates a sample if exists, else creates a
 * new one.
 *
 * @param  {Object} sampleQueryBodyObj - Query Body Object for a sample
 * @param  {Boolean} isBulk - If the caller method is bulk upsert
 * @param {Object} user - The user performing the write operation
 * @returns {Object} - Updated sample
 */
function upsertOneSample(sampleQueryBodyObj, isBulk, user) {
  const userName = user ? user.name : false;
  const sampleName = sampleQueryBodyObj.name;
  let parsedSampleName = {};
  try {
    parsedSampleName = parseName(sampleName.toLowerCase());
  } catch (err) {
    if (isBulk) {
      return Promise.reject({ isFailed: true, explanation: err });
    }

    return Promise.reject(err);
  }

  const sampleKey = sampleStore.toKey(constants.objectType.sample, sampleName);
  const absolutePath = parsedSampleName.subject.absolutePath;
  const aspectName = parsedSampleName.aspect.name;
  const subjKey = sampleStore.toKey(constants.objectType.subject, absolutePath);
  let aspectObj = {};
  let subject;
  let aspect;
  let sample;
  let noChange = false;

  /*
   * If any of these promises throws an error, we drop through to the catch
   * block and return an error. Otherwise, we return the sample.
   */
  return checkWritePermission(aspectName, userName, isBulk)
  .then(() => Promise.all([
    redisClient.hgetallAsync(subjKey),
    redisClient.hgetallAsync(
      sampleStore.toKey(constants.objectType.aspect, aspectName)),
    redisClient.hgetallAsync(sampleKey),
  ])
  .then((responses) => {
    [subject, aspect, sample] = responses;
    if (!subject || subject.isPublished === 'false') {
      handleUpsertError(constants.objectType.subject, isBulk);
    }

    if (!aspect || aspect.isPublished === 'false') {
      handleUpsertError(constants.objectType.aspect, isBulk);
    }

    sampleQueryBodyObj.subjectId = subject.id;
    sampleQueryBodyObj.aspectId = aspect.id;
    aspectObj = sampleStore.arrayObjsStringsToJson(aspect,
      constants.fieldsToStringify.aspect);
    return checkWritePermission(aspectObj, userName, isBulk);
  })
  .then(() => {
    if (featureToggles.isFeatureEnabled('publishSampleNoChange')) {
      if (sample && !isSampleChanged(sampleQueryBodyObj, sample)) {
        /* Sample is not new AND nothing has changed */
        noChange = true;
      }
    }

    // sampleQueryBodyObj updated with fields
    createSampHsetCommand(sampleQueryBodyObj, sample, aspectObj);

    if (sample) { // if sample exists, just update sample
      delete sampleQueryBodyObj.name; // to avoid updating sample name
      logInvalidHmsetValues(sampleKey, sampleQueryBodyObj);
      return redisClient.hmsetAsync(sampleKey, sampleQueryBodyObj);
    }

    /*
     * Otherwise the sample is new. Set the name to be the combination of
     * subject absolutePath and aspect name.
     */
    sampleQueryBodyObj.name = subject.absolutePath + '|' + aspectObj.name;

    // Add the provider and user fields.
    if (user) {
      sampleQueryBodyObj.provider = user.id;
      sampleQueryBodyObj.user = JSON.stringify({
        name: user.name,
        email: user.email,
        profile: {
          name: user.profile.name,
        },
      });
    }

    const subaspMapKey = sampleStore.toKey(constants.objectType.subAspMap,
      absolutePath);

    /*
     * Add aspect name to subject set. Add sample key to sample set.
     * Create/update hash of sample.
     */
    logInvalidHmsetValues(sampleKey, sampleQueryBodyObj);
    return redisClient.batch([
      ['sadd', subaspMapKey, aspectName],
      ['sadd', constants.indexKey.sample, sampleKey],
      ['hmset', sampleKey, sampleQueryBodyObj],
    ]).execAsync();
  }))
  .then(() => redisClient.hgetallAsync(sampleKey))
  .then((updatedSamp) => {
    if (!updatedSamp.name) {
      updatedSamp.name = subject.absolutePath + '|' + aspectObj.name;
    }

    if (featureToggles.isFeatureEnabled('publishSampleNoChange')) {
      // Add this attribute to signal to publish the sample.nochange event
      if (noChange) {
        updatedSamp.noChange = true;
        updatedSamp.absolutePath = subject.absolutePath;
        updatedSamp.subjectTags = subject.tags || [];
      }
    }

    return cleanAddAspectToSample(updatedSamp, aspectObj);
  })
  .then((updatedSamp) => {
    if (featureToggles.isFeatureEnabled('preAttachSubject')) {
      return cleanAddSubjectToSample(updatedSamp, subject);
    }

    return updatedSamp;
  })
  .catch((err) => {
    if (isBulk) {
      return err;
    }

    throw err;
  });
} // upsertOneSample

module.exports = {

  /**
   * Delete sample. Get sample. If found, get aspect, delete sample entry from
   * sample index, delete aspect from subject set and delete sample hash. If
   * sample not found, throw Not found error.
   * @param  {String} sampleName - Sample name
   * @param {String} userName - The user performing the write operation
   * @returns {Promise} - Resolves to a sample object
   */
  deleteSample(sampleName, userName) {
    const cmds = [];
    let parsedSampleName = {};
    try {
      parsedSampleName = parseName(sampleName.toLowerCase());
    } catch (err) {
      return Promise.reject(err);
    }

    const subjAbsPath = parsedSampleName.subject.absolutePath;
    const aspName = parsedSampleName.aspect.name;
    let sampObjToReturn;
    let aspect;
    return redisOps.getHashPromise(sampleType, sampleName)
    .then((sampleObj) => {
      if (!sampleObj) {
        throw new redisErrors.ResourceNotFoundError({
          explanation: 'Sample not found.',
        });
      }

      sampObjToReturn = sampleObj;

      cmds.push(redisOps.getHashCmd(aspectType, aspName));

      // get the aspect to attach it to the sample
      return redisOps.getHashPromise(aspectType, aspName);
    })
    .then((aspObj) => {
      if (!aspObj) {
        throw new redisErrors.ResourceNotFoundError({
          explanation: 'Aspect not found.',
        });
      }

      aspect = sampleStore.arrayObjsStringsToJson(
        aspObj, constants.fieldsToStringify.aspect
      );

      return checkWritePermission(aspect, userName);
    })
    /*
     * Set up and execute the commands to:
     * (1) delete the sample entry from the master list of sample index,
     * (2) delete the aspect from the subAspMap,
     * (3) delete the sample hash.
     */
    .then(() => {
      cmds.push(redisOps.delKeyFromIndexCmd(sampleType, sampleName));
      cmds.push(redisOps.delAspFromSubjSetCmd(subjAbsPath, aspName));
      cmds.push(redisOps.delHashCmd(sampleType, sampleName));
      return redisOps.executeBatchCmds(cmds);
    })
    .then(() => redisOps.executeBatchCmds(cmds))
    /* Attach aspect and links to sample. */
    .then(() => cleanAddAspectToSample(sampObjToReturn, aspect));
  }, // deleteSample

  /**
   * Delete sample related links
   * @param  {Object} params - Request parameters
   * @param {String} userName - The user performing the write operation
   * @returns {Promise} - Resolves to a sample object
   */
  deleteSampleRelatedLinks(params, userName) {
    const sampleName = params.key.value;
    const parsedSampleName = parseName(sampleName);
    const aspectName = parsedSampleName.aspect.name;
    let currSampObj;
    let aspectObj;
    return redisOps.getHashPromise(sampleType, sampleName)
    .then((sampObj) => {
      if (!sampObj) {
        throw new redisErrors.ResourceNotFoundError({
          explanation: 'Sample not found.',
        });
      }

      currSampObj = sampObj;
      return redisOps.getHashPromise(aspectType, aspectName);
    })
    .then((aspObj) => {
      if (!aspObj) {
        throw new redisErrors.ResourceNotFoundError({
          explanation: 'Aspect not found.',
        });
      }

      aspectObj = sampleStore.arrayObjsStringsToJson(
        aspObj, constants.fieldsToStringify.aspect
      );

      return checkWritePermission(aspectObj, userName);
    })
    .then(() => {
      let updatedRlinks = [];
      if (params.relName) { // delete only this related link
        const currRlinks = JSON.parse(currSampObj.relatedLinks);
        updatedRlinks = u.deleteAJsonArrayElement(
          currRlinks, params.relName.value
        );
      }

      // if no change in related links, then return the object.
      if (JSON.stringify(updatedRlinks) ===
        JSON.stringify(currSampObj.relatedLinks)) {
        Promise.resolve(cleanAddAspectToSample(currSampObj, aspectObj));
      }

      const hmsetObj = {};
      hmsetObj.relatedLinks = updatedRlinks;
      hmsetObj.updatedAt = new Date().toISOString();

      // stringify arrays
      constants.fieldsToStringify.sample.forEach((field) => {
        if (hmsetObj[field]) {
          hmsetObj[field] = JSON.stringify(hmsetObj[field]);
        }
      });

      return redisOps.setHashMultiPromise(sampleType, sampleName, hmsetObj);
    })
    .then(() => redisOps.getHashPromise(sampleType, sampleName))
    .then((updatedSamp) => cleanAddAspectToSample(updatedSamp, aspectObj));
  }, // deleteSampleRelatedLinks

  isSampleChanged, // export for testing only

  /**
   * Patch sample. First get sample. If not found, throw error. Get aspect.
   * Update request body with required fields based on value and related links
   * if needed. Update sample. Then get updated sample, attach aspect and return
   * response. Note: Message body and message code will be updated if provided,
   * else no fields for message body/message code in redis object.
   *
   * @param  {Object} params - Request parameters
   * @param {String} userName - The user performing the write operation
   * @returns {Promise} - Resolves to a sample object
   */
  patchSample(params, userName) {
    const reqBody = params.queryBody.value;
    const sampleName = params.key.value;
    const parsedSampleName = parseName(sampleName.toLowerCase());
    const subjectAbsolutePath = parsedSampleName.subject.absolutePath;
    const aspectName = parsedSampleName.aspect.name;
    let currSampObj;
    let aspectObj;
    return checkWritePermission(aspectName, userName)
    .then(() => redisOps.getHashPromise(sampleType, sampleName))
    .then((sampObj) => {
      if (!sampObj) {
        throw new redisErrors.ResourceNotFoundError({
          explanation: 'Sample not found.',
        });
      }

      currSampObj = sampObj;

      return redisOps.getHashPromise(aspectType, aspectName);
    })
    .then((aspObj) => {
      if (!aspObj || (aspObj.isPublished == 'false')) {
        throw new redisErrors.ResourceNotFoundError({
          explanation: 'Aspect not found.',
        });
      }

      modelUtils.cleanQueryBodyObj(reqBody, sampleFieldsArr);
      aspectObj = sampleStore.arrayObjsStringsToJson(
        aspObj, constants.fieldsToStringify.aspect
      );

      return redisOps.getHashPromise(subjectType, subjectAbsolutePath);
    })
    .then((subjObj) => {
      if (!subjObj || (subjObj.isPublished == 'false')) {
        throw new redisErrors.ResourceNotFoundError({
          explanation: 'Subject not found.',
        });
      }

      return checkWritePermission(aspectObj, userName);
    })
    .then(() => {
      if (reqBody.value) {
        const status = sampleUtils.computeStatus(aspectObj, reqBody.value);
        if (currSampObj[sampFields.STATUS] !== status) {
          reqBody[sampFields.PRVS_STATUS] = currSampObj[sampFields.STATUS];
          reqBody[sampFields.STS_CHNGED_AT] = new Date().toISOString();
          reqBody[sampFields.STATUS] = status;
        }

        reqBody[sampFields.UPD_AT] = new Date().toISOString();
      }

      if (reqBody.relatedLinks) {
        reqBody[sampFields.RLINKS] = reqBody.relatedLinks;
      }

      // stringify arrays
      constants.fieldsToStringify.sample.forEach((field) => {
        if (reqBody[field]) {
          reqBody[field] = JSON.stringify(reqBody[field]);
        }
      });
      return redisOps.setHashMultiPromise(sampleType, sampleName, reqBody);
    })
    .then(() => redisOps.getHashPromise(sampleType, sampleName))
    .then((updatedSamp) => {
      parseName(updatedSamp.name); // throw if invalid name
      return cleanAddAspectToSample(updatedSamp, aspectObj);
    })
    .catch((err) => {
      throw err;
    });
  }, // patchSample

  /**
   * Post sample. First get subject from db, then get aspect from db, then try
   * to get sample from Redis. Is sample found, throw error, else create
   * sample. Update sample index and subject set as well.
   * @param  {Object} reqBody - The sample object to be created
   * @param {Object} userObj - The user performing the write operation
   * @returns {Promise} - Resolves to a sample object
   */
  postSample(reqBody, userObj) {
    const userName = userObj ? userObj.name : false;
    const cmds = [];
    let subject;
    let sampleName;
    let aspectObj;

    return db.Subject.findById(reqBody.subjectId)
    .then((subjFromDb) => {
      if (!subjFromDb || !subjFromDb.isPublished) {
        throw new redisErrors.ResourceNotFoundError({
          explanation: `Subject "${reqBody.subjectId}" not found.`,
        });
      }

      subject = subjFromDb;
      return db.Aspect.findById(reqBody.aspectId);
    })
    .then((aspFromDb) => {
      if (!aspFromDb || !aspFromDb.isPublished) {
        throw new redisErrors.ResourceNotFoundError({
          explanation: `Aspect "${reqBody.aspectId}" not found.`,
        });
      }

      aspectObj = aspFromDb;
      return aspFromDb.isWritableBy(userName);
    })
    .then((isWritable) => {
      sampleName = subject.absolutePath + '|' + aspectObj.name;
      if (!isWritable) {
        const err = new redisErrors.UpdateDeleteForbidden({
          explanation: `User "${userName}" does not have write permission ` +
            `for aspect "${aspectObj.name}"`,
        });
        return Promise.reject(err);
      }

      return redisOps.getHashPromise(sampleType, sampleName);
    })
    .then((sampFromRedis) => {
      if (sampFromRedis) {
        throw new apiErrors.DuplicateResourceError({
          explanation: `Sample "${sampFromRedis.name}" already exists.`,
        });
      }

      modelUtils.cleanQueryBodyObj(reqBody, sampleFieldsArr);
      reqBody.name = sampleName;
      const value = reqBody.value || '';
      reqBody[sampFields.STATUS] = sampleUtils.computeStatus(aspectObj, value);
      reqBody[sampFields.VALUE] = value;
      if (reqBody.relatedLinks) {
        reqBody[sampFields.RLINKS] = JSON.stringify(reqBody.relatedLinks);
      } else {
        reqBody[sampFields.RLINKS] = '[]';
      }

      // defaults
      const dateNow = new Date().toISOString();
      reqBody[sampFields.PRVS_STATUS] = dbConstants.statuses.Invalid;
      reqBody[sampFields.STS_CHNGED_AT] = dateNow;
      reqBody[sampFields.UPD_AT] = dateNow;
      reqBody[sampFields.CREATED_AT] = dateNow;
      if (userObj) {
        reqBody[sampFields.PROVIDER] = userObj.id;
        reqBody[sampFields.USER] = JSON.stringify({
          name: userName,
          email: userObj.email,
          profile: {
            name: userObj.profile.name,
          },
        });
      }

      // add the aspect to the subjectSet
      cmds.push(redisOps.addAspectInSubjSetCmd(
        subject.absolutePath, aspectObj.name)
      );

      // add sample to the master list of sample index
      cmds.push(redisOps.addKeyToIndexCmd(sampleType, sampleName));

      // create a sample set to store the values
      cmds.push(redisOps.setHashMultiCmd(sampleType, sampleName, reqBody));

      return redisOps.executeBatchCmds(cmds);
    })
    .then(() => redisOps.getHashPromise(sampleType, sampleName))
    .then((sampleObj) => sampleStore.arrayObjsStringsToJson(
      sampleObj, constants.fieldsToStringify.sample));
  }, // postSample

  /**
   * Put sample. First get sample. If not found, throw error. Get aspect.
   * Update request body with required fields based on value and related links
   * if needed. Delete message body and message code fields from hash
   * if not provided because they will be null. Then update sample.
   *
   * @param  {Object} params - Request parameters
   * @param {String} userName - The user performing the write operation
   * @returns {Promise} - Resolves to a sample object
   */
  putSample(params, userName) {
    const reqBody = params.queryBody.value;
    const sampleName = params.key.value;
    const parsedSampleName = parseName(sampleName);
    const subjectAbsolutePath = parsedSampleName.subject.absolutePath;
    const aspectName = parsedSampleName.aspect.name;
    let currSampObj;
    let aspectObj;
    return redisOps.getHashPromise(sampleType, sampleName)
    .then((sampObj) => {
      if (!sampObj) {
        throw new redisErrors.ResourceNotFoundError({
          explanation: 'Sample not found.',
        });
      }

      currSampObj = sampObj;
      return redisOps.getHashPromise(aspectType, aspectName);
    })
    .then((aspObj) => {
      if (!aspObj || (aspObj.isPublished == 'false')) {
        throw new redisErrors.ResourceNotFoundError({
          explanation: 'Aspect not found.',
        });
      }

      aspectObj = sampleStore.arrayObjsStringsToJson(
        aspObj, constants.fieldsToStringify.aspect
      );

      return redisOps.getHashPromise(subjectType, subjectAbsolutePath);
    })
    .then((subjObj) => {
      if (!subjObj || (subjObj.isPublished == 'false')) {
        throw new redisErrors.ResourceNotFoundError({
          explanation: 'Subject not found.',
        });
      }

      return checkWritePermission(aspectObj, userName);
    })
    .then(() => {
      modelUtils.cleanQueryBodyObj(reqBody, sampleFieldsArr);
      let value = '';
      if (reqBody.value) {
        value = reqBody.value;
      }

      // change these only if status is updated
      const status = sampleUtils.computeStatus(aspectObj, value);
      if (currSampObj[sampFields.STATUS] !== status) {
        reqBody[sampFields.PRVS_STATUS] = currSampObj[sampFields.STATUS];
        reqBody[sampFields.STS_CHNGED_AT] = new Date().toISOString();
        reqBody[sampFields.STATUS] = status;
      }

      // We have a value, so update value and updated_at always.
      reqBody[sampFields.VALUE] = value;
      reqBody[sampFields.UPD_AT] = new Date().toISOString();

      if (reqBody.relatedLinks) { // related links
        reqBody[sampFields.RLINKS] = JSON.stringify(reqBody.relatedLinks);
      } else {
        reqBody[sampFields.RLINKS] = '[]';
      }

      const cmds = [];

      // delete fields with future null value
      if (!reqBody.messageBody) {
        cmds.push(
          redisOps.delHashFieldCmd(sampleType, sampleName, sampFields.MSG_BODY)
        );
      }

      if (!reqBody.messageCode) {
        cmds.push(
          redisOps.delHashFieldCmd(sampleType, sampleName, sampFields.MSG_CODE)
        );
      }

      cmds.push(redisOps.setHashMultiCmd(sampleType, sampleName, reqBody));
      return redisOps.executeBatchCmds(cmds);
    })
    .then(() => redisOps.getHashPromise(sampleType, sampleName))
    .then((updatedSamp) => {
      parseName(updatedSamp.name); // throw if invalid name
      return cleanAddAspectToSample(updatedSamp, aspectObj);
    });
  }, // putSample

  getOneSample, // exported for testing only

  /**
   * Retrieves the sample from redis and sends it back in the response. Get
   * sample and corresponsing aspect from redis and then apply field list
   * filter is needed. Then attach aspect to sample and return.
   *
   * @param  {String} params - Req Query parameters
   * @returns {Promise} - Resolves to a sample object
   */
  getSample(params) {
    const sampleName = params.key.value.toLowerCase();
    return getOneSample(sampleName)
    .then((responses) => {
      const sample = responses[ZERO];
      const aspect = responses[ONE];
      if (!sample || !aspect) {
        throw new redisErrors.ResourceNotFoundError({
          explanation: 'Sample/Aspect not found.',
        });
      }

      const opts = modelUtils.getOptionsFromReq(params, helper);
      if (opts.attributes) { // apply fields list filter
        modelUtils.applyFieldListFilter(sample, opts.attributes);
      }

      parseName(sampleName); // throw if invalid name
      const sampleRes = cleanAddAspectToSample(sample, aspect);
      return sampleRes;
    });
  }, // getSample

  /**
   * Finds samples with filter options if provided. We get sample keys from
   * redis using default alphabetical order. Then we apply limit/offset and
   * wildcard expr on sample names. Using filtered keys we get samples and
   * corresponding aspects from redis in an array. We create samples array and
   * { sampleName: aspect object} map from response. Then, we apply wildcard
   * expr (other than name) to samples array, then we sort, then apply
   * limit/offset and finally field list filters. Then, attach aspect to sample
   * using map we created and add to response array.
   *
   * @param  {Object} req - Request object
   * @param  {Object} res - Result object
   * @returns {Promise} - Resolves to a list of all samples objects
   */
  findSamples(req, res) {
    const opts = modelUtils.getOptionsFromReq(req.swagger.params, helper);

    // Add prev/next response links.
    res.links({
      prev: req.originalUrl,
      next: fu.getNextUrl(req.originalUrl, opts.limit, opts.offset),
    });

    /*
     * Send a batch of redis commands to get all the samples sorted
     * lexicographically by key (i.e. sample name). If there are no filters,
     * pass the limit and offset through as part of the initial redis command.
     * If there are filters, we need to load more records so we can return the
     * right number of records in case some get filtered out later.
     */
    const sortArgs = [constants.indexKey.sample, 'alpha'];
    const hasFilters = Object.keys(opts.filter).length > 0;
    if (!hasFilters) {
      sortArgs.push('LIMIT', opts.offset, opts.limit);
    }

    return redisClient.sortAsync(sortArgs)
    /*
     * Prefilter based on sample name, if specified. Then, for each of the
     * remaining sample keys, derive the aspect name and key from the sample
     * name, then add the commands to get the sample details and aspect details
     * from their respective objects in the sample store and execute that
     * batch of commands.
     */
    .then((allSampKeys) => {
      const filteredSampKeys = hasFilters ?
        modelUtils.prefilterKeys(allSampKeys, opts) : allSampKeys;
      const commands = [];
      filteredSampKeys.forEach((sKey) => {
        const aName = sKey.split('|')[ONE];
        const aKey = sampleStore.toKey(constants.objectType.aspect, aName);
        commands.push(['hgetall', sKey]);
        commands.push(['hgetall', aKey]);
      });

      return redisClient.batch(commands).execAsync();
    })
    .then((redisResponses) => { // samples and aspects
      const samples = [];

      // e.g { samplename: asp object }, so that we can attach aspect later
      const sampAspectMap = {};
      for (let num = 0; num < redisResponses.length; num += TWO) {
        samples.push(redisResponses[num]);
        sampAspectMap[redisResponses[num].name] = redisResponses[num + ONE];
      }

      const filteredSamples = modelUtils.applyFiltersOnResourceObjs(samples,
        opts);
      return filteredSamples.map((sample) => {
        if (opts.attributes) { // delete sample fields, hence no return obj
          modelUtils.applyFieldListFilter(sample, opts.attributes);
        }

        const s = cleanAddAspectToSample(sample, sampAspectMap[sample.name]);
        parseName(s.name); // throw if invalid name
        s.apiLinks = u.getApiLinks(s.name, helper, req.method);
        return s;
      });
    });
  }, // findSamples

  /**
   * Upsert sample in Redis.
   * @param  {Object} qbObj - Query body object
   * @param {Object} user - The user performing the write operation
   * @returns {Promise} - Resolves to upserted sample
   */
  upsertSample(qbObj, user) {
    return upsertOneSample(qbObj, false, user);
  },

  /**
   * Upsert multiple samples in Redis concurrently.
   * @param  {Object} sampleQueryBody - Query body object
   * @param {Object} user - The user performing the write operation
   * @param {Array} readOnlyFields - An array of read-only-fields
   * @returns {Array} - Resolves to an array of resolved promises
   */
  bulkUpsertByName(sampleQueryBody, user, readOnlyFields) {
    if (!sampleQueryBody || !Array.isArray(sampleQueryBody)) {
      Promise.resolve([]);
    }

    const promises = sampleQueryBody.map((sampleReq) => {
      // Throw error if sample is upserted with read-only field.
      try {
        commonUtils.noReadOnlyFieldsInReq(sampleReq, readOnlyFields);
        return upsertOneSample(sampleReq, true, user);
      } catch (err) {
        return Promise.resolve({ isFailed: true, explanation: err });
      }
    });

    return Promise.all(promises);
  }, // bulkUpsertByName

  cleanAddSubjectToSample, // export for testing only
  cleanAddAspectToSample, // export for testing only
};<|MERGE_RESOLUTION|>--- conflicted
+++ resolved
@@ -154,7 +154,6 @@
 } // cleanAddAspectToSample
 
 /**
-<<<<<<< HEAD
  * Returns true if any attributes are being modified. (Don't bother comparing
  * the "name" attribute--the only difference would be uppercase/lowercase and
  * that should not be treated as a change.)
@@ -172,7 +171,8 @@
   // Use "some" because it stops evaluating as soon as it hits a truthy element
   return Object.keys(newSample).some(isKeyNewOrChanged);
 } // isSampleChanged
-=======
+
+/**
  * Convert array strings to Json for sample and subject, then attach subject to
  * sample.
  *
@@ -194,7 +194,6 @@
 
   return sampleRes;
 } // cleanAddSubjectToSample
->>>>>>> 4bd94682
 
 /**
  * Create properties array with fields to update/create. Value is empty string
