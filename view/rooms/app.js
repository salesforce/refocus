--- conflicted
+++ resolved
@@ -173,8 +173,8 @@
             "name": "${bot.name}",
             "height": e[0].target.scrollHeight
           }, "*"
-        ); 
-      } 
+        );
+      }
 
       new ResizeObserver(outputsize)
         .observe(document.getElementById("${bot.name}"));
@@ -184,7 +184,7 @@
     iframedoc.open();
     iframedoc.writeln(
       iframeCss +
-      `<script>var user = "${currentUser}"</script> 
+      `<script>var user = "${currentUser}"</script>
       ${contentSection}
       <script>${botScript}</script>` +
       iframeJS
@@ -532,12 +532,8 @@
     _roomName = response.name;
     _isActive = response.active;
     activeToggle.checked = _isActive;
-<<<<<<< HEAD
+    room = res.body;
     return u.getPromiseWithUrl(GET_ROOMTYPES + '/' + response.type);
-=======
-    room = res.body;
-    return u.getPromiseWithUrl(GET_ROOMTYPES + '/' + res.body.type);
->>>>>>> 682f98ff
   })
   .then((res) => {
     uPage.setSubtitle(`${_roomName} - ${res.body.name}`);
