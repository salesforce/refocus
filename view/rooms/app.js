--- conflicted
+++ resolved
@@ -43,14 +43,11 @@
 let _user;
 let _roomName;
 let _isActive;
-<<<<<<< HEAD
 let ghostBot;
 let dummyBot;
 let moving;
 let _movingContentBody;
 let _movingContentHead;
-=======
->>>>>>> 3370bd8d
 const botInfo = {};
 const DEBUG_REALTIME = window.location.href.split(/[&\?]/)
   .includes('debug=REALTIME');
@@ -81,7 +78,6 @@
   iframe.height = iframeMessage.data.height + 'px';
 }, false);
 
-<<<<<<< HEAD
 /**
  * Called when bot is clicked and dragged
  *
@@ -209,8 +205,6 @@
   }
 }
 
-=======
->>>>>>> 3370bd8d
 /**
  * Creates headers for each bot added to the UI
  *
@@ -346,13 +340,7 @@
  * Create DOM elements for each of the files in the bots zip.
  *
  * @param {Object} bot - Bot response with UI
-<<<<<<< HEAD
-<<<<<<< HEAD
  * @param {Int} botIndex - Index of Bot
-=======
->>>>>>> 3370bd8dedfde0deb7baef4491a0d60836e7463a
-=======
->>>>>>> 3370bd8d
  * @returns {Object} - An object that stores the HTML dom and
  *   javascript dom as key value pairs
  */
@@ -405,22 +393,12 @@
  * to the page.
  *
  * @param {Object} bot - Bot response with UI
-<<<<<<< HEAD
  * @param {Int} botIndex - Index of Bot
  */
 function displayBot(bot, botIndex) {
   // Get the bots section of the page
   const botContainer = document.createElement('div');
   botContainer.id = bot.name + '-section';
-=======
- */
-function displayBot(bot) {
-  // Get the bots section of the page
-  const botContainer = document.createElement('div');
-  botContainer.id = bot.name + '-section';
-  botContainer.className = 'slds-large-size--1-of-3';
-
->>>>>>> 3370bd8d
   const headerSection = createHeader(bot);
   const footerSection = createFooter(bot);
 
@@ -434,16 +412,9 @@
   headerSection.appendChild(iframe);
   headerSection.appendChild(footerSection);
   botContainer.appendChild(headerSection);
-<<<<<<< HEAD
   setupMovableBots(botContainer, botIndex);
   const parsedBot = parseBot(bot);
-=======
-  botsContainer.appendChild(botContainer);
-
-  const parsedBot = parseBot(bot);
-
   // user is defined in ./index.pug
->>>>>>> 3370bd8d
   iframeBot(iframe, bot, parsedBot, user);
 }
 
@@ -526,13 +497,8 @@
     });
 
     // Add bots to page
-<<<<<<< HEAD
     bots.forEach((bot, i) => {
       displayBot(bot.body, i);
-=======
-    bots.forEach((bot) => {
-      displayBot(bot.body);
->>>>>>> 3370bd8d
     });
   });
 
