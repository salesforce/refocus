//
 Copyright (c) 2016, salesforce.com, inc.
 All rights reserved.
 Licensed under the BSD 3-Clause license.
 For full license text, see LICENSE.txt file in the repo root or
 https://opensource.org/licenses/BSD-3-Clause

doctype html
html(lang = 'en')
  head
    link(rel='shortcut icon', href='favicon.ico')
    link(rel='stylesheet', type='text/css', href='../static/css/salesforce-lightning-design-system.min.css')
    link(rel='stylesheet' type='text/css' href='../static/css/perspective.css')
    title Refocus

  body
    #refocus_perspective_dropdown_container
    #create_perspective_container
    label#errorInfo
    div#lens
    div#lens_loading_spinner
      .slds-spinner_container
        .slds-spinner--brand.slds-spinner.slds-spinner--medium(role='alert')
          span.slds-assistive-text Loading
          .slds-spinner__dot-a
          .slds-spinner__dot-b

  script(src='/static/scripts/socket.io.js')
  script.
    var realtimeApplication = '#{realtimeApplication}';
    var realtimeEventThrottleMilliseconds = #{eventThrottle};
<<<<<<< HEAD
  script.
    var transProtocol = '#{transportProtocol}';
    var useNewNamespaceFormat = #{useNewNamespaceFormat};
  script(src='/static/perspective/app.js')
  script.
=======
>>>>>>> 4eba9a7b
    var trackingId = '#{trackingId}';
    var userSession = '#{userSession}';
  script(src='/static/perspective/app.js')
  script(src='../static/analytics/app.js')<|MERGE_RESOLUTION|>--- conflicted
+++ resolved
@@ -29,14 +29,7 @@
   script.
     var realtimeApplication = '#{realtimeApplication}';
     var realtimeEventThrottleMilliseconds = #{eventThrottle};
-<<<<<<< HEAD
-  script.
-    var transProtocol = '#{transportProtocol}';
     var useNewNamespaceFormat = #{useNewNamespaceFormat};
-  script(src='/static/perspective/app.js')
-  script.
-=======
->>>>>>> 4eba9a7b
     var trackingId = '#{trackingId}';
     var userSession = '#{userSession}';
   script(src='/static/perspective/app.js')
