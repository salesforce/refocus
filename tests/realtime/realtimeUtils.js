/**
 * Copyright (c) 2016, salesforce.com, inc.
 * All rights reserved.
 * Licensed under the BSD 3-Clause license.
 * For full license text, see LICENSE.txt file in the repo root or
 * https://opensource.org/licenses/BSD-3-Clause
 */

/**
 * tests/realtime/realtimeUtils.js
 */
'use strict';
const expect = require('chai').expect;
const realtimeUtils = require('../../realtime/utils');
const tu = require('../testUtils');
const u = require('./utils');

describe('tests/realtime/realtimeUtils.js, realtime utils Tests >', () => {
  const newSubject = {
    absolutePath: 'NA.US.CA.SF',
    name: 'SF',
  };
  const updatedSubject = {
    new: {
      absolutePath: 'NA.US.CA.SF',
      name: 'SF',
      helpurl: 'helpme.com',
    },
    old: {
      absolutePath: 'NA.US.CA.SF',
      name: 'SF',
      helpurl: '',
    },
  };
  const looksLikeSampleObjNA = {
    value: '10',
    name: 'NA|temperature',
    absolutePath: 'NA',
    status: 'OK',
    aspect: {
      name: 'temperature',
      tags: ['temp'],
    },
    subject: {
      tags: ['ea'],
    },
  };
  const looksLikeSampleObjNAUS = {
    value: '1',
    name: 'NA.US|temperature',
    absolutePath: 'NA.US',
    status: 'INVALID',
    aspect: {
      name: 'temperature',
      tags: ['temp'],
    },
    subject: {
      tags: ['ea'],
    },
  };
  const rootSubjNAUS = 'NA.US';
  const rootSubjNA = 'NA';
  const rootSubjNAUSCA = 'NA.US.CA';

  let persRootNAUS;
  let persRootNA;
  let persRootNAUSCA;
  let roomTest;
  let roomID;
  let botID;
  let botActionTest;
<<<<<<< HEAD
  let botDataTest;
=======
>>>>>>> fd893a81

  let createdLensId;
  before((done) => {
    u.doSetup()
    .then((createdLens) => {
      createdLensId = createdLens.id;
    })
    .then(() => tu.db.Perspective.create({
      name: `${tu.namePrefix}firstPersp`,
      lensId: createdLensId,
      rootSubject: rootSubjNAUS,
    }))
    .then((pers1) => {
      persRootNAUS = pers1;
      return tu.db.Perspective.create({
        name: `${tu.namePrefix}secondPersp`,
        lensId: createdLensId,
        rootSubject: rootSubjNA,
        aspectFilter: ['temperature', 'humidity'],
        aspectFilterType: 'INCLUDE',
        aspectTagFilter: ['temp', 'hum'],
        aspectTagFilterType: 'INCLUDE',
        subjectTagFilter: ['ea', 'na'],
        subjectTagFilterType: 'INCLUDE',
        statusFilter: ['OK'],
        statusFilterType: 'INCLUDE',
      });
    })
    .then((pers2) => {
      persRootNA = pers2;
      return tu.db.Perspective.create({
        name: `${tu.namePrefix}thirdPersp`,
        lensId: createdLensId,
        rootSubject: rootSubjNAUSCA,
        aspectFilter: ['temperature', 'humidity'],
        statusFilter: ['OK'],
      });
    })
    .then((pers3) => {
      persRootNAUSCA = pers3;
      return tu.db.RoomType.create(u.getStandardRoomType());
    })
    .then((roomType) => {
      const room = u.getStandardRoom();
      room.type = roomType.id;
      return tu.db.Room.create(room);
    })
    .then((room) => {
      roomID = room.id;
      roomTest = room.toJSON();
    })
    .then(() => {
      const bot = u.getStandardBot();
      return tu.db.Bot.create(bot);
    })
    .then((bot) => {
      botID = bot.id;
      const botAction = u.getStandardBotAction();
      botAction.roomId = roomID;
      botAction.botId = botID;
      return tu.db.BotAction.create(botAction);
    })
    .then((ba) => {
      botActionTest = ba.toJSON();
<<<<<<< HEAD
    })
    .then(() => {
      const botData = u.getStandardBotData();
      return tu.db.BotData.create(botData);
    })
    .then((bd) => {
      botDataTest = bd.toJSON();
=======
>>>>>>> fd893a81
    }).then(() => done())
    .catch(done);
  });

  after(u.forceDelete);

  describe('utility function tests >', () => {
    describe('shouldIEmitThisObject functon tests >', () => {
      it('should return false for some randomSubjectRoot', () => {
        const nspString = '/SomRadomSubjectRoo';
        expect(realtimeUtils.shouldIEmitThisObj(nspString, rootSubjNAUS))
          .to.equal(false);
      });

      it('should return true for pers rootNA', () => {
        const nspString = realtimeUtils.getPerspectiveNamespaceString(persRootNA);
        expect(realtimeUtils
          .shouldIEmitThisObj(nspString, looksLikeSampleObjNA))
          .to.equal(true);
      });

      it('should return true for pers rootNAUS', () => {
        const nspString = realtimeUtils.getPerspectiveNamespaceString(persRootNAUS);
        expect(realtimeUtils.shouldIEmitThisObj(nspString,
          looksLikeSampleObjNAUS)).to.equal(true);
      });

      it('for should return true for roomTest', () => {
        const nspString = realtimeUtils.getBotsNamespaceString(roomTest);
        expect(realtimeUtils.shouldIEmitThisObj(nspString, roomTest, true))
        .to.equal(true);
      });

      it('should return true for botActionTest', () => {
        const nspString = realtimeUtils.getBotsNamespaceString(botActionTest);
        expect(realtimeUtils.shouldIEmitThisObj(nspString, botActionTest, true))
        .to.equal(true);
      });

<<<<<<< HEAD
      it('should return true for botDataTest', () => {
        const nspString = realtimeUtils.getBotsNamespaceString(botDataTest);
        expect(realtimeUtils.shouldIEmitThisObj(nspString, botDataTest, true))
        .to.equal(true);
      });

=======
>>>>>>> fd893a81
      it('should return false for some random absolutePath', () => {
        const nspString = '/SomRandomRoom';
        expect(realtimeUtils.shouldIEmitThisObj(nspString, roomTest, true))
          .to.equal(false);
      });
    });

    describe('getPerspectiveNamespaceString tests >', () => {
      it('for perspective persNAUS', () => {
        const nspString = realtimeUtils.getPerspectiveNamespaceString(persRootNAUS);
        expect(nspString)
        .to.equal('/NA.US&EXCLUDE&EXCLUDE&EXCLUDE&EXCLUDE');
      });

      it('for roomTest', () => {
        const nspString = realtimeUtils.getBotsNamespaceString(roomTest);
        expect(nspString).to.equal('/Bots&' + roomTest.name);
      });

      it('for perspective persNA', () => {
        const nspString = realtimeUtils.getPerspectiveNamespaceString(persRootNA);
        expect(nspString)
        .to.equal('/NA&INCLUDE=temperature;humidity&INCLUDE=ea;na' +
          '&INCLUDE=temp;hum&INCLUDE=OK');
      });

      it('for perspective persNAUSCA', () => {
        const nspString = realtimeUtils.getPerspectiveNamespaceString(persRootNAUSCA);
        expect(nspString)
        .to.equal('/NA.US.CA&EXCLUDE=temperature;humidity' +
          '&EXCLUDE&EXCLUDE&EXCLUDE=OK');
      });
    });

    describe('getNewObjAsString tests >', () => {
      it('getNewObjAsString returns the expected string', () => {
        const SAMPLE_ADD_KEY = 'refocus.internal.realtime.sample.add';
        const string = realtimeUtils.getNewObjAsString(SAMPLE_ADD_KEY,
          newSubject);
        expect(string).to.be.a('string');
        const obj = JSON.parse(string);
        expect(obj.hasOwnProperty(SAMPLE_ADD_KEY)).to.equal(true);
        expect(obj[SAMPLE_ADD_KEY]).to.deep.equal(newSubject);
      });
    });

    describe('parseObject tests >', () => {
      it('parse updated object', () => {
        const obj = realtimeUtils.parseObject(newSubject);
        expect(obj.hasOwnProperty('new')).to.equal(false);
      });

      it('parse newObject', () => {
        const obj = realtimeUtils.parseObject(updatedSubject);
        expect(obj.hasOwnProperty('new')).to.equal(false);
      });
    });

    describe('isIpWhitelisted >', () => {
      it('ok', () => {
        const addr = '5.6.7.805';
        const whitelist = [['1.2.3.4', '2.3.4.5'], ['5.6.7.0', '5.6.7.805']];
        expect(realtimeUtils.isIpWhitelisted(addr, whitelist)).to.equal(true);
      });

      it('not in range', () => {
        const addr = '5.6.7.805';
        const whitelist = [['1.2.3.4', '2.3.4.5'], ['5.6.7.9', '5.7.7.7']];
        try {
          realtimeUtils.isIpWhitelisted(addr, whitelist);
          expect(false);
        } catch (err) {
          expect(err).to.have.property('message',
            'IP address "5.6.7.805" is not whitelisted');
        }
      });

      it('ok when whitelist is not defined', () => {
        const addr = '5.6.7.805';
        expect(realtimeUtils.isIpWhitelisted(addr)).to.equal(true);
      });

      it('range not legit', () => {
        const addr = '5.6.7.805';
        const whitelist = [[0], ['1.2.3.4', '9.3.4.5']];
        try {
          realtimeUtils.isIpWhitelisted(addr, whitelist);
          expect(false);
        } catch (err) {
          expect(err).to.have.property('message',
            'IP address "5.6.7.805" is not whitelisted');
        }
      });
    });

    // need done in these tests, otherwise tests pass before promise returns
    describe('attachAspectSubject tests', () => {
      it('useSampleStore = true', (done) => {
        realtimeUtils.attachAspectSubject(looksLikeSampleObjNA, true)
        .then((sample) => {
          expect(sample).deep.equal(looksLikeSampleObjNA);
          done();
        })
        .catch(done);
      });

      it('useSampleStore = false', (done) => {
        let sampleFromDb = {
          get: () => looksLikeSampleObjNA,
        };
        realtimeUtils.attachAspectSubject(sampleFromDb, false)
        .then((sample) => {
          expect(sample).deep.equal(looksLikeSampleObjNA);
          done();
        })
        .catch(done);
      });
    });
  });
});<|MERGE_RESOLUTION|>--- conflicted
+++ resolved
@@ -69,12 +69,9 @@
   let roomID;
   let botID;
   let botActionTest;
-<<<<<<< HEAD
   let botDataTest;
-=======
->>>>>>> fd893a81
-
   let createdLensId;
+
   before((done) => {
     u.doSetup()
     .then((createdLens) => {
@@ -137,7 +134,6 @@
     })
     .then((ba) => {
       botActionTest = ba.toJSON();
-<<<<<<< HEAD
     })
     .then(() => {
       const botData = u.getStandardBotData();
@@ -145,8 +141,6 @@
     })
     .then((bd) => {
       botDataTest = bd.toJSON();
-=======
->>>>>>> fd893a81
     }).then(() => done())
     .catch(done);
   });
@@ -186,15 +180,12 @@
         .to.equal(true);
       });
 
-<<<<<<< HEAD
       it('should return true for botDataTest', () => {
         const nspString = realtimeUtils.getBotsNamespaceString(botDataTest);
         expect(realtimeUtils.shouldIEmitThisObj(nspString, botDataTest, true))
         .to.equal(true);
       });
 
-=======
->>>>>>> fd893a81
       it('should return false for some random absolutePath', () => {
         const nspString = '/SomRandomRoom';
         expect(realtimeUtils.shouldIEmitThisObj(nspString, roomTest, true))
