--- conflicted
+++ resolved
@@ -69,12 +69,8 @@
   let roomID;
   let botID;
   let botActionTest;
-<<<<<<< HEAD
   let botEventTest;
-
-=======
   let botDataTest;
->>>>>>> 356bb37e
   let createdLensId;
 
   before((done) => {
@@ -141,13 +137,11 @@
       botActionTest = ba.toJSON();
     })
     .then(() => {
-<<<<<<< HEAD
       const botEvent = u.getStandardEvent();
       return tu.db.Event.create(botEvent);
     })
     .then((event) => {
       botEventTest = event.toJSON();
-=======
       const botData = u.getStandardBotData();
       botData.roomId = roomID;
       botData.botId = botID;
@@ -155,7 +149,6 @@
     })
     .then((bd) => {
       botDataTest = bd.toJSON();
->>>>>>> 356bb37e
     }).then(() => done())
     .catch(done);
   });
@@ -195,15 +188,15 @@
         .to.equal(true);
       });
 
-<<<<<<< HEAD
       it('should return true for botEventTest', () => {
         const nspString = realtimeUtils.getBotsNamespaceString(botEventTest);
         expect(realtimeUtils.shouldIEmitThisObj(nspString, botEventTest, true))
-=======
+        .to.equal(true);
+      });
+
       it('should return true for botDataTest', () => {
         const nspString = realtimeUtils.getBotsNamespaceString(botDataTest);
         expect(realtimeUtils.shouldIEmitThisObj(nspString, botDataTest, true))
->>>>>>> 356bb37e
         .to.equal(true);
       });
 
