/**
 * Copyright (c) 2017, salesforce.com, inc.
 * All rights reserved.
 * Licensed under the BSD 3-Clause license.
 * For full license text, see LICENSE.txt file in the repo root or
 * https://opensource.org/licenses/BSD-3-Clause
 */

/**
 * tests/cache/models/samples/post.js
 */
'use strict'; // eslint-disable-line strict

const supertest = require('supertest');
const api = supertest(require('../../../../index').app);
const constants = require('../../../../api/v1/constants');
const tu = require('../../../testUtils');
const path = '/v1/samples';
const rtu = require('../redisTestUtil');
const redisOps = require('../../../../cache/redisOps');
const objectType = require('../../../../cache/sampleStore')
                    .constants.objectType;
const samstoinit = require('../../../../cache/sampleStoreInit');
const expect = require('chai').expect;
const Sample = tu.db.Sample;
const ZERO = 0;
const u = require('./utils');

describe(`api: redisStore: POST ${path}`, () => {
  let sampleToPost;
  let token;

  before((done) => {
    tu.toggleOverride('enableRedisSampleStore', true);
    tu.createToken()
    .then((returnedToken) => {
      token = returnedToken;
      done();
    })
    .catch(done);
  });

  beforeEach((done) => {
    new tu.db.Sequelize.Promise((resolve, reject) => {
      const samp = { value: '1' };
      tu.db.Aspect.create(u.aspectToCreate)
      .then((a) => {
        samp.aspectId = a.id;
        return tu.db.Subject.create(u.subjectToCreate);
      })
      .then((s) => tu.db.Subject.create({
        isPublished: true,
        name: `${tu.namePrefix}CHILD_SUBJECT`,
        parentId: s.id,
      }))
      .then((s) => {
        samp.subjectId = s.id;
        resolve(samp);
      })
      .catch((err) => reject(err));
    })
    .then((samp) => {
      sampleToPost = samp;
      return samstoinit.eradicate();
    })
    .then(() => samstoinit.init())
    .then(() => done())
    .catch(done);
  });

  afterEach(rtu.forceDelete);
  after(() => tu.toggleOverride('enableRedisSampleStore', false));

  describe('post duplicate fails', () => {
    beforeEach((done) => {
      tu.db.Sample.create(sampleToPost)
      .then(() => samstoinit.eradicate())
      .then(() => samstoinit.init())
      .then(() => done())
      .catch(done);
    });

    it('with identical name', (done) => {
      api.post(path)
      .set('Authorization', token)
      .send(sampleToPost)
      .expect(constants.httpStatus.FORBIDDEN)
      .end((err, res) => {
        if (err) {
          done(err);
        }

        expect(res.body.errors[ZERO].type).to.equal('ForbiddenError');
        expect(res.body.errors[ZERO].description)
        .to.equal('Sample already exists.');
        done();
      });
    });

    it('with case different name', (done) => {
      api.post(path)
      .set('Authorization', token)
      .send(sampleToPost)
      .expect(constants.httpStatus.FORBIDDEN)
      .end((err, res) => {
        if (err) {
          done(err);
        }

        expect(res.body.errors[ZERO].type).to.equal('ForbiddenError');
        expect(res.body.errors[ZERO].description)
        .to.equal('Sample already exists.');
        done();
      });
    });
  });

<<<<<<< HEAD
  it('returns aspectId, subjectId, and NO aspect object', (done) => {
    api.post(path)
    .set('Authorization', token)
    .send(sampleToPost)
    .expect(constants.httpStatus.CREATED)
=======
  it('reject if name is in request body', (done) => {
    sampleToPost.name = '!#@#$%^&';
    api.post(path)
    .set('Authorization', token)
    .send(sampleToPost)
    .expect(constants.httpStatus.BAD_REQUEST)
>>>>>>> 12502ab0
    .end((err, res) => {
      if (err) {
        done(err);
      }

<<<<<<< HEAD
      expect(res.body.aspect).to.be.undefined;
      expect(tu.looksLikeId(res.body.aspectId)).to.be.true;
      expect(tu.looksLikeId(res.body.subjectId)).to.be.true;

=======
      const error = res.body.errors[0];
      expect(error.type).to.equal('ValidationError');
      expect(error.description).to.contain('name');
>>>>>>> 12502ab0
      done();
    });
  });

  it('basic post /samples', (done) => {
    api.post(path)
    .set('Authorization', token)
    .send(sampleToPost)
    .expect(constants.httpStatus.CREATED)
    .end((err, res) => {
      if (err) {
        done(err);
      }

      if (!res.body) {
        throw new Error('expecting sample');
      }

      if (res.body.status !== constants.statuses.Critical) {
        throw new Error('Incorrect Status Value');
      }

      const samplename = `${tu.namePrefix}TEST_SUBJECT` + '.' +
      `${tu.namePrefix}CHILD_SUBJECT` + '|' + `${tu.namePrefix}TEST_ASPECT`;
      expect(res.body.name).to.be.equal(samplename);
      done();
    });
  });

  it('createdAt and updatedAt fields have the expected format', (done) => {
    api.post(path)
    .set('Authorization', token)
    .send(sampleToPost)
    .expect(constants.httpStatus.CREATED)
    .end((err, res ) => {
      if (err) {
        done(err);
      }

      const { updatedAt, createdAt } = res.body;
      expect(updatedAt).to.equal(new Date(updatedAt).toISOString());
      expect(createdAt).to.equal(new Date(createdAt).toISOString());
      done();
    });
  });

  it('does not return id', (done) => {
    api.post(path)
    .set('Authorization', token)
    .send(sampleToPost)
    .expect(constants.httpStatus.CREATED)
    .end((err, res ) => {
      if (err) {
        done(err);
      }

      expect(res.body.id).to.be.undefined;
      done();
    });
  });

  it('post samples with relatedLinks', (done) => {
    const relatedLinks = [
      { name: 'link1', url: 'https://samples.com' },
      { name: 'link2', url: 'https://samples.com' },
    ];
    sampleToPost.relatedLinks = relatedLinks;
    api.post(path)
    .set('Authorization', token)
    .send(sampleToPost)
    .expect(constants.httpStatus.CREATED)
    .end((err  , res ) => {
      if (err) {
        done(err);
      }

      expect(res.body.relatedLinks).to.have.length(relatedLinks.length);
      done();
    });
  });

  it('posting samples with duplicate relatedLinks should fail', (done) => {
    const relatedLinks = [
      { name: 'link1', url: 'https://samples.com' },
      { name: 'link1', url: 'https://samples.com' },
    ];
    sampleToPost.relatedLinks = relatedLinks;
    api.post(path)
    .set('Authorization', token)
    .send(sampleToPost)
    .expect((res) => {
      expect(res.body).to.have.property('errors');
      expect(res.body.errors[ZERO].description)
        .to.contain('Name of the relatedlinks should be unique.');
    })
    .end((err /* , res */) => {
      if (err) {
        done(err);
      }

      done();
    });
  });

  it('post samples with relatedLinks of size zero', (done) => {
    const relatedLinks = [];
    sampleToPost.relatedLinks = relatedLinks;
    api.post(path)
    .set('Authorization', token)
    .send(sampleToPost)
    .expect(constants.httpStatus.CREATED)
    .expect((res) => {
      expect(res.body.relatedLinks).to.have.length(relatedLinks.length);
    })
    .end((err /* , res */) => {
      if (err) {
        done(err);
      }

      done();
    });
  });
});

describe(`api: redisStore: POST ${path} aspect isPublished false`, () => {
  let sampleToPost;
  let token;

  before((done) => {
    tu.toggleOverride('enableRedisSampleStore', true);
    tu.createToken()
    .then((returnedToken) => {
      token = returnedToken;
      done();
    })
    .catch(done);
  });

  beforeEach((done) => {
    u.doSetupAspectNotPublished()
    .then((samp) => {
      sampleToPost = samp;
      return samstoinit.eradicate();
    })
    .then(() => samstoinit.init())
    .then(() => done())
    .catch(done);
  });

  afterEach(rtu.forceDelete);
  after(() => tu.toggleOverride('enableRedisSampleStore', false));

  it('cannot create sample if aspect not published', (done) => {
    api.post(path)
    .set('Authorization', token)
    .send(sampleToPost)
    .expect(constants.httpStatus.NOT_FOUND)
    .end((err /* , res */) => {
      if (err) {
        done(err);
      }

      done();
    });
  });
});<|MERGE_RESOLUTION|>--- conflicted
+++ resolved
@@ -115,35 +115,37 @@
     });
   });
 
-<<<<<<< HEAD
-  it('returns aspectId, subjectId, and NO aspect object', (done) => {
-    api.post(path)
-    .set('Authorization', token)
-    .send(sampleToPost)
-    .expect(constants.httpStatus.CREATED)
-=======
   it('reject if name is in request body', (done) => {
     sampleToPost.name = '!#@#$%^&';
     api.post(path)
     .set('Authorization', token)
     .send(sampleToPost)
     .expect(constants.httpStatus.BAD_REQUEST)
->>>>>>> 12502ab0
+     .end((err, res) => {
+      if (err) {
+        done(err);
+      }
+      
+       const error = res.body.errors[0];
+      expect(error.type).to.equal('ValidationError');
+      expect(error.description).to.contain('name'); 
+      done();
+    });
+  });      
+  
+  it('returns aspectId, subjectId, and NO aspect object', (done) => {
+    api.post(path)
+    .set('Authorization', token)
+    .send(sampleToPost)
+    .expect(constants.httpStatus.CREATED)
     .end((err, res) => {
       if (err) {
         done(err);
       }
 
-<<<<<<< HEAD
       expect(res.body.aspect).to.be.undefined;
       expect(tu.looksLikeId(res.body.aspectId)).to.be.true;
       expect(tu.looksLikeId(res.body.subjectId)).to.be.true;
-
-=======
-      const error = res.body.errors[0];
-      expect(error.type).to.equal('ValidationError');
-      expect(error.description).to.contain('name');
->>>>>>> 12502ab0
       done();
     });
   });
