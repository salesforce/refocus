/**
 * Copyright (c) 2017, salesforce.com, inc.
 * All rights reserved.
 * Licensed under the BSD 3-Clause license.
 * For full license text, see LICENSE.txt file in the repo root or
 * https://opensource.org/licenses/BSD-3-Clause
 */

/**
 * tests/cache/models/samples/put.js
 */
'use strict'; // eslint-disable-line strict

const supertest = require('supertest');
const api = supertest(require('../../../../index').app);
const constants = require('../../../../api/v1/constants');
const tu = require('../../../testUtils');
const path = '/v1/samples';
const rtu = require('../redisTestUtil');
const u = require('./utils');
const redisOps = require('../../../../cache/redisOps');
const objectType = require('../../../../cache/sampleStore')
                    .constants.objectType;
const samstoinit = require('../../../../cache/sampleStoreInit');
const expect = require('chai').expect;
const Sample = tu.db.Sample;
const ZERO = 0;
describe(`api: cache: PUT ${path}`, () => {
  let sampleName;
  let token;
  let aspectId;
  let subjectId;

  before((done) => {
    tu.toggleOverride('enableRedisSampleStore', true);
    tu.createToken()
    .then((returnedToken) => {
      token = returnedToken;
      done();
    })
    .catch((err) => done(err));
  });

  beforeEach((done) => {
    u.doSetup()
    .then((sampObj) => Sample.create(sampObj))
    .then((sample) => {
      sampleName = sample.name;
      return samstoinit.eradicate();
    })
    .then(() => samstoinit.init())
    .then(() => redisOps.getHashPromise(objectType.sample, sampleName))
    .then((sampleObj) => {
      aspectId = sampleObj.aspectId;
      subjectId = sampleObj.subjectId;
      done();
    })
    .catch((err) => done(err));
  });

  afterEach(rtu.forceDelete);
  after(() => tu.toggleOverride('enableRedisSampleStore', false));

  describe('Lists: ', () => {
<<<<<<< HEAD
    it('returns aspectId, subjectId, and NO aspect object', (done) => {
      api.put(`${path}/${sampleName}`)
      .set('Authorization', token)
      .send({ value: '3' })
      .expect(constants.httpStatus.OK)
=======
    it('reject if name is in request body', (done) => {
      api.put(`${path}/${sampleName}`)
      .set('Authorization', token)
      .send({ name: '3' })
      .expect(constants.httpStatus.BAD_REQUEST)
>>>>>>> 12502ab0
      .end((err, res) => {
        if (err) {
          done(err);
        }

<<<<<<< HEAD
        expect(tu.looksLikeId(res.body.aspectId)).to.be.true;
        expect(tu.looksLikeId(res.body.subjectId)).to.be.true;

=======
        const error = res.body.errors[0];
        expect(error.type).to.equal('ValidationError');
        expect(error.description).to.contain('name');
>>>>>>> 12502ab0
        done();
      });
    });

    it('basic put does not return id', (done) => {
      api.put(`${path}/${sampleName}`)
      .set('Authorization', token)
      .send({ value: '3' })
      .expect(constants.httpStatus.OK)
      .end((err, res) => {
        if (err) {
          done(err);
        }

        expect(res.body.id).to.be.undefined;
        done();
      });
    });

    it('createdAt and updatedAt fields have the expected format', (done) => {
      api.put(`${path}/${sampleName}`)
      .set('Authorization', token)
      .send({ value: '3' })
      .expect(constants.httpStatus.OK)
      .end((err, res ) => {
        if (err) {
          done(err);
        }

        const { updatedAt, createdAt } = res.body;
        expect(updatedAt).to.equal(new Date(updatedAt).toISOString());
        expect(createdAt).to.equal(new Date(createdAt).toISOString());
        done();
      });
    });

    it('basic put /samples', (done) => {
      api.put(`${path}/${sampleName}`)
      .set('Authorization', token)
      .send({ aspectId, subjectId, value: '3' })
      .expect(constants.httpStatus.OK)
      .end((err, res) => {
        if (err) {
          done(err);
        }

        if (!(res && res.body &&
          res.body.status === constants.statuses.Warning)) {
          throw new Error('Incorrect Status Value');
        }

        done();
      });
    });
  });

  describe('PUT Related Links ', () => {
    it('single related link', (done) => {
      api.put(`${path}/${sampleName}`)
      .set('Authorization', token)
      .send({
        value: '2',
        relatedLinks: [
          { name: 'link', url: 'https://samples.com' },
        ],
      })
      .expect(constants.httpStatus.OK)
      .end((err, res) => {
        if (err) {
          done(err);
        }

        expect(res.body.relatedLinks).to.have.length(1);
        expect(res.body.relatedLinks).to.have.deep.property('[0].name',
            'link');
        done();
      });
    });

    it('multiple relatedlinks', (done) => {
      api.put(`${path}/${sampleName}`)
      .set('Authorization', token)
      .send({ value: '2', relatedLinks: [] })
      .expect(constants.httpStatus.OK)
      .end((err/* , res */) => {
        if (err) {
          done(err);
        }

        api.put(`${path}/${sampleName}`)
        .set('Authorization', token)
        .send({
          value: '2',
          relatedLinks: [
            { name: 'link0', url: 'https://samples.com' },
            { name: 'link1', url: 'https://samples.com' },
          ],
        })
        .expect(constants.httpStatus.OK)
        .end((_err, res) => {
          if (err) {
            done(err);
          }

          expect(res.body.relatedLinks).to.have.length(2);
          for (let i = ZERO; i < res.body.relatedLinks.length; i++) {
            /*
             * Link names are starting from link0 to link1 so adding the index
             * at the end to get the name dynamically.
             */
            expect(res.body.relatedLinks[i])
              .to.have.property('name', 'link' + i);
          }

          done();
        });
      });
    });

    it('with duplicate name', (done) => {
      api.put(`${path}/${sampleName}`)
      .set('Authorization', token)
      .send({
        value: '2',
        relatedLinks: [
          { name: 'link4', url: 'https://samples.com' },
          { name: 'link4', url: 'https://samples.com' },
        ],
      })
      .end((err, res) => {
        if (err) {
          done(err);
        }

        expect(res.body).to.have.property('errors');
        expect(res.body.errors[ZERO].description)
        .to.contain('Name of the relatedlinks should be unique');
        done();
      });
    });
  });
});
<|MERGE_RESOLUTION|>--- conflicted
+++ resolved
@@ -62,33 +62,36 @@
   after(() => tu.toggleOverride('enableRedisSampleStore', false));
 
   describe('Lists: ', () => {
-<<<<<<< HEAD
-    it('returns aspectId, subjectId, and NO aspect object', (done) => {
-      api.put(`${path}/${sampleName}`)
-      .set('Authorization', token)
-      .send({ value: '3' })
-      .expect(constants.httpStatus.OK)
-=======
     it('reject if name is in request body', (done) => {
       api.put(`${path}/${sampleName}`)
       .set('Authorization', token)
       .send({ name: '3' })
-      .expect(constants.httpStatus.BAD_REQUEST)
->>>>>>> 12502ab0
-      .end((err, res) => {
-        if (err) {
-          done(err);
-        }
-
-<<<<<<< HEAD
-        expect(tu.looksLikeId(res.body.aspectId)).to.be.true;
-        expect(tu.looksLikeId(res.body.subjectId)).to.be.true;
-
-=======
+      .expect(constants.httpStatus.BAD_REQUEST)    
+      .end((err, res) => {
+        if (err) {
+          done(err);
+        }
+        
         const error = res.body.errors[0];
         expect(error.type).to.equal('ValidationError');
         expect(error.description).to.contain('name');
->>>>>>> 12502ab0
+        done();
+      });
+    });
+    
+    it('returns aspectId, subjectId, and NO aspect object', (done) => {
+      api.put(`${path}/${sampleName}`)
+      .set('Authorization', token)
+      .send({ value: '3' })
+      .expect(constants.httpStatus.OK)
+      .end((err, res) => {
+        if (err) {
+          done(err);
+        }
+        
+        expect(res.body.aspect).to.be.undefined;
+        expect(tu.looksLikeId(res.body.aspectId)).to.be.true;
+        expect(tu.looksLikeId(res.body.subjectId)).to.be.true;
         done();
       });
     });
