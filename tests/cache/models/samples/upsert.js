--- conflicted
+++ resolved
@@ -99,17 +99,7 @@
       });
     });
   });
-
-<<<<<<< HEAD
-  it('returns aspectId, subjectId, and aspect object', (done) => {
-    api.post(path)
-    .set('Authorization', token)
-    .send({
-      name: `${subject.absolutePath}|${aspect.name}`,
-      value: '2',
-    })
-    .expect(constants.httpStatus.OK)
-=======
+  
   it('name field is required', (done) => {
     api.post(path)
     .set('Authorization', token)
@@ -117,23 +107,35 @@
       value: '2',
     })
     .expect(constants.httpStatus.BAD_REQUEST)
->>>>>>> 12502ab0
-    .end((err, res) => {
-      if (err) {
-        done(err);
-      }
-
-<<<<<<< HEAD
-      expect(res.body.aspect).to.be.an('object');
-      expect(tu.looksLikeId(res.body.aspectId)).to.be.true;
-      expect(tu.looksLikeId(res.body.subjectId)).to.be.true;
-
-=======
+    .end((err, res) => {
+      if (err) {
+        done(err);
+      }
+      
       const error = res.body.errors[0];
       expect(error.message).to.contain('name');
       expect(error.type)
         .to.equal(tu.schemaValidationErrorName);
->>>>>>> 12502ab0
+      done();
+    });
+  });    
+  
+  it('returns aspectId, subjectId, and aspect object', (done) => {
+    api.post(path)
+    .set('Authorization', token)
+    .send({
+      name: `${subject.absolutePath}|${aspect.name}`,
+      value: '2',
+    })
+    .expect(constants.httpStatus.OK)
+    .end((err, res) => {
+      if (err) {
+        done(err);
+      }
+
+      expect(res.body.aspect).to.be.an('object');
+      expect(tu.looksLikeId(res.body.aspectId)).to.be.true;
+      expect(tu.looksLikeId(res.body.subjectId)).to.be.true;
       done();
     });
   });
