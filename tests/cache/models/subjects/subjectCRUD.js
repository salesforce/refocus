--- conflicted
+++ resolved
@@ -24,18 +24,11 @@
 const redisOps = rtu.redisOps;
 
 describe('redis: subject: CRUD: ', () => {
-<<<<<<< HEAD
   const par = { name: `${tu.namePrefix}NorthAmerica`, isPublished: true };
   const parUnPub = {
     name: `${tu.namePrefix}SouthAmerica`,
     isPublished: false,
   };
-=======
-  const parentName = `${tu.namePrefix}NorthAmerica`;
-  const par = { name: parentName, isPublished: true };
-  const parUnPub =
-        { name: `${tu.namePrefix}SouthAmerica`, isPublished: false };
->>>>>>> 0c085454
   const aspectTemp = {
     name: 'temperature',
     timeout: '30s',
@@ -125,12 +118,7 @@
     .catch(done);
   });
 
-<<<<<<< HEAD
-  it('unpublished subject should not be found but should be found ' +
-  'after it is published', (done) => {
-=======
   it('unpublished subject should be found', (done) => {
->>>>>>> 0c085454
     let subj;
     let key;
     Subject.findById(iparUnPub)
@@ -312,8 +300,7 @@
   });
 
   it('when a subject is unpublished all its related samples should be ' +
-      'removed from the samplestore', (done) => {
-
+  'removed from the samplestore', (done) => {
     // of the form samsto:samples:
     let subjectWithPrefix;
     Subject.findById(ipar)
@@ -327,8 +314,7 @@
     .then((members) => {
       members.forEach((member) => {
         const nameParts = member.split('|');
-
-        // all the samples related to the subject should be deleted
+        /* all the samples related to the subject should be deleted */
         expect(nameParts[0]).not.equal(subjectWithPrefix);
       });
       done();
