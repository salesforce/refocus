--- conflicted
+++ resolved
@@ -193,21 +193,12 @@
     return tu.db.Collector.create(toCreate);
   },
 
-<<<<<<< HEAD
-  forceDelete(done) {
-    tu.forceDelete(tu.db.Collector, testStartTime)
-    .then(() => tu.forceDelete(tu.db.GeneratorTemplate, testStartTime))
-    .then(() => tu.forceDelete(tu.db.Generator, testStartTime))
-    .then(() => tu.forceDelete(tu.db.CollectorGroup, testStartTime))
-    .then(() => tu.forceDelete(tu.db.Aspect, testStartTime))
-=======
   forceDelete(done, startTime=testStartTime) {
     tu.forceDelete(tu.db.CollectorGroup, startTime)
     .then(() => tu.forceDelete(tu.db.Collector, startTime))
     .then(() => tu.forceDelete(tu.db.GeneratorTemplate, startTime))
     .then(() => tu.forceDelete(tu.db.Generator, startTime))
     .then(() => tu.forceDelete(tu.db.Aspect, startTime))
->>>>>>> 6d248062
     .then(() => done())
     .catch(done);
   },
