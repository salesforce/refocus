--- conflicted
+++ resolved
@@ -30,27 +30,13 @@
 };
 
 const expectedProps = [
-<<<<<<< HEAD
   'aspects', 'collectorId', 'possibleCollectors', 'connection', 'context', 'createdAt', 'createdBy',
   'currentCollector', 'deletedAt', 'description', 'generatorTemplate',
-=======
-  'aspects', 'possibleCollectors', 'context', 'createdAt', 'createdBy',
-  'currentCollector', 'description', 'generatorTemplate',
->>>>>>> d5e084f9
   'helpEmail', 'helpUrl', 'id', 'intervalSecs', 'isActive', 'isDeleted', 'name',
   'subjectQuery', 'tags', 'token', 'updatedAt', 'user',
 ];
 
-<<<<<<< HEAD
-const expectedPropsDel = [
-  'aspects', 'collectorId', 'possibleCollectors', 'connection', 'context', 'createdAt', 'createdBy',
-  'currentCollector', 'deletedAt', 'description', 'generatorTemplate',
-  'helpEmail', 'helpUrl', 'id', 'intervalSecs', 'isActive', 'isDeleted', 'name',
-  'subjectQuery', 'subjects', 'tags', 'updatedAt', 'user',
-];
-=======
 const expectedPropsDel = expectedProps.filter(p => p !== 'token');
->>>>>>> d5e084f9
 
 const expectedCtxProps = ['password', 'secretInformation',
   'otherNonSecretInformation',
@@ -125,14 +111,8 @@
     gen.isActive = true;
     const possibleCollectors = gen.possibleCollectors;
     gen.possibleCollectors = [collector.name];
-<<<<<<< HEAD
     gen.collectorId = collector.id;
     return Generator.createWithCollectors(gen);
-=======
-    gen.currentCollector = collector.name;
-    return Generator.createWithCollectors(gen)
-      .then((gen) => gen.updateWithCollectors({ possibleCollectors }));
->>>>>>> d5e084f9
   }
 
   gen.collectorId = null;
