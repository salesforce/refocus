/**
 * Copyright (c) 2017, salesforce.com, inc.
 * All rights reserved.
 * Licensed under the BSD 3-Clause license.
 * For full license text, see LICENSE.txt file in the repo root or
 * https://opensource.org/licenses/BSD-3-Clause
 */

/**
 * tests/api/v1/profiles/post.js
 */
'use strict';
const supertest = require('supertest');
const api = supertest(require('../../../../index').app);
const constants = require('../../../../api/v1/constants');
const ZERO = 0;
const tu = require('../../../testUtils');
const u = require('./utils');
const path = '/v1/profiles';
const expect = require('chai').expect;
const jwtUtil = require('../../../../utils/jwtUtil');
const adminUser = require('../../../../config').db.adminUser;

describe('tests/api/v1/profiles/post.js >', () => {
  const predefinedAdminUserToken = jwtUtil.createToken(
    adminUser.name, adminUser.name
  );
  let token;
  const p0 = { name: `${tu.namePrefix}1` };

  before((done) => {
    tu.createToken()
    .then((returnedToken) => {
      token = returnedToken;
      done();
    })
    .catch(done);
  });

  afterEach(u.forceDelete);

<<<<<<< HEAD
  describe('POST profile', () => {
    it('Ok, user is admin', (done) => {
      api.post(`${path}`)
      .set('Authorization', predefinedAdminUserToken)
      .send(p0)
      .expect(constants.httpStatus.CREATED)
      .end((err, res) => {
        if (err) {
          return done(err);
        }
        expect(res.body.name).to.equal(p0.name);
        expect(res.body.subjectAccess).to.equal('rw');
        done();
      });
=======
  it('Ok, user is admin', (done) => {
    api.post(`${path}`)
    .set('Authorization', predefinedAdminUserToken)
    .send(p0)
    .expect(constants.httpStatus.CREATED)
    .end((err, res) => {
      if (err) {
        return done(err);
      }

      expect(res.body.name).to.equal(p0.name);
      expect(res.body.botAccess).to.equal('r');
      done();
>>>>>>> ac8db624
    });
  });

  it('fail, not an admin profile', (done) => {
    api.post(`${path}`)
    .set('Authorization', token)
    .send(p0)
    .expect(constants.httpStatus.FORBIDDEN)
    .end((err, res) => {
      if (err) {
        return done(err);
      }

      expect(res.body.errors[ZERO].type).to.equal('ForbiddenError');
      done();
    });
  });

  it('fail, no token provided', (done) => {
    api.post(`${path}`)
    .send(p0)
    .expect(constants.httpStatus.FORBIDDEN)
    .end((err, res) => {
      if (err) {
        return done(err);
      }

      expect(res.body.errors[ZERO].type).to.equal('ForbiddenError');
      done();
    });
  });

  it('Fail, duplicate profile', (done) => {
    // Create profile ___1
    tu.db.Profile.create(p0);
    /* Create identical profile */
    api.post(`${path}`)
    .set('Authorization', predefinedAdminUserToken)
    .send(p0)
    .expect(constants.httpStatus.FORBIDDEN)
    .end((err, res) => {
      if (err) {
        return done(err);
      }

      expect(res.body.errors[ZERO].type)
      .to.contain('SequelizeUniqueConstraintError');
      done();
    });
  });

  it('Fail, invalid profile name', (done) => {
    api.post(`${path}`)
    .set('Authorization', predefinedAdminUserToken)
    .send({ name: '' })
    .expect(constants.httpStatus.BAD_REQUEST)
    .end((err, res) => {
      if (err) {
        return done(err);
      }

      expect(res.body.errors[ZERO].type)
      .to.contain('SCHEMA_VALIDATION_FAILED');
      done();
    });
  });
});<|MERGE_RESOLUTION|>--- conflicted
+++ resolved
@@ -39,7 +39,6 @@
 
   afterEach(u.forceDelete);
 
-<<<<<<< HEAD
   describe('POST profile', () => {
     it('Ok, user is admin', (done) => {
       api.post(`${path}`)
@@ -54,21 +53,6 @@
         expect(res.body.subjectAccess).to.equal('rw');
         done();
       });
-=======
-  it('Ok, user is admin', (done) => {
-    api.post(`${path}`)
-    .set('Authorization', predefinedAdminUserToken)
-    .send(p0)
-    .expect(constants.httpStatus.CREATED)
-    .end((err, res) => {
-      if (err) {
-        return done(err);
-      }
-
-      expect(res.body.name).to.equal(p0.name);
-      expect(res.body.botAccess).to.equal('r');
-      done();
->>>>>>> ac8db624
     });
   });
 
