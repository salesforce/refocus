/**
 * Copyright (c) 2017, salesforce.com, inc.
 * All rights reserved.
 * Licensed under the BSD 3-Clause license.
 * For full license text, see LICENSE.txt file in the repo root or
 * https://opensource.org/licenses/BSD-3-Clause
 */

/**
 * tests/api/v1/events/get.js
 */
'use strict';
const supertest = require('supertest');
const api = supertest(require('../../../../index').app);
const constants = require('../../../../api/v1/constants');
const u = require('./utils');
const path = '/v1/events';
const expect = require('chai').expect;
const THREE = 3;
const ONE = 1;
const TWO = 2;
const tu = require('../../../testUtils');
const Room = tu.db.Room;
const Event = tu.db.Event;
const b = require('../../../db/model/bot/utils');
const r = require('../../../db/model/room/utils');
const rt = require('../../../db/model/roomType/utils');
const DEFAULT_LIMIT = 100;
const TOTAL_EVENTS = 150;
const PRE_BUILT_EVENTS = 3;

describe('tests/api/v1/events/get.js >', () => {
  let testEvent = u.getStandard();
  let testEventOutput;
  let testEvent2 = u.getStandard();
<<<<<<< HEAD
  testEvent2.context.type = 'Comment';
  let testEvent3 = u.getStandard();
  testEvent3.context.type = 'Comment';
=======
  testEvent2.log = 'Sample Event 2';
  let testEvent3 = u.getStandard();
  testEvent3.log = 'Sample Event 3';
>>>>>>> 42d7c735
  let token;

  before((done) => {
    tu.createToken()
    .then((returnedToken) => {
      token = returnedToken;
      done();
    })
    .catch(done);
  });

  beforeEach((done) => {
    testEvent = u.getStandard();
    rt.createStandard()
    .then((roomType) => {
      const room = r.getStandard();
      room.type = roomType.id;
      return Room.create(room);
    })
    .then((room) => {
      testEvent.roomId = room.id;
      testEvent2.roomId = room.id;
      return b.createStandard();
    })
    .then((bot) => {
      testEvent.botId = bot.id;
      testEvent3.botId = bot.id;
      return Event.create(testEvent);
    })
    .then((event) => {
      testEventOutput = event;
    })
    .then(() => Event.create(testEvent2))
    .then(() => Event.create(testEvent3))
    .then(() => done())
    .catch(done);
  });

  afterEach(u.forceDelete);
  after(tu.forceDeleteToken);

  it('Pass, get array of multiple', (done) => {
    api.get(`${path}`)
    .set('Authorization', token)
    .expect(constants.httpStatus.OK)
    .end((err, res) => {
      if (err) {
        return done(err);
      }

      expect(res.body.length).to.equal(THREE);
      done();
    });
  });

  it('Pass, hit default limit', (done) => {
    testEvent = u.getStandard();
    const arrayofPromises = [];
    for (let i = 0; i < TOTAL_EVENTS - PRE_BUILT_EVENTS; i++) {
      arrayofPromises.push(Event.create(testEvent));
    }

    Promise.all(arrayofPromises)
    .then((events) => {
      api.get(`${path}`)
      .set('Authorization', token)
      .expect(constants.httpStatus.OK)
      .end((err, res) => {
        if (err) {
          return done(err);
        }

        expect(res.body.length).to.equal(DEFAULT_LIMIT);
        done();
      });
    });
  });

  it('Pass, offset events', (done) => {
    testEvent = u.getStandard();
    const arrayofPromises = [];
    for (let i = 0; i < TOTAL_EVENTS - PRE_BUILT_EVENTS; i++) {
      arrayofPromises.push(Event.create(testEvent));
    }

    Promise.all(arrayofPromises)
    .then((events) => {
      api.get(`${path}?offset=${DEFAULT_LIMIT}`)
      .set('Authorization', token)
      .expect(constants.httpStatus.OK)
      .end((err, res) => {
        if (err) {
          return done(err);
        }

        expect(res.body.length).to.equal(TOTAL_EVENTS - DEFAULT_LIMIT);
        done();
      });
    });
  });

  it('Pass, set limit', (done) => {
    testEvent = u.getStandard();
    const arrayofPromises = [];
    for (let i = 0; i < TOTAL_EVENTS - PRE_BUILT_EVENTS; i++) {
      arrayofPromises.push(Event.create(testEvent));
    }

    Promise.all(arrayofPromises)
    .then((events) => {
      api.get(`${path}?limit=${TOTAL_EVENTS}`)
      .set('Authorization', token)
      .expect(constants.httpStatus.OK)
      .end((err, res) => {
        if (err) {
          return done(err);
        }

        expect(res.body.length).to.equal(TOTAL_EVENTS);
        done();
      });
    });
  });

  it('Pass, events should be sorted by createdAt', (done) => {
    api.get(`${path}?sort=-createdAt`)
    .set('Authorization', token)
    .expect(constants.httpStatus.OK)
    .end((err, res) => {
      if (err) {
        return done(err);
      }

      expect(res.body[0].log).to.equal(testEvent3.log);
      expect(res.body[1].log).to.equal(testEvent2.log);
      expect(res.body[2].log).to.equal(testEvent.log);
      done();
    });
  });

  it('Pass, get by botId', (done) => {
    api.get(`${path}?botId=${testEvent.botId}`)
    .set('Authorization', token)
    .expect(constants.httpStatus.OK)
    .end((err, res) => {
      if (err) {
        return done(err);
      }

      expect(res.body.length).to.equal(TWO);
      done();
    });
  });

  it('Pass, get by roomId', (done) => {
    api.get(`${path}?roomId=${testEvent.roomId}`)
    .set('Authorization', token)
    .expect(constants.httpStatus.OK)
    .end((err, res) => {
      if (err) {
        return done(err);
      }

      expect(res.body.length).to.equal(TWO);
      done();
    });
  });

  it('Pass, get by roomId and botId', (done) => {
    api.get(`${path}?roomId=${testEvent.roomId}&botId=${testEvent.botId}`)
    .set('Authorization', token)
    .expect(constants.httpStatus.OK)
    .end((err, res) => {
      if (err) {
        return done(err);
      }

      expect(res.body.length).to.equal(ONE);
      done();
    });
  });

  it('Pass, get by id', (done) => {
    api.get(`${path}/${testEventOutput.id}`)
    .set('Authorization', token)
    .expect(constants.httpStatus.OK)
    .end((err, res) => {
      if (err) {
        return done(err);
      }

      expect(res.body.log).to.equal(u.log);
      done();
    });
  });

  it('Pass, get by context type', (done) => {
    api.get(`${path}?type=Comment`)
    .set('Authorization', token)
    .expect(constants.httpStatus.OK)
    .end((err, res) => {
      if (err) {
        return done(err);
      }

      expect(res.body.length).to.equal(TWO);
      done();
    });
  });

  it('Fail, id not found', (done) => {
    api.get(`${path}/INVALID_ID`)
    .set('Authorization', token)
    .expect(constants.httpStatus.NOT_FOUND)
    .end(() => done());
  });
});<|MERGE_RESOLUTION|>--- conflicted
+++ resolved
@@ -33,15 +33,12 @@
   let testEvent = u.getStandard();
   let testEventOutput;
   let testEvent2 = u.getStandard();
-<<<<<<< HEAD
   testEvent2.context.type = 'Comment';
   let testEvent3 = u.getStandard();
   testEvent3.context.type = 'Comment';
-=======
   testEvent2.log = 'Sample Event 2';
   let testEvent3 = u.getStandard();
   testEvent3.log = 'Sample Event 3';
->>>>>>> 42d7c735
   let token;
 
   before((done) => {
