--- conflicted
+++ resolved
@@ -229,11 +229,7 @@
           expect(collectorNames).to.deep.equal(
             ['hello', 'IamAliveAndRunning1']
           );
-<<<<<<< HEAD
           expect(res.body.currentCollector.name).to.equal('IamAliveAndRunning1');
-=======
-          expect(res.body.currentCollector).to.equal('IamAliveAndRunning1');
->>>>>>> a00f6ba9
           return done();
         });
       })
@@ -260,11 +256,7 @@
         expect(collectors.length).to.equal(TWO);
         const collectorNames = collectors.map((collector) => collector.name);
         expect(collectorNames).to.deep.equal(['hello', 'IamAliveAndRunning1']);
-<<<<<<< HEAD
         expect(res.body.currentCollector.name).to.equal('IamAliveAndRunning1');
-=======
-        expect(res.body.currentCollector).to.equal('IamAliveAndRunning1');
->>>>>>> a00f6ba9
         return done();
       });
     });
@@ -281,12 +273,7 @@
       // make generator active
       .then(() => generatorInst.update({ isActive: true }))
       .then((gen) => {
-        // currentcollector = collectorAlive1
-<<<<<<< HEAD
         expect(gen.currentCollector.name).to.be.equal(collectorAlive1.name);
-=======
-        expect(gen.currentCollector).to.be.equal(collectorAlive1.name);
->>>>>>> a00f6ba9
 
         // set possible collectors = collector1, collectorAlive2
         const requestBody = {};
@@ -310,11 +297,7 @@
           expect(collectorNames).to.deep.equal(
             ['hello', 'IamAliveAndRunning1', 'IamAliveAndRunning2']
           );
-<<<<<<< HEAD
           expect(res.body.currentCollector.name).to.equal('IamAliveAndRunning1');
-=======
-          expect(res.body.currentCollector).to.equal('IamAliveAndRunning1');
->>>>>>> a00f6ba9
           return done();
         });
       }).catch(done);
