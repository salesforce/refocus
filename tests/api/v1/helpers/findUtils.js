--- conflicted
+++ resolved
@@ -16,7 +16,6 @@
 const ZERO = 0;
 const ONE = 1;
 
-<<<<<<< HEAD
 describe('build options object: ', () => {
   let props;
   let params;
@@ -59,93 +58,9 @@
       where: {
         name: {
           $iLike: 'name1',
-=======
-describe('tests/api/v1/helpers/findUtils.js', () => {
-  describe('filter subject array with tags array >', () => {
-    it('filter returns some elements with INCLUDE', () => {
-      const sArr = [{ tags: ['a'] }, { tags: ['b'] }];
-      const result = filterArrFromArr(sArr, 'a');
-      expect(result).to.deep.equal([sArr[ZERO]]);
-    });
-
-    it('filter returns one element with INCLUDE', () => {
-      const sArr = [{ tags: ['a'] }, { tags: ['b', 'c'] }];
-      const result = filterArrFromArr(sArr, 'b,c');
-      expect(result).to.deep.equal([sArr[ONE]]);
-    });
-
-    it('filter returns no elements with multiple INCLUDE', () => {
-      const sArr = [{ tags: ['a'] }, { tags: ['b'] }];
-      const result = filterArrFromArr(sArr, 'a,b');
-      expect(result).to.deep.equal([]);
-    });
-
-    it('filter returns no elements with EXCLUDE', () => {
-      const sArr = [{ tags: ['a'] }, { tags: ['b'] }];
-      const result = filterArrFromArr(sArr, '-a,-b');
-      expect(result.length).to.equal(ZERO);
-    });
-
-    it('filter returns no elements with EXCLUDE, ' +
-      'with leading -', () => {
-      const sArr = [{ tags: ['a'] }, { tags: ['b'] }];
-      const result = filterArrFromArr(sArr, '-a,b');
-      expect(result.length).to.equal(ZERO);
-    });
-
-    it('filter returns some elements with EXCLUDE', () => {
-      const sArr = [{ tags: ['a'] }, { tags: ['b'] }];
-      const result = filterArrFromArr(sArr, '-a');
-      expect(result).to.deep.equal([sArr[ONE]]);
-    });
-  });
-
-  describe('build options object >', () => {
-    let props;
-    let params;
-
-    beforeEach((done) => {
-      props = {};
-      params = {
-        fields: {},
-        sort: {},
-        limit: {},
-        offset: {},
-        name: {},
-        description: {},
-      };
-      done();
-    });
-
-    it('no values', () => {
-      const opts = {
-        where: {},
-      };
-
-      expect(options(params, props)).to.deep.equal(opts);
-    });
-
-    it('basic values', () => {
-      params.fields.value = ['name', 'description'];
-      params.sort.value = 'name';
-      params.limit.value = '10';
-      params.offset.value = '10';
-      params.name.value = 'name1';
-      params.description.value = 'desc1';
-
-      const opts = {
-        attributes: ['name', 'description', 'id'],
-        order: ['name'],
-        limit: 10,
-        offset: 10,
-        where: {
-          name: {
-            $iLike: 'name1',
-          },
-          description: {
-            $iLike: 'desc1',
-          },
->>>>>>> ac8db624
+        },
+        description: {
+          $iLike: 'desc1',
         },
       };
 
