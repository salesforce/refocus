--- conflicted
+++ resolved
@@ -58,23 +58,13 @@
         return done(err);
       }
 
-<<<<<<< HEAD
-        expect(res.body.ui.name).to.equal('uiBlob2');
-        tu.db.Bot.findAll()
-        .then((o) => {
-          expect(o[ZERO].ui.length).to.equal(uiBlob2.length);
-          done();
-        })
-        .catch(done);
-      });
-=======
+      expect(res.body.ui.name).to.equal('uiBlob2');
       tu.db.Bot.findAll()
       .then((o) => {
         expect(o[ZERO].ui.length).to.equal(uiBlob2.length);
         done();
       })
       .catch(done);
->>>>>>> ac8db624
     });
   });
 
