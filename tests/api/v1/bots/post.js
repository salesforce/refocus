--- conflicted
+++ resolved
@@ -34,10 +34,6 @@
   afterEach(u.forceDelete);
   after(tu.forceDeleteToken);
 
-<<<<<<< HEAD
-  describe('POST bot', () => {
-    it('Pass, post bot with UI', (done) => {
-=======
   it('Pass, post bot', (done) => {
     api.post(`${path}`)
     .set('Authorization', token)
@@ -51,6 +47,7 @@
       }
 
       expect(res.body.name).to.equal(u.name);
+      expect(res.body.ui.name).to.equal('uiBlob');
       done();
     });
   });
@@ -58,7 +55,6 @@
   it('Fail, duplicate bot', (done) => {
     u.createStandard()
     .then(() => {
->>>>>>> ac8db624
       api.post(`${path}`)
       .set('Authorization', token)
       .send(u.getStandard())
@@ -68,13 +64,8 @@
           return done(err);
         }
 
-<<<<<<< HEAD
-        expect(res.body.name).to.equal(u.name);
-        expect(res.body.ui.name).to.equal('uiBlob');
-=======
         expect(res.body.errors[ZERO].type)
         .to.contain('SequelizeUniqueConstraintError');
->>>>>>> ac8db624
         done();
       });
     })
