/**
 * Copyright (c) 2017, salesforce.com, inc.
 * All rights reserved.
 * Licensed under the BSD 3-Clause license.
 * For full license text, see LICENSE.txt file in the repo root or
 * https://opensource.org/licenses/BSD-3-Clause
 */

/**
 * tests/db/api/room/utils.js
 */
'use strict';

const tu = require('../../../testUtils');

const testStartTime = new Date();
const n = `${tu.namePrefix}TestRoom`;
const n2 = n+'NonActive';

const roomTypeSchema = {
  name: 'roomTypeTest',
  url: 'http://www.bar.com',
  active: true,
  actions: [
    {
      name: 'Action1',
      parameters: [
        {
          name: 'Param1',
          type: 'BOOLEAN',
        },
        {
          name: 'Param2',
          type: 'INTEGER',
        },
        {
          name: 'Param3',
          type: 'DECIMAL',
        },
        {
          name: 'Param4',
          type: 'STRING',
        },
      ],
    },
    {
      name: 'Action2',
      parameters: [
        {
          name: 'Param1',
          type: 'BOOLEAN',
        },
        {
          name: 'Param2',
          type: 'INTEGER',
        },
        {
          name: 'Param3',
          type: 'DECIMAL',
        },
        {
          name: 'Param4',
          type: 'STRING',
        },
      ],
    }
  ],
  data: [
    {
      name: 'Data1',
      type: 'BOOLEAN',
    },
    {
      name: 'Data2',
      type: 'INTEGER',
    },
    {
      name: 'Data3',
      type: 'DECIMAL',
    },
    {
      name: 'Data4',
      type: 'STRING',
    },
    {
      name: 'Data5',
      type: 'ARRAY',
    },
  ],
};

const standard = {
  name: n,
  active: true,
};

const nonActive = {
  name: n2,
  active: true,
};

module.exports = {
  name: n,

  nameNonActive: n2,

  rtSchema: roomTypeSchema,

  getStandard() {
    return JSON.parse(JSON.stringify(standard));
  },

  getNonActive() {
    return JSON.parse(JSON.stringify(nonActive));
<<<<<<< HEAD
=======
  },

  createNonActive() {
    return tu.db.Room.create(nonActive);
  },

  createStandard() {
    return tu.db.Room.create(standard);
>>>>>>> 11bcb25f
  },

  forceDelete(done) {
    tu.forceDelete(tu.db.Room, testStartTime)
    .then(() => tu.forceDelete(tu.db.RoomType, testStartTime))
    .then(() => done())
    .catch(done);
  },
};<|MERGE_RESOLUTION|>--- conflicted
+++ resolved
@@ -112,8 +112,6 @@
 
   getNonActive() {
     return JSON.parse(JSON.stringify(nonActive));
-<<<<<<< HEAD
-=======
   },
 
   createNonActive() {
@@ -122,7 +120,6 @@
 
   createStandard() {
     return tu.db.Room.create(standard);
->>>>>>> 11bcb25f
   },
 
   forceDelete(done) {
