/**
 * Copyright (c) 2019, salesforce.com, inc.
 * All rights reserved.
 * Licensed under the BSD 3-Clause license.
 * For full license text, see LICENSE.txt file in the repo root or
 * https://opensource.org/licenses/BSD-3-Clause
 */

/**
 * tests/publish/samples.js
 */
'use strict'; // eslint-disable-line strict
const expect = require('chai').expect;
const featureToggles = require('feature-toggles');
const supertest = require('supertest');
const redis = require('redis');
const Promise = require('bluebird');
const rconf = require('../../config/redisConfig');
const constants = require('../../api/v1/constants');
const api = supertest(require('../../express').app);
const tu = require('../testUtils');
const Subject = tu.db.Subject;
const redisPublisher = require('../../realtime/redisPublisher');
const aspectEvents = require('../../realtime/constants').events.aspect;
const sampleEvents = require('../../realtime/constants').events.sample;
const subjectEvents = require('../../realtime/constants').events.subject;
const samstoinit = require('../../cache/sampleStoreInit');
const doTimeout = require('../../cache/sampleStoreTimeout').doTimeout;
const DEFAULT_LOCAL_REDIS_URL = '//127.0.0.1:6379';

const addSubject = (name, token) => api.post('/v1/subjects')
  .set('Authorization', token)
  .send({ name, isPublished: true })
  .then(() => api.get(`/v1/subjects/${name}`).set('Authorization', token));

const addAspect = (name, token, timeout = '1h') => api.post('/v1/aspects')
  .set('Authorization', token)
  .send({
    name,
    timeout,
    isPublished: true,
    criticalRange: [0, 0],
    tags: ['aspTag1', 'aspTag2'],
  })
  .then(() => api.get(`/v1/aspects/${name}`).set('Authorization', token));

const upsertSample = (name, token) => api.post('/v1/samples/upsert')
  .set('Authorization', token)
  .send({
    name,
    value: '1',
    relatedLinks: [
      { name: 'a', url: 'a.com' },
      { name: 'b', url: 'b.com' },
      { name: 'c', url: 'c.com' },
    ],
  })
  .then(() => api.get(`/v1/samples/${name}`).set('Authorization', token));

describe('tests/publish/samples.js >', () => {
  let token;
  let subscriber;
  let subscribeTracker = [];
  const sampleAttributes = [
    'createdAt',
    'user',
    'status',
    'name',
    'relatedLinks',
    'provider',
    'updatedAt',
    'previousStatus',
    'statusChangedAt',
    'value',
    'absolutePath',
    'aspect',
    'subject',
  ];

  function checkSampleAspSubjAttr(sample) {
    expect(sample.aspect).to.have.all.keys('name', 'tags');
    expect(sample.subject).to.have.all.keys('absolutePath', 'tags');
  }

  function checkSampleAttributes(sample) {
    expect(sample).to.have.all.keys(...sampleAttributes);
    checkSampleAspSubjAttr(sample);
  }

  function resetSubscribeTracking() {
    subscribeTracker = [];
  }

  function awaitSubscribeMessages() {
    return new Promise((resolve) => {
      if (subscribeTracker.length) {
        resolve(subscribeTracker);
      } else {
        subscriber.on('message', () => resolve(subscribeTracker));
      }
    })
    .timeout(100);
  }

  before((done) => {
    before(() => tu.toggleOverride('enableRedisSampleStore', true));
    subscriber = redis.createClient(DEFAULT_LOCAL_REDIS_URL);
    subscriber.subscribe(rconf.perspectiveChannelName);
    subscriber.on('message', (channel, msg) => subscribeTracker.push(msg));

    samstoinit.eradicate()
      .then(() => tu.createToken())
      .then((returnedToken) => {
        token = returnedToken;
        done();
      })
      .catch(done);
  });

  after(() => tu.forceDelete(tu.db.Subject)
    .then(() => tu.forceDelete(tu.db.Aspect))
    .then(() => tu.forceDelete(tu.db.User))
    .then(() => tu.forceDelete(tu.db.Profile))
    .then(() => samstoinit.eradicate()));

  afterEach(resetSubscribeTracking);

  describe('delete aspect >', () => {
    before(() => addSubject(`${tu.namePrefix}S1`, token)
      .then(() => addSubject(`${tu.namePrefix}S2`, token))
      .then(() => addAspect(`${tu.namePrefix}A1`, token))
      .then(() => upsertSample(`${tu.namePrefix}S1|${tu.namePrefix}A1`, token))
      .then(() => upsertSample(`${tu.namePrefix}S2|${tu.namePrefix}A1`, token))
      .then(() => resetSubscribeTracking()));

    it('one sample.remove event per sample for the deleted aspect', (done) => {
      api.delete(`/v1/aspects/${tu.namePrefix}A1`)
        .set('Authorization', token)
        .end((err, res) => {
          if (err) {
            return done(err);
          }

<<<<<<< HEAD
          expect(subscribeTracker).to.have.length(3);

          const s0 = JSON.parse(subscribeTracker[0]);
          expect(s0).to.have.property(aspectEvents.del);

          const s1 = JSON.parse(subscribeTracker[1]);
          expect(s1).to.have.property(sampleEvents.del);
          const s1Body = s1[sampleEvents.del];
          checkSampleAttributes(s1Body);

          const s2 = JSON.parse(subscribeTracker[2]);
          expect(s2).to.have.property(sampleEvents.del);
          const s2Body = s2[sampleEvents.del];
          checkSampleAttributes(s2Body);
          done();
=======
          awaitSubscribeMessages()
          .then((messages) => {
            expect(messages).to.have.length(3);

            const s0 = JSON.parse(messages[0]);
            expect(s0).to.have.property(aspectEvents.del);

            const s1 = JSON.parse(messages[1]);
            expect(s1).to.have.property(sampleEvents.del);
            const s1Body = s1[sampleEvents.del];
            expect(s1Body).to.include.keys('createdAt', 'subjectId', 'aspectId',
              'user', 'status', 'name', 'relatedLinks', 'provider', 'updatedAt',
              'previousStatus', 'statusChangedAt', 'aspect', 'subject',
              'absolutePath');

            const s2 = JSON.parse(messages[2]);
            expect(s2).to.have.property(sampleEvents.del);
            const s2Body = s2[sampleEvents.del];
            expect(s2Body).to.include.keys('createdAt', 'subjectId', 'aspectId',
              'user', 'status', 'name', 'relatedLinks', 'provider', 'updatedAt',
              'previousStatus', 'statusChangedAt', 'aspect', 'subject',
              'absolutePath');
            done();
          })
          .catch(done);
>>>>>>> b3ef0741
        });
    });
  });

  describe('patch aspect >', () => {
    before(() => addSubject(`${tu.namePrefix}S3`, token)
      .then(() => addAspect(`${tu.namePrefix}A2`, token))
      .then(() => upsertSample(`${tu.namePrefix}S3|${tu.namePrefix}A2`, token))
      .then(() => resetSubscribeTracking()));

    it('edit tags, sample.remove followed by sample.add', (done) => {
      api.patch(`/v1/aspects/${tu.namePrefix}A2`)
        .set('Authorization', token)
        .send({ tags: ['T1'] })
        .end((err, res) => {
          if (err) {
            return done(err);
          }

<<<<<<< HEAD
          expect(subscribeTracker).to.have.length(4);
          let sampDelEvent = null;
          let aspDelEvent = null;
          let aspAddEvent = null;
          let sampAddEvent = null;
          subscribeTracker.forEach((e) => {
            const event = JSON.parse(e);
            if (event.hasOwnProperty(sampleEvents.del)) {
              sampDelEvent = event;
            } else if (event.hasOwnProperty(aspectEvents.del)) {
              aspDelEvent = event;
            } else if (event.hasOwnProperty(aspectEvents.add)) {
              aspAddEvent = event;
              expect(aspDelEvent).to.not.be.null;
            } else if (event.hasOwnProperty(sampleEvents.add)) {
              sampAddEvent = event;
              expect(sampDelEvent).to.not.be.null;
            }
          });

          expect(aspDelEvent).to.not.be.null;
          expect(aspAddEvent).to.not.be.null;
          const sampDelBody = sampDelEvent[sampleEvents.del];
          expect(sampDelBody).to.have.all.keys(...sampleAttributes);
          const sampAddBody = sampAddEvent[sampleEvents.add];
          expect(sampAddBody).to.have.all.keys(...sampleAttributes);
          done();
=======
          awaitSubscribeMessages()
          .then((messages) => {
            expect(messages).to.have.length(4);
            let sampDelEvent = null;
            let aspDelEvent = null;
            let aspAddEvent = null;
            let sampAddEvent = null;
            messages.forEach((e) => {
              const event = JSON.parse(e);
              if (event.hasOwnProperty(sampleEvents.del)) {
                sampDelEvent = event;
              } else if (event.hasOwnProperty(aspectEvents.del)) {
                aspDelEvent = event;
              } else if (event.hasOwnProperty(aspectEvents.add)) {
                aspAddEvent = event;
                expect(aspDelEvent).to.not.be.null;
              } else if (event.hasOwnProperty(sampleEvents.add)) {
                sampAddEvent = event;
                expect(sampDelEvent).to.not.be.null;
              }
            });

            expect(aspDelEvent).to.not.be.null;
            expect(aspAddEvent).to.not.be.null;
            const sampDelBody = sampDelEvent[sampleEvents.del];
            expect(sampDelBody).to.include.keys('createdAt', 'subjectId',
              'aspectId', 'user', 'status', 'name', 'relatedLinks', 'provider',
              'updatedAt', 'previousStatus', 'statusChangedAt', 'aspect',
              'subject', 'absolutePath');
            const sampAddBody = sampAddEvent[sampleEvents.add];
            expect(sampAddBody).to.include.keys('createdAt', 'subjectId',
              'aspectId', 'user', 'status', 'name', 'relatedLinks', 'provider',
              'updatedAt', 'previousStatus', 'statusChangedAt', 'aspect',
              'subject', 'absolutePath');
            done();
          })
          .catch(done);
>>>>>>> b3ef0741
        });
    });

    it('do not edit tags, no events', (done) => {
      api.patch(`/v1/aspects/${tu.namePrefix}A2`)
        .set('Authorization', token)
        .send({ description: 'I have updated the description' })
        .end((err, res) => {
          if (err) {
            return done(err);
          }

          awaitSubscribeMessages()
          .then((messages) => {
            expect(messages).to.have.length(1);
            const s0 = JSON.parse(messages[0]);
            expect(s0).to.have.property(aspectEvents.upd);
            done();
          })
          .catch(done);
        });
    });
  });

  describe('delete subject >', () => {
    before(() => addSubject(`${tu.namePrefix}S9`, token)
      .then(() => addAspect(`${tu.namePrefix}A9`, token))
      .then(() => addAspect(`${tu.namePrefix}A10`, token))
      .then(() => upsertSample(`${tu.namePrefix}S9|${tu.namePrefix}A9`, token))
      .then(() =>
        upsertSample(`${tu.namePrefix}S9|${tu.namePrefix}A10`, token))
      .then(() => resetSubscribeTracking()));

    it('one sample.remove event per sample for deleted subject', (done) => {
      api.delete(`/v1/subjects/${tu.namePrefix}S9`)
        .set('Authorization', token)
        .end((err, res) => {
          if (err) {
            return done(err);
          }

<<<<<<< HEAD
          expect(subscribeTracker).to.have.length(3);
          const sampDelEvents = [];
          let subjDelEvent = null;
          subscribeTracker.forEach((e) => {
            const event = JSON.parse(e);
            if (event.hasOwnProperty(sampleEvents.del)) {
              sampDelEvents.push(event);
            } else if (event.hasOwnProperty(subjectEvents.del)) {
              subjDelEvent = event;
            }
          });

          sampDelEvents.forEach((sampDelEvent) => {
            checkSampleAttributes(sampDelEvent[sampleEvents.del]);
          });

          const subjDelBody = subjDelEvent[subjectEvents.del];
          expect(subjDelBody).to.have.property(
            'absolutePath', `${tu.namePrefix}S9`);
          done();
=======
          awaitSubscribeMessages()
          .then((messages) => {
            expect(messages).to.have.length(3);
            const s0 = JSON.parse(messages[0]);
            expect(s0).to.have.property(sampleEvents.del);
            const s0Body = s0[sampleEvents.del];
            expect(s0Body).to.include.keys('createdAt', 'subjectId', 'aspectId',
              'user', 'status', 'name', 'relatedLinks', 'provider', 'updatedAt',
              'previousStatus', 'statusChangedAt', 'aspect', 'subject',
              'absolutePath');

            const s1 = JSON.parse(messages[1]);
            expect(s1).to.have.property(sampleEvents.del);
            const s1Body = s1[sampleEvents.del];
            expect(s1Body).to.include.keys('createdAt', 'subjectId', 'aspectId',
              'user', 'status', 'name', 'relatedLinks', 'provider', 'updatedAt',
              'previousStatus', 'statusChangedAt', 'aspect', 'subject',
              'absolutePath');

            const s3 = JSON.parse(messages[2]);
            expect(s3).to.have.property(subjectEvents.del);
            const s3Body = s3[subjectEvents.del];
            expect(s3Body)
            .to.have.property('absolutePath', `${tu.namePrefix}S9`);
            done();
          })
          .catch(done);
>>>>>>> b3ef0741
        });
    });
  });

  describe('patch subject >', () => {
    beforeEach(() => addSubject(`${tu.namePrefix}S10`, token)
      .then(() => addSubject(`${tu.namePrefix}S11`, token)
      .then(() => addAspect(`${tu.namePrefix}A11`, token))
      .then(() =>
        upsertSample(`${tu.namePrefix}S10|${tu.namePrefix}A11`, token)))
      .then(() => resetSubscribeTracking()));

    afterEach(() => tu.forceDelete(tu.db.Subject)
      .then(() => tu.forceDelete(tu.db.Aspect)));

    it('isPublished true>>false, subscriber gets sample remove event and ' +
      'subject remove event, then update false to true and get subject add ' +
      'but no sample events', (done) => {
      api.patch(`/v1/subjects/${tu.namePrefix}S10`, token)
        .set('Authorization', token)
        .send({ isPublished: false })
        .end((err, res) => {
          if (err) {
            return done(err);
          }

          awaitSubscribeMessages()
          .then((messages) => {
            expect(messages).to.have.length(2);
            const s0 = JSON.parse(messages[0]);
            expect(s0).to.have.property(sampleEvents.del);

            const s1 = JSON.parse(messages[1]);
            expect(s1).to.have.property(subjectEvents.del);

            resetSubscribeTracking();

            api.patch(`/v1/subjects/${tu.namePrefix}S10`, token)
            .set('Authorization', token)
            .send({ isPublished: true })
            .end((err, res) => {
              if (err) {
                return done(err);
              }

              awaitSubscribeMessages()
              .then((messages) => {
                expect(messages).to.have.length(1);
                const s0 = JSON.parse(messages[0]);
                expect(s0).to.have.property(subjectEvents.add);

                done();
              })
              .catch(done);
            });
          })
          .catch(done);
        });
    });

    it('update parentAbsolutePath of published subject, subscriber gets ' +
      'sample remove event, subject remove event, subject add ' +
      'event', (done) => {
      api.patch(`/v1/subjects/${tu.namePrefix}S10`, token)
        .set('Authorization', token)
        .send({ parentAbsolutePath: `${tu.namePrefix}S11` })
        .end((err, res) => {
          if (err) {
            return done(err);
          }

          awaitSubscribeMessages()
          .then((messages) => {
            expect(messages).to.have.length(3);
            const s0 = JSON.parse(messages[0]);
            expect(s0).to.have.property(sampleEvents.del);

            const s1 = JSON.parse(messages[1]);
            expect(s1).to.have.property(subjectEvents.del);

            const s2 = JSON.parse(messages[2]);
            expect(s2).to.have.property(subjectEvents.add);

            done();
          })
          .catch(done);
        });
    });

    it('update name of published subject, subscriber gets sample remove ' +
      'event, subject remove event, subject add event', (done) => {
      api.patch(`/v1/subjects/${tu.namePrefix}S10`, token)
        .set('Authorization', token)
        .send({ name: `${tu.namePrefix}S10b` })
        .end((err, res) => {
          if (err) {
            return done(err);
          }

          awaitSubscribeMessages()
          .then((messages) => {
            expect(messages).to.have.length(3);
            const s0 = JSON.parse(messages[0]);
            expect(s0).to.have.property(sampleEvents.del);

            const s1 = JSON.parse(messages[1]);
            expect(s1).to.have.property(subjectEvents.del);

            const s2 = JSON.parse(messages[2]);
            expect(s2).to.have.property(subjectEvents.add);

            done();
          })
          .catch(done);
        });
    });

    it('update tags of published subject, subscriber gets sample remove ' +
      'event, subject remove event, subject add event', (done) => {
      api.patch(`/v1/subjects/${tu.namePrefix}S10`, token)
        .set('Authorization', token)
        .send({ tags: ['t1', 't2'] })
        .end((err, res) => {
          if (err) {
            return done(err);
          }

          awaitSubscribeMessages()
          .then((messages) => {
            expect(messages).to.have.length(3);
            const foundEvents = messages.map((st) =>
              Object.keys(JSON.parse(st))[0]);
            expect(foundEvents).to.include.members([
              'refocus.internal.realtime.subject.remove',
              'refocus.internal.realtime.subject.add',
              'refocus.internal.realtime.sample.remove',
            ]);
            done();
          })
          .catch(done);
        });
    });

    it('update description of published subject, subscriber gets update ' +
      'event, no sample events', (done) => {
      api.patch(`/v1/subjects/${tu.namePrefix}S10`, token)
        .set('Authorization', token)
        .send({ description: 'Updated' })
        .end((err, res) => {
          if (err) {
            return done(err);
          }

          awaitSubscribeMessages()
          .then((messages) => {
            expect(messages).to.have.length(1);
            const s0 = JSON.parse(messages[0]);
            expect(s0).to.have.property(subjectEvents.upd);
            done();
          })
          .catch(done);
        });
    });

    it('update name of unpublished subject, subscriber gets no ' +
      'subject or sample events', (done) => {
      api.patch(`/v1/subjects/${tu.namePrefix}S10`, token)
        .set('Authorization', token)
        .send({ isPublished: false })
        .end((err, res) => {
          if (err) {
            return done(err);
          }

          awaitSubscribeMessages()
          .then((messages) => {
            expect(messages).to.have.length(2);
            resetSubscribeTracking();

            api.patch(`/v1/subjects/${tu.namePrefix}S10`, token)
            .set('Authorization', token)
            .send({ name: `${tu.namePrefix}S10b` })
            .end((err, res) => {
              if (err) {
                return done(err);
              }

              return awaitSubscribeMessages()
              .catch((err) => {
                expect(err).to.be.an.instanceof(Promise.TimeoutError);
                done();
              });
            });
          })
          .catch(done);
        });
    });
  });

  describe('post sample >', () => {
    let subj;
    let asp;
    before(() => addSubject(`${tu.namePrefix}S4`, token)
      .then((s) => (subj = s.body))
      .then(() => addAspect(`${tu.namePrefix}A3`, token))
      .then((a) => (asp = a.body))
      .then(() => resetSubscribeTracking()));

    it('sample.add event', (done) => {
      api.post('/v1/samples', token)
        .set('Authorization', token)
        .send({ subjectId: subj.id, aspectId: asp.id})
        .end((err, res) => {
          if (err) {
            return done(err);
          }

<<<<<<< HEAD
          expect(subscribeTracker).to.have.length(1);
          const s0 = JSON.parse(subscribeTracker[0]);
          expect(s0).to.have.property(sampleEvents.add);
          const s0Body = s0[sampleEvents.add];
          expect(s0Body).to.have.all.keys(...sampleAttributes,
            'aspectId', 'subjectId');
          expect(s0Body.aspect).to.have.all.keys('name', 'tags');
          expect(s0Body.subject).to.have.all.keys('absolutePath', 'tags');
          done();
=======
          awaitSubscribeMessages()
          .then((messages) => {
            expect(messages).to.have.length(1);
            const s0 = JSON.parse(messages[0]);
            expect(s0).to.have.property(sampleEvents.add);
            const s0Body = s0[sampleEvents.add];
            expect(s0Body).to.include.keys('createdAt', 'subjectId', 'aspectId',
              'user', 'status', 'name', 'relatedLinks', 'provider', 'updatedAt',
              'previousStatus', 'statusChangedAt', 'aspect', 'subject',
              'absolutePath');
            done();
          })
          .catch(done);
>>>>>>> b3ef0741
        });
    });
  });

  describe('upsert sample >', () => {
    before(() => addSubject(`${tu.namePrefix}S5`, token)
      .then(() => addAspect(`${tu.namePrefix}A4`, token))
      .then(() => addAspect(`${tu.namePrefix}A5`, token))
      .then(() => upsertSample(`${tu.namePrefix}S5|${tu.namePrefix}A5`, token))
      .then(() => resetSubscribeTracking()));

    it('new sample, sample.add event', (done) => {
      upsertSample(`${tu.namePrefix}S5|${tu.namePrefix}A4`, token)
        .then(() => {
<<<<<<< HEAD
          expect(subscribeTracker).to.have.length(1);
          const s0 = JSON.parse(subscribeTracker[0]);
          expect(s0).to.have.property(sampleEvents.add);
          const s0Body = s0[sampleEvents.add];
          expect(s0Body).to.have.all.keys(...sampleAttributes);
          done();
        })
        .catch(done);
=======
          awaitSubscribeMessages()
          .then((messages) => {
            expect(messages).to.have.length(1);
            const s0 = JSON.parse(messages[0]);
            expect(s0).to.have.property(sampleEvents.add);
            const s0Body = s0[sampleEvents.add];
            expect(s0Body).to.include.keys('createdAt', 'subjectId', 'aspectId',
              'user', 'status', 'name', 'relatedLinks', 'provider', 'updatedAt',
              'previousStatus', 'statusChangedAt', 'aspect', 'subject',
              'absolutePath');
            done();
          })
          .catch(done);
        });
>>>>>>> b3ef0741
    });

    it('sample.update event, sample.nochange event', (done) => {
      api.post('/v1/samples/upsert')
        .set('Authorization', token)
        .send({
          name: `${tu.namePrefix}S5|${tu.namePrefix}A5`,
          value: '0',
        })
        .end((err, res) => {
          if (err) {
            return done(err);
          }

<<<<<<< HEAD
          expect(subscribeTracker).to.have.length(1);
          const s0 = JSON.parse(subscribeTracker[0]);
          expect(s0).to.have.property(sampleEvents.upd);
          const s0Body = s0[sampleEvents.upd];
          expect(s0Body).to.have.all.keys(...sampleAttributes);
          subscribeTracker = [];

          api.post('/v1/samples/upsert')
=======
          awaitSubscribeMessages()
          .then((messages) => {
            expect(messages).to.have.length(1);
            const s0 = JSON.parse(messages[0]);
            expect(s0).to.have.property(sampleEvents.upd);
            const s0Body = s0[sampleEvents.upd];
            expect(s0Body).to.include.keys('createdAt', 'subjectId', 'aspectId',
              'user', 'status', 'name', 'relatedLinks', 'provider', 'updatedAt',
              'previousStatus', 'statusChangedAt', 'aspect', 'subject',
              'absolutePath');
            resetSubscribeTracking();

            api.post('/v1/samples/upsert')
>>>>>>> b3ef0741
            .set('Authorization', token)
            .send({
              name: `${tu.namePrefix}S5|${tu.namePrefix}A5`,
              value: '0',
            })
            .end((err, res) => {
              if (err) {
                return done(err);
              }

<<<<<<< HEAD
              expect(subscribeTracker).to.have.length(1);
              const sNC = JSON.parse(subscribeTracker[0]);
              expect(sNC).to.have.property(sampleEvents.nc);
              const sNCBody = sNC[sampleEvents.nc];
              expect(sNCBody).to.have.all.keys('name', 'status', 'updatedAt',
                'absolutePath', 'aspect', 'subject');
              checkSampleAspSubjAttr(sNCBody);
              done();
=======
              awaitSubscribeMessages()
              .then((messages) => {
                expect(messages).to.have.length(1);
                const s0 = JSON.parse(messages[0]);
                expect(s0).to.have.property(sampleEvents.nc);
                const s0Body = s0[sampleEvents.nc];
                expect(s0Body).to.include.keys('absolutePath', 'aspect', 'name',
                  'status', 'subject', 'updatedAt');
                done();
              });
>>>>>>> b3ef0741
            });
          })
          .catch(done);
        });
    });
  });

  describe('sample timeout >', () => {
    let mockUpdatedAt;
    before(() => addSubject(`${tu.namePrefix}S8`, token)
      .then(() => addAspect(`${tu.namePrefix}A8`, token, '9m'))
      .then(() => upsertSample(`${tu.namePrefix}S8|${tu.namePrefix}A8`, token))
      .then((samp) => {
        mockUpdatedAt = new Date(samp.body.updatedAt);
        mockUpdatedAt.setMinutes(mockUpdatedAt.getMinutes() + 20);
      })
      .then(() => resetSubscribeTracking()));

    it('got sample.update event', (done) => {

      doTimeout(mockUpdatedAt)
        .then((timeoutResponse) => {
<<<<<<< HEAD
          expect(subscribeTracker).to.have.length(1);
          const s0 = JSON.parse(subscribeTracker[0]);
          expect(s0).to.have.property(sampleEvents.upd);
          const s0Body = s0[sampleEvents.upd];
          expect(s0Body).to.have.all.keys(...sampleAttributes);
          expect(s0Body).to.have.property('status', 'Timeout');
=======
          awaitSubscribeMessages()
          .then((messages) => {
            expect(messages).to.have.length(1);
            const s0 = JSON.parse(messages[0]);
            expect(s0).to.have.property(sampleEvents.upd);
            const s0Body = s0[sampleEvents.upd];
            expect(s0Body).to.include.keys('createdAt', 'subjectId', 'aspectId',
              'user', 'status', 'name', 'relatedLinks', 'provider', 'updatedAt',
              'previousStatus', 'statusChangedAt', 'aspect', 'subject',
              'absolutePath');
            expect(s0Body).to.have.property('status', 'Timeout');
          })
          .catch(done);
>>>>>>> b3ef0741
        })
        .then(() => done())
        .catch(done);
    });
  });

  describe('delete one sample related link', () => {
    before(() => addSubject(`${tu.namePrefix}S6`, token)
      .then(() => addAspect(`${tu.namePrefix}A6`, token))
      .then(() => upsertSample(`${tu.namePrefix}S6|${tu.namePrefix}A6`, token))
      .then(() => resetSubscribeTracking()));

    it('sample update event', (done) => {
      const pth =
        `/v1/samples/${tu.namePrefix}S6|${tu.namePrefix}A6/relatedLinks/a`;
      api.delete(pth)
        .set('Authorization', token)
        .end((err, res) => {
          if (err) {
            return done(err);
          }

<<<<<<< HEAD
          expect(subscribeTracker).to.have.length(1);
          const s0 = JSON.parse(subscribeTracker[0]);
          expect(s0).to.have.property(sampleEvents.upd);
          const s0Body = s0[sampleEvents.upd];
          expect(s0Body).to.have.all.keys(...sampleAttributes, 'apiLinks');
          expect(s0Body.relatedLinks).to.deep.equal([
            { name: 'b', url: 'b.com' },
            { name: 'c', url: 'c.com' },
          ]);
          done();
=======
          awaitSubscribeMessages()
          .then((messages) => {
            expect(messages).to.have.length(1);
            const s0 = JSON.parse(messages[0]);
            expect(s0).to.have.property(sampleEvents.upd);
            const s0Body = s0[sampleEvents.upd];
            expect(s0Body).to.include.keys('createdAt', 'subjectId', 'aspectId',
              'user', 'status', 'name', 'relatedLinks', 'provider', 'updatedAt',
              'previousStatus', 'statusChangedAt', 'aspect', 'subject',
              'absolutePath');
            expect(s0Body.relatedLinks).to.deep.equal([
              { name: 'b', url: 'b.com' },
              { name: 'c', url: 'c.com' },
            ]);
            done();
          })
          .catch(done);
>>>>>>> b3ef0741
        });
    });
  });

  describe('delete all sample related links', () => {
    before(() => addSubject(`${tu.namePrefix}S7`, token)
      .then(() => addAspect(`${tu.namePrefix}A7`, token))
      .then(() => upsertSample(`${tu.namePrefix}S7|${tu.namePrefix}A7`, token))
      .then(() => resetSubscribeTracking()));

    it('sample update event', (done) => {
      const pth =
        `/v1/samples/${tu.namePrefix}S7|${tu.namePrefix}A7/relatedLinks`;
      api.delete(pth)
        .set('Authorization', token)
        .end((err, res) => {
          if (err) {
            return done(err);
          }

<<<<<<< HEAD
          expect(subscribeTracker).to.have.length(1);
          const s0 = JSON.parse(subscribeTracker[0]);
          expect(s0).to.have.property(sampleEvents.upd);
          const s0Body = s0[sampleEvents.upd];
          expect(s0Body).to.have.all.keys(...sampleAttributes, 'apiLinks');
          expect(s0Body.relatedLinks).to.deep.equal([]);
          done();
=======
          awaitSubscribeMessages()
          .then((messages) => {
            expect(messages).to.have.length(1);
            const s0 = JSON.parse(messages[0]);
            expect(s0).to.have.property(sampleEvents.upd);
            const s0Body = s0[sampleEvents.upd];
            expect(s0Body).to.include.keys('createdAt', 'subjectId', 'aspectId',
              'user', 'status', 'name', 'relatedLinks', 'provider', 'updatedAt',
              'previousStatus', 'statusChangedAt', 'aspect', 'subject',
              'absolutePath');
            expect(s0Body.relatedLinks).to.deep.equal([]);
            done();
          })
          .catch(done);
>>>>>>> b3ef0741
        });
    });
  });
});<|MERGE_RESOLUTION|>--- conflicted
+++ resolved
@@ -11,16 +11,12 @@
  */
 'use strict'; // eslint-disable-line strict
 const expect = require('chai').expect;
-const featureToggles = require('feature-toggles');
 const supertest = require('supertest');
 const redis = require('redis');
 const Promise = require('bluebird');
 const rconf = require('../../config/redisConfig');
-const constants = require('../../api/v1/constants');
 const api = supertest(require('../../express').app);
 const tu = require('../testUtils');
-const Subject = tu.db.Subject;
-const redisPublisher = require('../../realtime/redisPublisher');
 const aspectEvents = require('../../realtime/constants').events.aspect;
 const sampleEvents = require('../../realtime/constants').events.sample;
 const subjectEvents = require('../../realtime/constants').events.subject;
@@ -141,23 +137,6 @@
             return done(err);
           }
 
-<<<<<<< HEAD
-          expect(subscribeTracker).to.have.length(3);
-
-          const s0 = JSON.parse(subscribeTracker[0]);
-          expect(s0).to.have.property(aspectEvents.del);
-
-          const s1 = JSON.parse(subscribeTracker[1]);
-          expect(s1).to.have.property(sampleEvents.del);
-          const s1Body = s1[sampleEvents.del];
-          checkSampleAttributes(s1Body);
-
-          const s2 = JSON.parse(subscribeTracker[2]);
-          expect(s2).to.have.property(sampleEvents.del);
-          const s2Body = s2[sampleEvents.del];
-          checkSampleAttributes(s2Body);
-          done();
-=======
           awaitSubscribeMessages()
           .then((messages) => {
             expect(messages).to.have.length(3);
@@ -165,25 +144,18 @@
             const s0 = JSON.parse(messages[0]);
             expect(s0).to.have.property(aspectEvents.del);
 
-            const s1 = JSON.parse(messages[1]);
+            const s1 = JSON.parse(subscribeTracker[1]);
             expect(s1).to.have.property(sampleEvents.del);
             const s1Body = s1[sampleEvents.del];
-            expect(s1Body).to.include.keys('createdAt', 'subjectId', 'aspectId',
-              'user', 'status', 'name', 'relatedLinks', 'provider', 'updatedAt',
-              'previousStatus', 'statusChangedAt', 'aspect', 'subject',
-              'absolutePath');
-
-            const s2 = JSON.parse(messages[2]);
+            checkSampleAttributes(s1Body);
+
+            const s2 = JSON.parse(subscribeTracker[2]);
             expect(s2).to.have.property(sampleEvents.del);
             const s2Body = s2[sampleEvents.del];
-            expect(s2Body).to.include.keys('createdAt', 'subjectId', 'aspectId',
-              'user', 'status', 'name', 'relatedLinks', 'provider', 'updatedAt',
-              'previousStatus', 'statusChangedAt', 'aspect', 'subject',
-              'absolutePath');
-            done();
-          })
-          .catch(done);
->>>>>>> b3ef0741
+            checkSampleAttributes(s2Body);
+            done();
+          })
+          .catch(done);
         });
     });
   });
@@ -203,43 +175,14 @@
             return done(err);
           }
 
-<<<<<<< HEAD
-          expect(subscribeTracker).to.have.length(4);
-          let sampDelEvent = null;
-          let aspDelEvent = null;
-          let aspAddEvent = null;
-          let sampAddEvent = null;
-          subscribeTracker.forEach((e) => {
-            const event = JSON.parse(e);
-            if (event.hasOwnProperty(sampleEvents.del)) {
-              sampDelEvent = event;
-            } else if (event.hasOwnProperty(aspectEvents.del)) {
-              aspDelEvent = event;
-            } else if (event.hasOwnProperty(aspectEvents.add)) {
-              aspAddEvent = event;
-              expect(aspDelEvent).to.not.be.null;
-            } else if (event.hasOwnProperty(sampleEvents.add)) {
-              sampAddEvent = event;
-              expect(sampDelEvent).to.not.be.null;
-            }
-          });
-
-          expect(aspDelEvent).to.not.be.null;
-          expect(aspAddEvent).to.not.be.null;
-          const sampDelBody = sampDelEvent[sampleEvents.del];
-          expect(sampDelBody).to.have.all.keys(...sampleAttributes);
-          const sampAddBody = sampAddEvent[sampleEvents.add];
-          expect(sampAddBody).to.have.all.keys(...sampleAttributes);
-          done();
-=======
-          awaitSubscribeMessages()
-          .then((messages) => {
-            expect(messages).to.have.length(4);
+          awaitSubscribeMessages()
+          .then((messages) => {
+            expect(subscribeTracker).to.have.length(4);
             let sampDelEvent = null;
             let aspDelEvent = null;
             let aspAddEvent = null;
             let sampAddEvent = null;
-            messages.forEach((e) => {
+            subscribeTracker.forEach((e) => {
               const event = JSON.parse(e);
               if (event.hasOwnProperty(sampleEvents.del)) {
                 sampDelEvent = event;
@@ -257,19 +200,12 @@
             expect(aspDelEvent).to.not.be.null;
             expect(aspAddEvent).to.not.be.null;
             const sampDelBody = sampDelEvent[sampleEvents.del];
-            expect(sampDelBody).to.include.keys('createdAt', 'subjectId',
-              'aspectId', 'user', 'status', 'name', 'relatedLinks', 'provider',
-              'updatedAt', 'previousStatus', 'statusChangedAt', 'aspect',
-              'subject', 'absolutePath');
+            expect(sampDelBody).to.have.all.keys(...sampleAttributes);
             const sampAddBody = sampAddEvent[sampleEvents.add];
-            expect(sampAddBody).to.include.keys('createdAt', 'subjectId',
-              'aspectId', 'user', 'status', 'name', 'relatedLinks', 'provider',
-              'updatedAt', 'previousStatus', 'statusChangedAt', 'aspect',
-              'subject', 'absolutePath');
-            done();
-          })
-          .catch(done);
->>>>>>> b3ef0741
+            expect(sampAddBody).to.have.all.keys(...sampleAttributes);
+            done();
+          })
+          .catch(done);
         });
     });
 
@@ -311,56 +247,30 @@
             return done(err);
           }
 
-<<<<<<< HEAD
-          expect(subscribeTracker).to.have.length(3);
-          const sampDelEvents = [];
-          let subjDelEvent = null;
-          subscribeTracker.forEach((e) => {
-            const event = JSON.parse(e);
-            if (event.hasOwnProperty(sampleEvents.del)) {
-              sampDelEvents.push(event);
-            } else if (event.hasOwnProperty(subjectEvents.del)) {
-              subjDelEvent = event;
-            }
-          });
-
-          sampDelEvents.forEach((sampDelEvent) => {
-            checkSampleAttributes(sampDelEvent[sampleEvents.del]);
-          });
-
-          const subjDelBody = subjDelEvent[subjectEvents.del];
-          expect(subjDelBody).to.have.property(
-            'absolutePath', `${tu.namePrefix}S9`);
-          done();
-=======
           awaitSubscribeMessages()
           .then((messages) => {
             expect(messages).to.have.length(3);
-            const s0 = JSON.parse(messages[0]);
-            expect(s0).to.have.property(sampleEvents.del);
-            const s0Body = s0[sampleEvents.del];
-            expect(s0Body).to.include.keys('createdAt', 'subjectId', 'aspectId',
-              'user', 'status', 'name', 'relatedLinks', 'provider', 'updatedAt',
-              'previousStatus', 'statusChangedAt', 'aspect', 'subject',
-              'absolutePath');
-
-            const s1 = JSON.parse(messages[1]);
-            expect(s1).to.have.property(sampleEvents.del);
-            const s1Body = s1[sampleEvents.del];
-            expect(s1Body).to.include.keys('createdAt', 'subjectId', 'aspectId',
-              'user', 'status', 'name', 'relatedLinks', 'provider', 'updatedAt',
-              'previousStatus', 'statusChangedAt', 'aspect', 'subject',
-              'absolutePath');
-
-            const s3 = JSON.parse(messages[2]);
-            expect(s3).to.have.property(subjectEvents.del);
-            const s3Body = s3[subjectEvents.del];
-            expect(s3Body)
-            .to.have.property('absolutePath', `${tu.namePrefix}S9`);
-            done();
-          })
-          .catch(done);
->>>>>>> b3ef0741
+            const sampDelEvents = [];
+            let subjDelEvent = null;
+            subscribeTracker.forEach((e) => {
+              const event = JSON.parse(e);
+              if (event.hasOwnProperty(sampleEvents.del)) {
+                sampDelEvents.push(event);
+              } else if (event.hasOwnProperty(subjectEvents.del)) {
+                subjDelEvent = event;
+              }
+            });
+
+            sampDelEvents.forEach((sampDelEvent) => {
+              checkSampleAttributes(sampDelEvent[sampleEvents.del]);
+            });
+
+            const subjDelBody = subjDelEvent[subjectEvents.del];
+            expect(subjDelBody).to.have.property(
+              'absolutePath', `${tu.namePrefix}S9`);
+            done();
+          })
+          .catch(done);
         });
     });
   });
@@ -578,31 +488,19 @@
             return done(err);
           }
 
-<<<<<<< HEAD
-          expect(subscribeTracker).to.have.length(1);
-          const s0 = JSON.parse(subscribeTracker[0]);
+          awaitSubscribeMessages()
+          .then((messages) => {
+          expect(messages).to.have.length(1);
+          const s0 = JSON.parse(messages[0]);
           expect(s0).to.have.property(sampleEvents.add);
           const s0Body = s0[sampleEvents.add];
           expect(s0Body).to.have.all.keys(...sampleAttributes,
             'aspectId', 'subjectId');
           expect(s0Body.aspect).to.have.all.keys('name', 'tags');
           expect(s0Body.subject).to.have.all.keys('absolutePath', 'tags');
-          done();
-=======
-          awaitSubscribeMessages()
-          .then((messages) => {
-            expect(messages).to.have.length(1);
-            const s0 = JSON.parse(messages[0]);
-            expect(s0).to.have.property(sampleEvents.add);
-            const s0Body = s0[sampleEvents.add];
-            expect(s0Body).to.include.keys('createdAt', 'subjectId', 'aspectId',
-              'user', 'status', 'name', 'relatedLinks', 'provider', 'updatedAt',
-              'previousStatus', 'statusChangedAt', 'aspect', 'subject',
-              'absolutePath');
-            done();
-          })
-          .catch(done);
->>>>>>> b3ef0741
+            done();
+          })
+          .catch(done);
         });
     });
   });
@@ -617,31 +515,17 @@
     it('new sample, sample.add event', (done) => {
       upsertSample(`${tu.namePrefix}S5|${tu.namePrefix}A4`, token)
         .then(() => {
-<<<<<<< HEAD
-          expect(subscribeTracker).to.have.length(1);
-          const s0 = JSON.parse(subscribeTracker[0]);
-          expect(s0).to.have.property(sampleEvents.add);
-          const s0Body = s0[sampleEvents.add];
-          expect(s0Body).to.have.all.keys(...sampleAttributes);
-          done();
-        })
-        .catch(done);
-=======
           awaitSubscribeMessages()
           .then((messages) => {
             expect(messages).to.have.length(1);
             const s0 = JSON.parse(messages[0]);
             expect(s0).to.have.property(sampleEvents.add);
             const s0Body = s0[sampleEvents.add];
-            expect(s0Body).to.include.keys('createdAt', 'subjectId', 'aspectId',
-              'user', 'status', 'name', 'relatedLinks', 'provider', 'updatedAt',
-              'previousStatus', 'statusChangedAt', 'aspect', 'subject',
-              'absolutePath');
-            done();
-          })
-          .catch(done);
-        });
->>>>>>> b3ef0741
+            expect(s0Body).to.have.all.keys(...sampleAttributes);
+            done();
+          })
+          .catch(done);
+        });
     });
 
     it('sample.update event, sample.nochange event', (done) => {
@@ -656,30 +540,16 @@
             return done(err);
           }
 
-<<<<<<< HEAD
-          expect(subscribeTracker).to.have.length(1);
-          const s0 = JSON.parse(subscribeTracker[0]);
-          expect(s0).to.have.property(sampleEvents.upd);
-          const s0Body = s0[sampleEvents.upd];
-          expect(s0Body).to.have.all.keys(...sampleAttributes);
-          subscribeTracker = [];
-
-          api.post('/v1/samples/upsert')
-=======
           awaitSubscribeMessages()
           .then((messages) => {
             expect(messages).to.have.length(1);
             const s0 = JSON.parse(messages[0]);
             expect(s0).to.have.property(sampleEvents.upd);
             const s0Body = s0[sampleEvents.upd];
-            expect(s0Body).to.include.keys('createdAt', 'subjectId', 'aspectId',
-              'user', 'status', 'name', 'relatedLinks', 'provider', 'updatedAt',
-              'previousStatus', 'statusChangedAt', 'aspect', 'subject',
-              'absolutePath');
+            expect(s0Body).to.have.all.keys(...sampleAttributes);
             resetSubscribeTracking();
 
             api.post('/v1/samples/upsert')
->>>>>>> b3ef0741
             .set('Authorization', token)
             .send({
               name: `${tu.namePrefix}S5|${tu.namePrefix}A5`,
@@ -690,27 +560,17 @@
                 return done(err);
               }
 
-<<<<<<< HEAD
-              expect(subscribeTracker).to.have.length(1);
-              const sNC = JSON.parse(subscribeTracker[0]);
-              expect(sNC).to.have.property(sampleEvents.nc);
-              const sNCBody = sNC[sampleEvents.nc];
-              expect(sNCBody).to.have.all.keys('name', 'status', 'updatedAt',
-                'absolutePath', 'aspect', 'subject');
-              checkSampleAspSubjAttr(sNCBody);
-              done();
-=======
               awaitSubscribeMessages()
               .then((messages) => {
                 expect(messages).to.have.length(1);
-                const s0 = JSON.parse(messages[0]);
-                expect(s0).to.have.property(sampleEvents.nc);
-                const s0Body = s0[sampleEvents.nc];
-                expect(s0Body).to.include.keys('absolutePath', 'aspect', 'name',
-                  'status', 'subject', 'updatedAt');
+                const sNC = JSON.parse(messages[0]);
+                expect(sNC).to.have.property(sampleEvents.nc);
+                const sNCBody = sNC[sampleEvents.nc];
+                expect(sNCBody).to.have.all.keys('name', 'status', 'updatedAt',
+                  'absolutePath', 'aspect', 'subject');
+                checkSampleAspSubjAttr(sNCBody);
                 done();
               });
->>>>>>> b3ef0741
             });
           })
           .catch(done);
@@ -733,28 +593,16 @@
 
       doTimeout(mockUpdatedAt)
         .then((timeoutResponse) => {
-<<<<<<< HEAD
-          expect(subscribeTracker).to.have.length(1);
-          const s0 = JSON.parse(subscribeTracker[0]);
-          expect(s0).to.have.property(sampleEvents.upd);
-          const s0Body = s0[sampleEvents.upd];
-          expect(s0Body).to.have.all.keys(...sampleAttributes);
-          expect(s0Body).to.have.property('status', 'Timeout');
-=======
           awaitSubscribeMessages()
           .then((messages) => {
             expect(messages).to.have.length(1);
             const s0 = JSON.parse(messages[0]);
             expect(s0).to.have.property(sampleEvents.upd);
             const s0Body = s0[sampleEvents.upd];
-            expect(s0Body).to.include.keys('createdAt', 'subjectId', 'aspectId',
-              'user', 'status', 'name', 'relatedLinks', 'provider', 'updatedAt',
-              'previousStatus', 'statusChangedAt', 'aspect', 'subject',
-              'absolutePath');
+            expect(s0Body).to.have.all.keys(...sampleAttributes);
             expect(s0Body).to.have.property('status', 'Timeout');
           })
           .catch(done);
->>>>>>> b3ef0741
         })
         .then(() => done())
         .catch(done);
@@ -777,28 +625,13 @@
             return done(err);
           }
 
-<<<<<<< HEAD
-          expect(subscribeTracker).to.have.length(1);
-          const s0 = JSON.parse(subscribeTracker[0]);
-          expect(s0).to.have.property(sampleEvents.upd);
-          const s0Body = s0[sampleEvents.upd];
-          expect(s0Body).to.have.all.keys(...sampleAttributes, 'apiLinks');
-          expect(s0Body.relatedLinks).to.deep.equal([
-            { name: 'b', url: 'b.com' },
-            { name: 'c', url: 'c.com' },
-          ]);
-          done();
-=======
           awaitSubscribeMessages()
           .then((messages) => {
             expect(messages).to.have.length(1);
             const s0 = JSON.parse(messages[0]);
             expect(s0).to.have.property(sampleEvents.upd);
             const s0Body = s0[sampleEvents.upd];
-            expect(s0Body).to.include.keys('createdAt', 'subjectId', 'aspectId',
-              'user', 'status', 'name', 'relatedLinks', 'provider', 'updatedAt',
-              'previousStatus', 'statusChangedAt', 'aspect', 'subject',
-              'absolutePath');
+            expect(s0Body).to.have.all.keys(...sampleAttributes, 'apiLinks');
             expect(s0Body.relatedLinks).to.deep.equal([
               { name: 'b', url: 'b.com' },
               { name: 'c', url: 'c.com' },
@@ -806,7 +639,6 @@
             done();
           })
           .catch(done);
->>>>>>> b3ef0741
         });
     });
   });
@@ -827,30 +659,17 @@
             return done(err);
           }
 
-<<<<<<< HEAD
-          expect(subscribeTracker).to.have.length(1);
-          const s0 = JSON.parse(subscribeTracker[0]);
-          expect(s0).to.have.property(sampleEvents.upd);
-          const s0Body = s0[sampleEvents.upd];
-          expect(s0Body).to.have.all.keys(...sampleAttributes, 'apiLinks');
-          expect(s0Body.relatedLinks).to.deep.equal([]);
-          done();
-=======
           awaitSubscribeMessages()
           .then((messages) => {
             expect(messages).to.have.length(1);
             const s0 = JSON.parse(messages[0]);
             expect(s0).to.have.property(sampleEvents.upd);
             const s0Body = s0[sampleEvents.upd];
-            expect(s0Body).to.include.keys('createdAt', 'subjectId', 'aspectId',
-              'user', 'status', 'name', 'relatedLinks', 'provider', 'updatedAt',
-              'previousStatus', 'statusChangedAt', 'aspect', 'subject',
-              'absolutePath');
+            expect(s0Body).to.have.all.keys(...sampleAttributes, 'apiLinks');
             expect(s0Body.relatedLinks).to.deep.equal([]);
             done();
           })
           .catch(done);
->>>>>>> b3ef0741
         });
     });
   });
