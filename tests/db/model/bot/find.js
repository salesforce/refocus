--- conflicted
+++ resolved
@@ -35,21 +35,6 @@
     .catch(done);
   });
 
-<<<<<<< HEAD
-    it('ok, bot non active', (done) => {
-      Bot.findOne({ where: { active: false } })
-      .then((o) => {
-        expect(o).to.have.property('name').to.equal(u.nameNonActive);
-        done();
-      })
-      .catch(done);
-    });
-
-    it('returns correct profile access field name', (done) => {
-      expect(Bot.getProfileAccessField()).to.equal('botAccess');
-      done();
-    });
-=======
   it('ok, bot non active', (done) => {
     Bot.findOne({ where: { active: false } })
     .then((o) => {
@@ -57,6 +42,10 @@
       done();
     })
     .catch(done);
->>>>>>> e53b541d
+  });
+
+  it('returns correct profile access field name', (done) => {
+    expect(Bot.getProfileAccessField()).to.equal('botAccess');
+    done();
   });
 });