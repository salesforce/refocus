/**
 * Copyright (c) 2017, salesforce.com, inc.
 * All rights reserved.
 * Licensed under the BSD 3-Clause license.
 * For full license text, see LICENSE.txt file in the repo root or
 * https://opensource.org/licenses/BSD-3-Clause
 */

/**
 * tests/db/model/generatortemplate/utils.js
 */
'use strict';
const tu = require('../../../testUtils');

const testStartTime = new Date();

const GT_SIMPLE = {
  name: 'refocus-ok-template',
  description: 'Collect status data',
  tags: [
    'status',
    'STATUS',
  ],
  author: {
    name: 'Salesforce CX Tools',
    email: 'SiteReliabilityTools@salesforce.com',
    url: 'https://www.authorinfo.com',
  },
  repository: {
    type: 'git',
    url: 'git+https://github.com/templates/template-generators.git',
  },
  connection: {
    url: '{{baseTrustUrl}}/v1/instances/status/preview',
    method: 'GET',
    proxy: 'pro.xy.server.net',
<<<<<<< HEAD
    bulk: false,
=======
>>>>>>> 954cca38
  },
  transform: 'return [{ name: "S1|A1", value: 10 }, ' +
    '{ name: "S2|A1", value: 2 }] ',
  contextDefinition: {
    okValue: {
      required: false,
      default: '0',
      description: 'An ok sample\'s value, e.g. \'0\'',
    },
  },
  helpUrl: 'http://help.com',
  helpEmail: 'refocus-gt@refocus.rf',
};

/**
 * Function to get a simple generator template
 * @returns {Object} - Generator Template object
 */
function getGeneratorTemplate() {
  return GT_SIMPLE;
} // getGeneratorTemplate

module.exports = {
  forceDelete(done) {
    tu.forceDelete(tu.db.GeneratorTemplate, testStartTime)
    .then(() => tu.forceDelete(tu.db.User, testStartTime))
    .then(() => tu.forceDelete(tu.db.Profile, testStartTime))
    .then(() => done())
    .catch(done);
  },

  getGeneratorTemplate,
};<|MERGE_RESOLUTION|>--- conflicted
+++ resolved
@@ -34,10 +34,7 @@
     url: '{{baseTrustUrl}}/v1/instances/status/preview',
     method: 'GET',
     proxy: 'pro.xy.server.net',
-<<<<<<< HEAD
     bulk: false,
-=======
->>>>>>> 954cca38
   },
   transform: 'return [{ name: "S1|A1", value: 10 }, ' +
     '{ name: "S2|A1", value: 2 }] ',
