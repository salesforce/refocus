--- conflicted
+++ resolved
@@ -76,14 +76,10 @@
     it('collectors specified, first choice available', () =>
       Promise.resolve()
       .then(() => Generator.findById(gen1.id))
-<<<<<<< HEAD
-      .then((g) => g.updateWithCollectors({ possibleCollectors: [coll2.name, coll3.name] }))
-=======
       .then((g) => g.updateWithCollectors({
         isActive: true,
-        collectors: [coll2.name, coll3.name],
-      }))
->>>>>>> b17cb833
+        possibleCollectors: [coll2.name, coll3.name],
+      }))
 
       .then(() => Generator.findById(gen1.id))
       .then((g) => {
@@ -100,14 +96,10 @@
       )
       .spread((coll2, gen1) => Promise.join(
         coll2.update({ lastHeartbeat: 0 }),
-<<<<<<< HEAD
-        gen1.updateWithCollectors({ possibleCollectors: [coll2.name, coll3.name] }),
-=======
         gen1.updateWithCollectors({
           isActive: true,
-          collectors: [coll2.name, coll3.name],
+          possibleCollectors: [coll2.name, coll3.name],
         })
->>>>>>> b17cb833
       ))
 
       .then(() => Generator.findById(gen1.id))
@@ -125,14 +117,10 @@
       )
       .spread((coll2, gen1) => Promise.join(
         coll2.update({ lastHeartbeat: 0 }),
-<<<<<<< HEAD
-        gen1.updateWithCollectors({ possibleCollectors: [coll2.name] }),
-=======
         gen1.updateWithCollectors({
           isActive: true,
-          collectors: [coll2.name],
+          possibleCollectors: [coll2.name],
         })
->>>>>>> b17cb833
       ))
 
       .then(() => Generator.findById(gen1.id))
