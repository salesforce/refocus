--- conflicted
+++ resolved
@@ -62,21 +62,13 @@
     })
     .then(() => Collector.create(collectorObj1))
     .then((c) => {
-<<<<<<< HEAD
+      collectorObj1 = c;
       generatorDBInstance.addPossibleCollector(c.id);
       return Collector.create(collectorObj2);
     })
     .then((c) => {
+      collectorObj2 = c;
       generatorDBInstance.addPossibleCollector(c.id);
-=======
-      collectorObj1 = c;
-      generatorDBInstance.addCollector(c.id);
-      return Collector.create(collectorObj2);
-    })
-    .then((c) => {
-      collectorObj2 = c;
-      generatorDBInstance.addCollector(c.id);
->>>>>>> b17cb833
       done();
     }).catch(done);
   });
