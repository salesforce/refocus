/**
 * Copyright (c) 2018, salesforce.com, inc.
 * All rights reserved.
 * Licensed under the BSD 3-Clause license.
 * For full license text, see LICENSE.txt file in the repo root or
 * https://opensource.org/licenses/BSD-3-Clause
 */

/**
 * tests/db/model/collectorGroup/update.js
 */

'use strict';  // eslint-disable-line strict
const expect = require('chai').expect;
const tu = require('../../../testUtils');
const u = require('./utils');
const Collector = tu.db.Collector;
const CollectorGroup = tu.db.CollectorGroup;
const collectorUtils = require('../collector/utils');

describe('tests/db/model/collectorGroup/update.js >', () => {
  let collectorGroupDb;
  let collector1;
  let collector2;
  let collector3;

  beforeEach((done) => {
    tu.createUser('testUser')
      .then((user) => {
        const collectorGroupObj = u.createCollectorGroup();
        collectorGroupObj.createdBy = user.id;
        return CollectorGroup.create(collectorGroupObj);
      })
      .then((cg) => (collectorGroupDb = cg))
      .then(() => {
        collector1 = collectorUtils.getCollectorObj();
        collector1.name = 'coll-1';
        return Collector.create(collector1);
      })
      .then(() => {
        collector2 = collectorUtils.getCollectorObj();
        collector2.name = 'coll-2';
        return Collector.create(collector2);
      })
      .then(() => {
        collector3 = collectorUtils.getCollectorObj();
        collector3.name = 'coll-3';
        return Collector.create(collector3);
      })
      .then(() => done())
      .catch(done);
  });

  afterEach(u.forceDelete);

  it('Update name OK', (done) => {
    expect(collectorGroupDb.name).to.be.equal('___collGroupName'); // before
    collectorGroupDb.update({ name: '___collGroupNameChanged' })
      .then((obj) => {
        expect(obj.name).to.be.equal('___collGroupNameChanged'); // after
        done();
      })
      .catch(done);
  });

  it('Update description OK', (done) => {
    expect(collectorGroupDb.description).to.be.include(
      'This is a dummy collectorGroup object for testing.'
    ); // before
    collectorGroupDb.update({ description: 'Changed description' })
      .then((obj) => {
        expect(obj.description).to.be.equal('Changed description'); // after
        done();
      })
      .catch(done);
  });

<<<<<<< HEAD
  it('assign empty collector array to group', (done) => {
=======
  it('add empty collector array to group does nothing', (done) => {
>>>>>>> ef81ac1b
    collectorGroupDb.addCollectorsToGroup([collector1.name])
      .then((cg) => {
        expect(cg.collectors.length).to.equal(1);
        expect(cg.collectors[0]).to.have.property('name', collector1.name);
        return collectorGroupDb.addCollectorsToGroup([]);
      })
<<<<<<< HEAD
      .then((cg) => expect(cg.collectors).to.be.empty)
=======
      .then((cg) => expect(cg.collectors.length).to.equal(1))
>>>>>>> ef81ac1b
      .then(() => done())
      .catch(done);
  });

<<<<<<< HEAD
  it('assign array of one collector to group', (done) => {
=======
  it('add array of one collector to group', (done) => {
>>>>>>> ef81ac1b
    collectorGroupDb.addCollectorsToGroup([collector1.name])
      .then((cg) => {
        expect(cg.collectors.length).to.equal(1);
        expect(cg.collectors[0]).to.have.property('name', collector1.name);
<<<<<<< HEAD
=======
      })
      .then(() =>
        collectorGroupDb.addCollectorsToGroup([collector2.name]))
      .then((cg) => {
        expect(cg.collectors.length).to.equal(2);
>>>>>>> ef81ac1b
        return done();
      })
      .catch(done);
  });

<<<<<<< HEAD
  it('assign array of more than one collector to group', (done) => {
=======
  it('add array of more than one collector to group', (done) => {
>>>>>>> ef81ac1b
    collectorGroupDb.addCollectorsToGroup([collector1.name, collector2.name])
      .then((cg) => {
        expect(cg.collectors.length).to.equal(2);
        return done();
      })
      .catch(done);
  });

  it('fail when one collector is already assigned', (done) => {
    collectorGroupDb.addCollectorsToGroup([collector1.name])
      .then(() =>
        collectorGroupDb.addCollectorsToGroup([collector1.name]))
      .then((cg) => expect(cg.collectors).to.be.empty)
      .then(() => done(new Error('expecting rejection')))
      .catch((err) => {
        expect(err).to.have.property('message',
          'Cannot double-assign collector(s) [coll-1] to collector groups');
        done();
      })
      .catch(done);
  });

  it('fail when more than one collector already assigned', (done) => {
    collectorGroupDb.addCollectorsToGroup([collector1.name, collector2.name])
      .then(() => collectorGroupDb.addCollectorsToGroup([
        collector1.name,
        collector2.name,
      ]))
      .then((cg) => expect(cg.collectors).to.be.empty)
      .then(() => done(new Error('expecting rejection')))
      .catch((err) => {
        expect(err).to.have.property('message',
          'Cannot double-assign collector(s) [coll-1, coll-2] to collector ' +
          'groups');
        done();
      })
      .catch(done);
<<<<<<< HEAD
  });

  it('delete collector from group', (done) => {
    collectorGroupDb.addCollectorsToGroup([collector1.name, collector2.name])
      .then(() =>
        collectorGroupDb.deleteCollectorsFromGroup([collector1.name]))
      .then((cg) => {
        const colls = cg.get('collectors');
        expect(colls).to.have.lengthOf(1);
        expect(colls[0]).to.have.property('name', 'coll-2');
        done();
      })
      .catch(done);
  });

  it('fail deleting collector not in group', (done) => {
    collectorGroupDb.addCollectorsToGroup([collector1.name, collector2.name])
      .then(() =>
        collectorGroupDb.deleteCollectorsFromGroup([collector3.name]))
      .then((cg) => done(new Error('Expecting error')))
      .catch((err) => {
        expect(err).to.have.property('name', 'ValidationError');
        expect(err).to.have.property('message',
          'This collector group does not contain [coll-3]');
        done();
      })
      .catch(done);
=======
>>>>>>> ef81ac1b
  });
});<|MERGE_RESOLUTION|>--- conflicted
+++ resolved
@@ -75,53 +75,34 @@
       .catch(done);
   });
 
-<<<<<<< HEAD
-  it('assign empty collector array to group', (done) => {
-=======
   it('add empty collector array to group does nothing', (done) => {
->>>>>>> ef81ac1b
     collectorGroupDb.addCollectorsToGroup([collector1.name])
       .then((cg) => {
         expect(cg.collectors.length).to.equal(1);
         expect(cg.collectors[0]).to.have.property('name', collector1.name);
         return collectorGroupDb.addCollectorsToGroup([]);
       })
-<<<<<<< HEAD
-      .then((cg) => expect(cg.collectors).to.be.empty)
-=======
       .then((cg) => expect(cg.collectors.length).to.equal(1))
->>>>>>> ef81ac1b
       .then(() => done())
       .catch(done);
   });
 
-<<<<<<< HEAD
-  it('assign array of one collector to group', (done) => {
-=======
   it('add array of one collector to group', (done) => {
->>>>>>> ef81ac1b
     collectorGroupDb.addCollectorsToGroup([collector1.name])
       .then((cg) => {
         expect(cg.collectors.length).to.equal(1);
         expect(cg.collectors[0]).to.have.property('name', collector1.name);
-<<<<<<< HEAD
-=======
       })
       .then(() =>
         collectorGroupDb.addCollectorsToGroup([collector2.name]))
       .then((cg) => {
         expect(cg.collectors.length).to.equal(2);
->>>>>>> ef81ac1b
         return done();
       })
       .catch(done);
   });
 
-<<<<<<< HEAD
-  it('assign array of more than one collector to group', (done) => {
-=======
   it('add array of more than one collector to group', (done) => {
->>>>>>> ef81ac1b
     collectorGroupDb.addCollectorsToGroup([collector1.name, collector2.name])
       .then((cg) => {
         expect(cg.collectors.length).to.equal(2);
@@ -159,7 +140,6 @@
         done();
       })
       .catch(done);
-<<<<<<< HEAD
   });
 
   it('delete collector from group', (done) => {
@@ -187,7 +167,5 @@
         done();
       })
       .catch(done);
-=======
->>>>>>> ef81ac1b
   });
 });