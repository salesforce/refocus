--- conflicted
+++ resolved
@@ -20,32 +20,6 @@
 
   afterEach(u.forceDelete);
 
-<<<<<<< HEAD
-  describe('Create a new profile', () => {
-    const pname = `${tu.namePrefix}1`;
-
-    it('ok, default profile created', (done) => {
-      Profile.create({
-        name: pname,
-      })
-      .then((o) => { 
-        expect(o).to.have.property('name').to.equal(pname);
-        expect(o).to.have.property('aspectAccess').to.equal('rw');
-        expect(o).to.have.property('botAccess').to.equal('rw');
-        expect(o).to.have.property('eventAccess').to.equal('rw');
-        expect(o).to.have.property('lensAccess').to.equal('rw');
-        expect(o).to.have.property('perspectiveAccess').to.equal('rw');
-        expect(o).to.have.property('profileAccess').to.equal('r');
-        expect(o).to.have.property('roomAccess').to.equal('rw');
-        expect(o).to.have.property('roomTypeAccess').to.equal('rw');
-        expect(o).to.have.property('sampleAccess').to.equal('rw');
-        expect(o).to.have.property('subjectAccess').to.equal('rw');
-        expect(o).to.have.property('userAccess').to.equal('rw');
-        done();
-      })
-      .catch(done);
-    });
-=======
   it('ok, default profile created', (done) => {
     Profile.create({
       name: pname,
@@ -69,7 +43,6 @@
       done();
     })
     .catch(done);
->>>>>>> 22672e81
   });
 
   it('ok, subjectAccess rw', (done) => {
