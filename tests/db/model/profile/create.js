/**
 * Copyright (c) 2017, salesforce.com, inc.
 * All rights reserved.
 * Licensed under the BSD 3-Clause license.
 * For full license text, see LICENSE.txt file in the repo root or
 * https://opensource.org/licenses/BSD-3-Clause
 */

/**
 * /tests/db/model/profile/create.js
 */
'use strict';
const expect = require('chai').expect;
const tu = require('../../../testUtils');
const u = require('./utils');
const Profile = tu.db.Profile;

describe('tests/db/model/profile/create.js >', () => {
  const pname = `${tu.namePrefix}1`;

  afterEach(u.forceDelete);

<<<<<<< HEAD
  describe('Create a new profile', () => {
    const pname = `${tu.namePrefix}1`;

    it('ok, default profile created', (done) => {
      Profile.create({
        name: pname,
      })
      .then((o) => { 
        expect(o).to.have.property('name').to.equal(pname);
        expect(o).to.have.property('aspectAccess').to.equal('rw');
        expect(o).to.have.property('botAccess').to.equal('rw');
        expect(o).to.have.property('eventAccess').to.equal('rw');
        expect(o).to.have.property('lensAccess').to.equal('rw');
        expect(o).to.have.property('perspectiveAccess').to.equal('rw');
        expect(o).to.have.property('profileAccess').to.equal('r');
        expect(o).to.have.property('roomAccess').to.equal('rw');
        expect(o).to.have.property('roomTypeAccess').to.equal('rw');
        expect(o).to.have.property('sampleAccess').to.equal('rw');
        expect(o).to.have.property('subjectAccess').to.equal('rw');
        expect(o).to.have.property('userAccess').to.equal('rw');
        done();
      })
      .catch(done);
    });
=======
  it('ok, default profile created', (done) => {
    Profile.create({
      name: pname,
    })
    .then((o) => {
      expect(o).to.have.property('name', pname);
      expect(o).to.have.property('aspectAccess', 'r');
      expect(o).to.have.property('botAccess', 'r');
      expect(o).to.have.property('collectorAccess', 'r');
      expect(o).to.have.property('eventAccess', 'r');
      expect(o).to.have.property('generatorAccess', 'r');
      expect(o).to.have.property('generatorTemplateAccess', 'r');
      expect(o).to.have.property('lensAccess', 'r');
      expect(o).to.have.property('perspectiveAccess', 'r');
      expect(o).to.have.property('profileAccess', 'r');
      expect(o).to.have.property('roomAccess', 'rw');
      expect(o).to.have.property('roomTypeAccess', 'r');
      expect(o).to.have.property('sampleAccess', 'r');
      expect(o).to.have.property('subjectAccess', 'r');
      expect(o).to.have.property('userAccess', 'r');
      done();
    })
    .catch(done);
>>>>>>> 48710d0b
  });

  it('ok, subjectAccess rw', (done) => {
    Profile.create({
      name: pname,
      subjectAccess: 'rw',
    })
    .then((o) => {
      expect(o).to.have.property('name', pname);
      expect(o).to.have.property('subjectAccess', 'rw');
      done();
    })
    .catch(done);
  });

  it('Fail, profile name missing', (done) => {
    Profile.create({
      subjectAccess: 'rw',
    })
    .then(() => done(tu.valError))
    .catch((err) => {
      expect(err.name).to.equal(tu.valErrorName);
      expect(err.message.toLowerCase()).to.contain('name cannot be null');
      done();
    })
    .catch(done);
  });

  it('Fail, profile name cannot be an array', (done) => {
    Profile.create({
      name: [pname],
    })
    .then(() => done(tu.valError))
    .catch((err) => {
      expect(err.name).to.equal(tu.valErrorName);
      expect(err.message.toLowerCase())
      .to.contain('name cannot be an array or an object');
      done();
    })
    .catch(done);
  });

  it('returns correct profile access field name', (done) => {
    expect(Profile.getProfileAccessField()).to.equal('profileAccess');
    done();
  });
});<|MERGE_RESOLUTION|>--- conflicted
+++ resolved
@@ -20,7 +20,6 @@
 
   afterEach(u.forceDelete);
 
-<<<<<<< HEAD
   describe('Create a new profile', () => {
     const pname = `${tu.namePrefix}1`;
 
@@ -32,7 +31,10 @@
         expect(o).to.have.property('name').to.equal(pname);
         expect(o).to.have.property('aspectAccess').to.equal('rw');
         expect(o).to.have.property('botAccess').to.equal('rw');
+        expect(o).to.have.property('collectorAccess', 'r');
         expect(o).to.have.property('eventAccess').to.equal('rw');
+        expect(o).to.have.property('generatorAccess', 'r');
+        expect(o).to.have.property('generatorTemplateAccess', 'r');
         expect(o).to.have.property('lensAccess').to.equal('rw');
         expect(o).to.have.property('perspectiveAccess').to.equal('rw');
         expect(o).to.have.property('profileAccess').to.equal('r');
@@ -45,31 +47,6 @@
       })
       .catch(done);
     });
-=======
-  it('ok, default profile created', (done) => {
-    Profile.create({
-      name: pname,
-    })
-    .then((o) => {
-      expect(o).to.have.property('name', pname);
-      expect(o).to.have.property('aspectAccess', 'r');
-      expect(o).to.have.property('botAccess', 'r');
-      expect(o).to.have.property('collectorAccess', 'r');
-      expect(o).to.have.property('eventAccess', 'r');
-      expect(o).to.have.property('generatorAccess', 'r');
-      expect(o).to.have.property('generatorTemplateAccess', 'r');
-      expect(o).to.have.property('lensAccess', 'r');
-      expect(o).to.have.property('perspectiveAccess', 'r');
-      expect(o).to.have.property('profileAccess', 'r');
-      expect(o).to.have.property('roomAccess', 'rw');
-      expect(o).to.have.property('roomTypeAccess', 'r');
-      expect(o).to.have.property('sampleAccess', 'r');
-      expect(o).to.have.property('subjectAccess', 'r');
-      expect(o).to.have.property('userAccess', 'r');
-      done();
-    })
-    .catch(done);
->>>>>>> 48710d0b
   });
 
   it('ok, subjectAccess rw', (done) => {
