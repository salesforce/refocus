/**
 * Copyright (c) 2018, salesforce.com, inc.
 * All rights reserved.
 * Licensed under the BSD 3-Clause license.
 * For full license text, see LICENSE.txt file in the repo root or
 * https://opensource.org/licenses/BSD-3-Clause
 */

/**
 * tests/db/model/collector/methods.js
 */
'use strict';  // eslint-disable-line strict

const chai = require('chai');
const expect = chai.expect;
chai.use(require('chai-as-promised'));
chai.should();
const sinon = require('sinon');
const Promise = require('bluebird');
const tu = require('../../../testUtils');
const u = require('./utils');
const collectorStatuses = require('../../../../db/constants').collectorStatuses;
const Collector = tu.db.Collector;
const Generator = tu.db.Generator;
const GeneratorTemplate = tu.db.GeneratorTemplate;
const sgUtils = require('../generator/utils');
const collectorConfig = require('../../../../config/collectorConfig');
const gtUtil = sgUtils.gtUtil;

describe('tests/db/model/collector/methods.js >', () => {
  let clock;
  let dbCollector1;
  let dbCollector2;
  let dbCollector3;

  const collector1 = u.getCollectorObj();
  const collector2 = u.getCollectorObj();
  const collector3 = u.getCollectorObj();

  collector2.name += 'secondCollector';
  collector2.status = 'Running';
  collector2.lastHeartbeat = new Date('2018-05-22T14:51:00');

  collector3.name += 'thirdCollector';
  collector3.status = 'Running';
  collector3.lastHeartbeat = new Date('2018-05-22T14:51:05');

  const generatorTemplate = gtUtil.getGeneratorTemplate();
  const generator1 = sgUtils.getGenerator();
  const generator2 = sgUtils.getGenerator();
  const generator3 = sgUtils.getGenerator();

  generator1.name += '1';
  generator2.name += '2';
  generator3.name += '3';

  generator1.currentCollector = collector1.name;
  generator2.currentCollector = collector2.name;
  generator3.currentCollector = collector3.name;

  generator1.possibleCollectors = [collector1.name, collector2.name, collector3.name];
  generator2.possibleCollectors = [collector1.name, collector2.name, collector3.name];
  generator3.possibleCollectors = [collector1.name, collector2.name, collector3.name];

  generator1.isActive = true;
  generator2.isActive = true;
  generator3.isActive = true;

  beforeEach(() => Promise.join(
    Collector.create(collector1),
    Collector.create(collector2),
    Collector.create(collector3),
  ).spread((col1, col2, col3) => {
    dbCollector1 = col1;
    dbCollector2 = col2;
    dbCollector3 = col3;
  }));

  afterEach(() => clock.restore());
  afterEach(u.forceDelete);

  describe('class methods >', () => {
    describe('missedHeartbeat >', () => {
      it('some over threshold', () => {
        const threshold = 3000;
        const fakeNow = new Date('2018-05-22T14:51:07');
        clock = sinon.useFakeTimers(fakeNow);
        collectorConfig.heartbeatLatencyToleranceMillis = threshold;

        return Collector.missedHeartbeat()
        .should.eventually.be.an('array').with.lengthOf(1);
      });

      it('all over threshold', () => {
        const threshold = 1000;
        const fakeNow = new Date('2018-05-22T14:51:07');
        clock = sinon.useFakeTimers(fakeNow);
        collectorConfig.heartbeatLatencyToleranceMillis = threshold;

        return Collector.missedHeartbeat()
        .should.eventually.be.an('array').with.lengthOf(2);
      });

      it('none over threshold', () => {
        const threshold = 10000;
        const fakeNow = new Date('2018-05-22T14:51:07');
        clock = sinon.useFakeTimers(fakeNow);
        collectorConfig.heartbeatLatencyToleranceMillis = threshold;

        return Collector.missedHeartbeat()
        .should.eventually.be.an('array').with.lengthOf(0);
      });
    });

    describe('checkMissedHeartbeat >', () => {
      /*
       Any generators which have dead collectors assigned (i.e. which missed
       their heartbeat) should be reassigned to a new collector

       How we test: assign current collectors to generators, let one
       collector miss the heartbeat and verify that the generator is reassigned
       to an alive collector.
       */
      beforeEach(() => GeneratorTemplate.create(generatorTemplate)
        .then((gt1) => generatorTemplate.id = gt1.id)
        /*
         On create, beforeCreate hook is triggered which tries to validate that
         generator is active and calls assignToCollector, which will reset the
         currentCollector to null.
         To bypass this logic, we set validate: false, hooks: false as second
         parameter in Generator.create
         */
        .then(() => Promise.join(
            Generator.create(generator1, { validate: false, hooks: false }),
            Generator.create(generator2, { validate: false, hooks: false }),
            Generator.create(generator3, { validate: false, hooks: false }),
          ).spread((gen1, gen2, gen3) => Promise.join(
              gen1.setPossibleCollectors(
                [dbCollector1, dbCollector2, dbCollector3]
              ),
              gen2.setPossibleCollectors(
                [dbCollector1, dbCollector2, dbCollector3]
              ),
              gen3.setPossibleCollectors(
                [dbCollector1, dbCollector2, dbCollector3]
              ),
            )
          )));

      afterEach(u.forceDelete);

      it('checkMissedHeartbeat', () => {
        const threshold = 3000;
        const fakeNow = new Date('2018-05-22T14:51:07');
        clock = sinon.useFakeTimers(fakeNow);
        collectorConfig.heartbeatLatencyToleranceMillis = threshold;

        /* checkMissedHeartbeat identifies collector2 as dead because more than
         3000ms has passed since lastHeartbeat (sinon used to fake time).
         As a result, generator2 is reassigned to collector3. */
        return Collector.checkMissedHeartbeat()
        .then(() => Promise.join(
          Generator.find({ where: { name: generator1.name } }),
          Generator.find({ where: { name: generator2.name } }),
          Generator.find({ where: { name: generator3.name } }),
          Collector.find({ where: { name: collector2.name } }),
        ))
        .spread((gen1, gen2, gen3, coll2) => {
          expect(gen1.currentCollector).to.equal(collector1.name);
          expect(gen2.currentCollector).to.equal(collector3.name);
          expect(gen3.currentCollector).to.equal(collector3.name);
          expect(coll2.status).to.equal(collectorStatuses.MissedHeartbeat);
        });
      });
    });
  });

  describe('instanceMethods >', () => {
    describe('isRunning >', () => {

      it('running', () => {
        Collector.build({ status: collectorStatuses.Running })
        .isRunning().should.be.true;
      });

      it('not running', () => {
        Collector.build({ status: collectorStatuses.Stopped })
        .isRunning().should.be.false;
      });

      it('undefined', () => {
        Collector.build({})
        .isRunning().should.be.false;
      });

    });

    describe('isAlive >', () => {
      it('alive', () => {
        const threshold = 3000;
        const lastHeartbeat = new Date('2018-05-22T14:51:05');
        const fakeNow = new Date('2018-05-22T14:51:07');
        clock = sinon.useFakeTimers(fakeNow);
        collectorConfig.heartbeatLatencyToleranceMillis = threshold;

        Collector.build({ lastHeartbeat })
        .isAlive().should.be.true;
      });

      it('dead', () => {
        const threshold = 1000;
        const lastHeartbeat = new Date('2018-05-22T14:51:05');
        const fakeNow = new Date('2018-05-22T14:51:07');
        clock = sinon.useFakeTimers(fakeNow);
        collectorConfig.heartbeatLatencyToleranceMillis = threshold;

        Collector.build({ lastHeartbeat })
        .isAlive().should.be.false;
      });

      it('undefined', () => {
        const threshold = 1000;
        const lastHeartbeat = undefined;
        const fakeNow = new Date('2018-05-22T14:51:07');
        clock = sinon.useFakeTimers(fakeNow);
        collectorConfig.heartbeatLatencyToleranceMillis = threshold;

        Collector.build({ lastHeartbeat })
        .isAlive().should.be.false;
      });
    });

    describe('reassignGenerators >', () => {
<<<<<<< HEAD
      // check checkMissedHeartbeat test for comments
=======
>>>>>>> e292877d
      beforeEach(() => GeneratorTemplate.create(generatorTemplate)
        .then((gt1) => generatorTemplate.id = gt1.id)
        /*
         On create, beforeCreate hook is triggered which tries to validate that
         generator is active and calls assignToCollector, which will reset the
         currentCollector to null.
         To bypass this logic, we set validate: false, hooks: false as second
         parameter in Generator.create
         */
        .then(() => Promise.join(
            Generator.create(generator1, { validate: false, hooks: false }),
            Generator.create(generator2, { validate: false, hooks: false }),
            Generator.create(generator3, { validate: false, hooks: false }),
          ).spread((gen1, gen2, gen3) => Promise.join(
              gen1.setPossibleCollectors(
                [dbCollector1, dbCollector2, dbCollector3]
              ),
              gen2.setPossibleCollectors(
                [dbCollector1, dbCollector2, dbCollector3]
              ),
              gen3.setPossibleCollectors(
                [dbCollector1, dbCollector2, dbCollector3]
              ),
            )
          )));

      afterEach(u.forceDelete);

      it('reassignGenerators', () => {
        const threshold = 10000;
        const fakeNow = new Date('2018-05-22T14:51:07');
        clock = sinon.useFakeTimers(fakeNow);
        collectorConfig.heartbeatLatencyToleranceMillis = threshold;

        return Promise.resolve()
        .then(() => Collector.find({ where: { name: collector1.name } }))
        .then((c1) => c1.update({ status: collectorStatuses.Stopped }))
        .then((c1) => c1.reassignGenerators())

        .then(() => Promise.join(
          Generator.find({ where: { name: generator1.name } }),
          Generator.find({ where: { name: generator2.name } }),
          Generator.find({ where: { name: generator3.name } }),
        ))
        .spread((gen1, gen2, gen3) => {
          expect(gen1.currentCollector).to.equal(collector2.name);
          expect(gen2.currentCollector).to.equal(collector2.name);
          expect(gen3.currentCollector).to.equal(collector3.name);
        });
      });

    });
  });
});<|MERGE_RESOLUTION|>--- conflicted
+++ resolved
@@ -231,10 +231,6 @@
     });
 
     describe('reassignGenerators >', () => {
-<<<<<<< HEAD
-      // check checkMissedHeartbeat test for comments
-=======
->>>>>>> e292877d
       beforeEach(() => GeneratorTemplate.create(generatorTemplate)
         .then((gt1) => generatorTemplate.id = gt1.id)
         /*
