--- conflicted
+++ resolved
@@ -20,41 +20,9 @@
 
 describe('tests/db/model/roomType/create.js >', () => {
   afterEach(u.forceDelete);
-
-<<<<<<< HEAD
   before(bot_u.createStandard);
   after(bot_u.forceDelete);
 
-  describe('Create a new room type', () => {
-    it('ok, room created', (done) => {
-      RoomType.create(u.getStandard())
-      .then((o) => {
-        expect(o).to.have.property('name');
-        expect(o).to.have.property('isEnabled').to.equal(true);
-        expect(o).to.have.property('settings');
-        expect(o).to.have.property('rules');
-        expect(o).to.have.property('bots');
-        expect(o).to.have.property('bots').to.equal(null);
-        done();
-      })
-    .catch(done);
-    });
-
-    it('ok, room created with a bot', (done) => {
-      const roomtype = u.getStandard();
-      roomtype.bots = [bot_u.name];
-      RoomType.create(roomtype)
-      .then((o) => {
-        expect(o).to.have.property('name');
-        expect(o).to.have.property('isEnabled').to.equal(true);
-        expect(o).to.have.property('settings');
-        expect(o).to.have.property('rules');
-        expect(o).to.have.property('bots').to.have.lengthOf(1);
-        done();
-      })
-    .catch(done);
-    });
-=======
   it('ok, room created', (done) => {
     RoomType.create(u.getStandard())
     .then((o) => {
@@ -62,11 +30,27 @@
       expect(o).to.have.property('isEnabled').to.equal(true);
       expect(o).to.have.property('settings');
       expect(o).to.have.property('rules');
-      done();
-    })
-  .catch(done);
-  });
->>>>>>> ac8db624
+      expect(o).to.have.property('bots');
+      expect(o).to.have.property('bots').to.equal(null);
+      done();
+    })
+  .catch(done);
+  });
+
+  it('ok, room created with a bot', (done) => {
+    const roomtype = u.getStandard();
+    roomtype.bots = [bot_u.name];
+    RoomType.create(roomtype)
+    .then((o) => {
+      expect(o).to.have.property('name');
+      expect(o).to.have.property('isEnabled').to.equal(true);
+      expect(o).to.have.property('settings');
+      expect(o).to.have.property('rules');
+      expect(o).to.have.property('bots').to.have.lengthOf(1);
+      done();
+    })
+  .catch(done);
+  });
 
   it('ok, room type created isEnabled false', (done) => {
     const roomtype = u.getStandard();
@@ -88,6 +72,30 @@
     .catch((err) => {
       expect(err.name).to.equal(tu.valErrorName);
       expect(err.message.toLowerCase()).to.contain('validation error');
+      done();
+    })
+  .catch(done);
+  });
+
+  it('fail, bot does not exist', (done) => {
+    const roomtype = u.getStandard();
+    roomtype.bots = [bot_u.name + 'a'];
+    RoomType.create(roomtype)
+    .then(() => done(tu.valError))
+    .catch((err) => {
+      expect(err.message.toLowerCase()).to.contain('not found');
+      done();
+    })
+  .catch(done);
+  });
+
+  it('fail, cannot have duplicate bots', (done) => {
+    const roomtype = u.getStandard();
+    roomtype.bots = [bot_u.name, bot_u.name];
+    RoomType.create(roomtype)
+    .then(() => done(tu.valError))
+    .catch((err) => {
+      expect(err.message.toLowerCase()).to.contain('cannot have duplicate bots');
       done();
     })
   .catch(done);
@@ -130,46 +138,10 @@
     .catch(done);
   });
 
-<<<<<<< HEAD
-    it('fail, bot does not exist', (done) => {
-      const roomtype = u.getStandard();
-      roomtype.bots = [bot_u.name + 'a'];
-      RoomType.create(roomtype)
-      .then(() => done(tu.valError))
-      .catch((err) => {
-        expect(err.message.toLowerCase()).to.contain('not found');
-        done();
-      })
-    .catch(done);
-    });
-
-    it('fail, cannot have duplicate bots', (done) => {
-      const roomtype = u.getStandard();
-      roomtype.bots = [bot_u.name, bot_u.name];
-      RoomType.create(roomtype)
-      .then(() => done(tu.valError))
-      .catch((err) => {
-        expect(err.message.toLowerCase()).to.contain('cannot have duplicate bots');
-        done();
-      })
-    .catch(done);
-    });
-
-    it('fail, room type rules not array', (done) => {
-      const roomtype = u.getStandard();
-      roomtype.rules = {
-        rule: {
-          'and': [
-            { '>': [1,0] },
-            { '<': [1,2] },
-          ],
-        },
-=======
   it('fail, room type rules missing rule', (done) => {
     const roomtype = u.getStandard();
     roomtype.rules = [
       {
->>>>>>> ac8db624
         action: {
           name: 'Action1',
           parameters: [
