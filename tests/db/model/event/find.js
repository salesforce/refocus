--- conflicted
+++ resolved
@@ -54,7 +54,6 @@
 
   afterEach(u.forceDelete);
 
-<<<<<<< HEAD
   describe('Find event', () => {
     it('ok, event by roomId', (done) => {
       Room.findAll()
@@ -72,15 +71,5 @@
       expect(Event.getProfileAccessField()).to.equal('eventAccess');
       done();
     });
-=======
-  it('ok, event by roomId', (done) => {
-    Room.findAll()
-    .then((rooms) => Event.findOne({ where: { roomId: rooms[ZERO].id } }))
-    .then((o) => {
-      expect(o).to.have.property('log').to.equal(u.log);
-      done();
-    })
-    .catch(done);
->>>>>>> e53b541d
   });
 });