--- conflicted
+++ resolved
@@ -17,13 +17,10 @@
 const jobSetup = require('./setup');
 const jobQueue = jobSetup.jobQueue;
 const bulkDelSubQueue = jobSetup.bulkDelSubQueue;
-<<<<<<< HEAD
 const bulkUpsertSamplesQueue = jobSetup.bulkUpsertSamplesQueue;
-=======
 const bulkPostEventsQueue = jobSetup.bulkPostEventsQueue;
 const createAuditEventsQueue = jobSetup.createAuditEventsQueue;
 const jwtUtil = require('../utils/jwtUtil');
->>>>>>> c950e780
 const featureToggles = require('feature-toggles');
 const activityLogUtil = require('../utils/activityLog');
 const conf = require('../config');
@@ -264,12 +261,7 @@
     low: 'low',
   };
 
-<<<<<<< HEAD
-  if (featureToggles.isFeatureEnabled('enableBullForBulkDelSubj') ||
-    featureToggles.isFeatureEnabled('enableBullForBulkUpsertSamples')) {
-=======
   if (featureToggles.isFeatureEnabled('anyBullEnabled')) {
->>>>>>> c950e780
     // ranges from 1 (highest priority) to MAX_INT  (lowest priority)
     jobPriority.high = 1;
     jobPriority.normal = 50;
@@ -335,36 +327,20 @@
     jobName === jobType.bulkDeleteSubjects) {
     return createBullJob(data, req, bulkDelSubQueue, jobName);
   }
-
-<<<<<<< HEAD
-    return bulkDelSubQueue.add(data, { priority: jobPriority })
-      .then((job) => {
-        job.type = jobType.bulkDeleteSubjects;
-        logJobCreate(startTime, job);
-        return job;
-      });
-=======
+  
+  if (featureToggles.isFeatureEnabled('enableBullForBulkUpsertSamples') &&
+    jobName === jobType.bulkUpsertSamples) {
+    return createBullJob(data, req, bulkUpsertSamplesQueue, jobName);
+  }
+  
   if (featureToggles.isFeatureEnabled('enableBullForBulkPostEvents') &&
     jobName === jobType.bulkPostEvents) {
     return createBullJob(data, req, bulkPostEventsQueue, jobName);
   }
-
+  
   if (featureToggles.isFeatureEnabled('enableBullForCreateAuditEvents') &&
     jobName === jobType.createAuditEvents) {
     return createBullJob(data, req, createAuditEventsQueue, jobName);
->>>>>>> c950e780
-  }
-
-  if (featureToggles.isFeatureEnabled('enableBullForBulkUpsertSamples') &&
-    jobName === jobType.bulkUpsertSamples) {
-    data.requestInfo = getRequestInfo(req);
-    return bulkUpsertSamplesQueue.add(data, { priority: jobPriority })
-    .then((job) => {
-      job.type = jobType.bulkUpsertSamples;
-      logJobCreate(startTime, job);
-
-      return job;
-    });
   }
 
   return new Promise((resolve, reject) => {
@@ -425,10 +401,7 @@
   logJobOnComplete,
   mapJobResultsToLogObject,
   bulkDelSubQueue,
-<<<<<<< HEAD
   bulkUpsertSamplesQueue,
-=======
   bulkPostEventsQueue,
   createAuditEventsQueue,
->>>>>>> c950e780
 }; // exports