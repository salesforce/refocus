--- conflicted
+++ resolved
@@ -455,11 +455,7 @@
 
 module.exports = {
   applyFilter, // for testing only
-<<<<<<< HEAD
-  getPerspectiveNamespaceString,
-=======
   attachAspectSubject,
->>>>>>> 7d6bdb7e
   getBotsNamespaceString,
   getNewObjAsString,
   getPerspectiveNamespaceString,
