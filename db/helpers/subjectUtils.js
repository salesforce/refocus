/**
 * Copyright (c) 2017, salesforce.com, inc.
 * All rights reserved.
 * Licensed under the BSD 3-Clause license.
 * For full license text, see LICENSE.txt file in the repo root or
 * https://opensource.org/licenses/BSD-3-Clause
 */

/**
 * db/helpers/subjectUtils.js
 *
 * Used by the Subject model.
 */
'use strict'; // eslint-disable-line strict

const sampleEvent = require('../../realtime/constants').events.sample;
const ParentSubjectNotFound = require('../dbErrors')
  .ParentSubjectNotFound;
const ParentSubjectNotMatch = require('../dbErrors')
  .ParentSubjectNotMatch;
const IllegalSelfParenting = require('../dbErrors')
  .IllegalSelfParenting;
const SubjectAlreadyExistsUnderParent = require('../dbErrors')
  .SubjectAlreadyExistsUnderParent;
const redisOps = require('../../cache/redisOps');
const sampleStore = require('../../cache/sampleStore');
const subjectType = redisOps.subjectType;
const sampleType = redisOps.sampleType;
const subAspMapType = redisOps.subAspMapType;
const publishSample = require('../../realtime/redisPublisher').publishSample;
const Promise = require('bluebird');
const Op = require('sequelize').Op;

/**
 * Validates a given field ie. parentAbsolutePath, parentId.
 * throws error if parent subject not found, or is child subject.
 * Else returns parent subject.
 *
 * @param {Object} Subject - the model
 * @param {String} parentFieldVal - i.e. inst.parentAbsolutePath OR
 *  inst.parentId
 * @param {String} fieldVal - i.e. inst.absolutePath OR inst.id
 * @param {String} fieldName - i.e. absolutePath OR id
 * @returns {Promise} contains parent subject
 */
function validateParentField(Subject, parentFieldVal, fieldVal, fieldName) {
  return Subject.scope({ method: [fieldName, parentFieldVal] }).findOne()
  .then((parent) => {
    if (!parent) {
      throw new ParentSubjectNotFound({
        message: parentFieldVal + ' not found.',
      });
    }

    // if PAP === absolutePath || PID === id, throw cannot self parent error.
    if (parentFieldVal === fieldVal) {
      throw new IllegalSelfParenting({
        message: 'parentAbsolutePath cannot equal absolutePath: ' + fieldVal,
      });
    }

    // not getting here
    return parent;
  });
}

/**
 * Decrements childCount on old parent
 * Sets the parent-related fields on inst
 *
 * @param {Object} Subject - the model
 * @param {String} parentId - The new parentId
 * @param {String} parentAbsolutePath - The new parentAbsolutePath
 *  for new absolutePath
 * @param {Object} inst - the subject instance
 * @returns {Object} the subject instance
 */
function updateParentFields(Subject, parentId, parentAbsolutePath, inst) {
  let newAbsolutePath;
  return Subject.scope({ method:
    ['id', inst.previous('parentId')],
  }).findOne()
  .then((oldParent) => {
    if (oldParent) {
      oldParent.decrement('childCount');
    }

    newAbsolutePath = parentAbsolutePath ?
      parentAbsolutePath + '.' + inst.name : inst.name;
    const whereObj = { where: { absolutePath: { [Op.iLike]: newAbsolutePath } } };
    return Subject.findOne(whereObj);
  })
  .then((subj) => {
    if (subj && subj.id !== inst.id) {
      throw new SubjectAlreadyExistsUnderParent({
        message: newAbsolutePath + ' already exists.',
      });
    }
  })
  .then(() => {
    // update the subject values
    inst.setDataValue('parentId', parentId);
    inst.setDataValue('parentAbsolutePath', parentAbsolutePath);
    inst.setDataValue('absolutePath', newAbsolutePath);
    return inst;
  });
}

/**
 * @param {String} parentId
 * @param {String} parentAbsolutePath
 */
function throwNotMatchError(parentId, parentAbsolutePath) {
  throw new ParentSubjectNotMatch({
    message: 'parentId and parentAbsolutePath refer to different subjects.' +
    ' Found: ' + parentId + ', ' + parentAbsolutePath,
  });
}

/**
 * Deletes all the sample entries related to a subject. The sample delete events
 * are also sent. The following are deleted
 * 1. subject from aspect to subject mappings
 * 2. subject to aspect mapping -> samsto:subaspmap:absolutePath
 * 3. sample entry in samsto:samples (samsto:samples:oldAbsPath|*)
 * 4. sample hash samsto:samples:oldAbsPath|*
 * @param {Object} subject - The subject object
 * @param {Object} seq - The sequelize object
 * @returns {Promise} which resolves to the deleted samples.
 */
function removeRelatedSamples(subject, seq) {
  const now = new Date().toISOString();
  return redisOps.getSubjAspMapMembers(subject.absolutePath)
  .then((aspNames) => {
    const sampleNames = aspNames.map((aspName) =>
      subject.absolutePath.toLowerCase() + '|' + aspName
    );
    return redisOps.batchCmds()
    .deleteSubjectFromAspectResourceMaps(aspNames, subject.absolutePath)
    .deleteKey(subAspMapType, subject.absolutePath)
    .returnAll(sampleNames, 'samples', (batch, sampleName) =>
      batch.getHash(sampleType, sampleName)
    )
    .map(sampleNames, (batch, sampleName) =>
      batch.deleteKey(sampleType, sampleName)
    )
    .exec();
  })
<<<<<<< HEAD
  .then(({ samples }) =>
    Promise.map(samples, (sample) => {
      if (seq && sample) {
        sample.subject = subject;
        sample.updatedAt = now;
        return publishSample(sample, null, sampleEvent.del, seq.models.Aspect);
      }
    })
  );
=======
  .then((aspectNames) => redisOps.executeBatchCmds(
    redisOps.deleteSubjectFromAspectResourceMaps(
      aspectNames, subject.absolutePath)))
  .then(() => redisOps.deleteKey(subAspMapType, subject.absolutePath))
  .then(() => {
    const promises = [];

    // publish the samples only if the sequelize object seq is available
    if (seq && samples.length) {
      samples.forEach((sample) => {
        /*
         * publishSample attaches the subject and the aspect by fetching it
         * either from the database or redis. Deleted subject will not be found
         * when called from the afterDestroy and afterUpdate hookes. So, attach
         * the subject here before publishing the sample.
         */
        if (sample) {
          sample.updatedAt = now;
          promises.push(publishSample(sample, sampleEvent.del));
        }
      });
    }

    return Promise.all(promises);
  });
>>>>>>> cc2f6d6f
} // removeRelatedSamples

/**
 * Deletes the subject entry AND multiple possible sample entries from the
 * redis sample store.  The following are deleted
 * 1. subject entry in samsto:subjects (samsto:subject:absolutePath)
 * 2. subject hash samsto:subject:absolutePath
 * 3. subject to aspect mapping -> samsto:subaspmap:absolutePath
 * 4. sample entry in samsto:samples (samsto:samples:absolutePath|*)
 * 5. sample hash samsto:samples:absolutePath|*
 *
 * @param {Object} subject - The subject object
 * @param {Object} seq - The sequelize object
 * @returns {Promise}
 */
function removeFromRedis(subject, seq) {
  return Promise.join(
    redisOps.removeSubjectTags(subject),
    redisOps.deleteKey(subjectType, subject.absolutePath),
    removeRelatedSamples(subject, seq),
  );
} // removeFromRedis

module.exports = {
  removeFromRedis,
  removeRelatedSamples,
  throwNotMatchError,
  updateParentFields,
  validateParentField,
};<|MERGE_RESOLUTION|>--- conflicted
+++ resolved
@@ -146,43 +146,14 @@
     )
     .exec();
   })
-<<<<<<< HEAD
   .then(({ samples }) =>
     Promise.map(samples, (sample) => {
       if (seq && sample) {
-        sample.subject = subject;
         sample.updatedAt = now;
-        return publishSample(sample, null, sampleEvent.del, seq.models.Aspect);
+        return publishSample(sample, sampleEvent.del);
       }
     })
   );
-=======
-  .then((aspectNames) => redisOps.executeBatchCmds(
-    redisOps.deleteSubjectFromAspectResourceMaps(
-      aspectNames, subject.absolutePath)))
-  .then(() => redisOps.deleteKey(subAspMapType, subject.absolutePath))
-  .then(() => {
-    const promises = [];
-
-    // publish the samples only if the sequelize object seq is available
-    if (seq && samples.length) {
-      samples.forEach((sample) => {
-        /*
-         * publishSample attaches the subject and the aspect by fetching it
-         * either from the database or redis. Deleted subject will not be found
-         * when called from the afterDestroy and afterUpdate hookes. So, attach
-         * the subject here before publishing the sample.
-         */
-        if (sample) {
-          sample.updatedAt = now;
-          promises.push(publishSample(sample, sampleEvent.del));
-        }
-      });
-    }
-
-    return Promise.all(promises);
-  });
->>>>>>> cc2f6d6f
 } // removeRelatedSamples
 
 /**
