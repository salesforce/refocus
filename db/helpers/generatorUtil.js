/**
 * Copyright (c) 2017, salesforce.com, inc.
 * All rights reserved.
 * Licensed under the BSD 3-Clause license.
 * For full license text, see LICENSE.txt file in the repo root or
 * https://opensource.org/licenses/BSD-3-Clause
 */

/**
 * db/helpers/generatorUtil.js
 */
'use strict'; // eslint-disable-line strict

const common = require('./common');
const dbErrors = require('../dbErrors');

/**
 * Function to validate the context field of the sample generator based on the
 * contextDefinition field of its related generator template.
 * @param  {Object} sgCtx - The generator context object     [description]
 * @param  {Object} sgtCtxDef - The related sample generator template context
 * definition object
 * @throws {MissingRequiredFieldrror} If the generator context field does not
 * have the attributes that are required by the context definiton field of the
 * sample generator template
 * @throws {ValidationError} If the number of keys in the generator context do
 * not match the number of keys in the generator template context.
 */
function validateGeneratorCtx(sgCtx, sgtCtxDef) {
  const sgtCtxDefKeys = sgtCtxDef ? Object.keys(sgtCtxDef) : [];
  const sgCtxKeys = sgCtx ? Object.keys(sgCtx) : [];
  const sgtCtxDefKeysSet = new Set(sgtCtxDefKeys);

  const invalidKeys = sgCtxKeys.filter((key) => !sgtCtxDefKeysSet.has(key));
  if (invalidKeys.length) {
    throw new dbErrors.ValidationError(
      { explanation: 'Sample generator context contains invalid ' +
      `keys: ${invalidKeys}`,
    });
  }

  sgtCtxDefKeys.forEach((key) => {
    if (sgtCtxDef[key].required && (!sgCtx || !sgCtx[key])) {
      const err = new dbErrors.MissingRequiredFieldError(
      { explanation: `Missing the required generator context field ${key}` }
      );
      throw err;
    }
  });
} // validateCtxRequiredFields

/*
 * Validate Subject Query
 *
 * @param {String} subjectQuery string
 * @return {String} returns Subject Query
 * @throws {ValidationError} Throw an error if subjectQuery fails following
 * criteria:
 * 1. subjectQuery must start with "?"
 * 2. subjectQuery must be longer than 6 characters
 * 3. Format of subjectQuery must be "?{key}={value}"
 * 4. Wildcard "*" is prohibited in the subjectQuery for "tag" filters
 */
function validateSubjectQuery(subjectQuery) {
  // subjectQuery should start with '?'
  if (subjectQuery.charAt(0) !== '?') {
    throw new dbErrors.ValidationError('subjectQuery ValidationError',
      'subjectQuery must start with "?"');
  }

  // size of subjectQuery should be greater than 6
  if (subjectQuery.length <= 6) {
    throw new dbErrors.ValidationError('subjectQuery ValidationError',
      'subjectQuery must be longer than 6 characters');
  }

  const subjectQueryString = subjectQuery.substr(1);
  const splitSubjectQuery = subjectQueryString.split('&');

  splitSubjectQuery.forEach((sq) => {
    const splitSQ = sq.split('=');

    if (splitSQ.length !== 2) {
      throw new dbErrors.ValidationError('subjectQuery ValidationError',
        'Format of subjectQuery must be "?{key}={value}"');
    }

    if (splitSQ[0] == 'tags' && splitSQ[1].indexOf('*') > -1) {
      throw new dbErrors.ValidationError('subjectQuery ValidationError',
        'Wildcard "*" is prohibited in the subjectQuery for "tag" filters');
    }
  });

  return subjectQuery;
}

/**
 * Reject the request if collectorNames contain duplicate names
 * @param {Array} collectorNames Array of strings
 * @returns {Promise} empty if validation passed, reject otherwise
 */
function validateCollectorNames(collectorNames) {
  if (common.checkDuplicatesInStringArray(collectorNames)) {
    const err = new dbErrors.DuplicateCollectorError();
    err.resourceType = 'Collector';
    err.resourceKey = collectorNames;
    return Promise.reject(err);
  }

  return Promise.resolve();
}

/**
 * If collectors exist, return a Promise with an
 * Array of collector objects referenced by collectorNames.
 * If collector names are not supplied, return a Promise
 * with an empty array
 * If collector names are invalid, reject with error.

 * @param {Object} seq The sequelize object
 * @param {Array} collectorNames Array of Strings
 * @param {Function} whereClauseForNameInArr Passed in from API
 * @returns {Promise} with an array if check passed, error otherwise
 */
function checkCollectorsExist(seq,
  collectorNames, whereClauseForNameInArr) {
  if (!collectorNames || !collectorNames.length) {
    return [];
  }

  const options = {};
  options.where = whereClauseForNameInArr(collectorNames);

  // reject the request if collectorNames contain duplicate names
  return new Promise((resolve, reject) =>
    seq.models.Collector.findAll(options)
    .then((_collectors) => {
      /*
       * If requestBody does not have a collectors field, OR
       * if the number of collectors in requestBody MATCH the
       * GET result, order the collectors AND create the generator.
       * Else throw error since there are collectors that don't exist.
       */
      if (_collectors.length === collectorNames.length) {
        resolve(_collectors);
      }

      const err = new dbErrors.ResourceNotFoundError();
      err.resourceType = 'Collector';
      err.resourceKey = collectorNames;
      reject(err);
    })
  );
}

/**
 * Used by db model.
 * Validate the collectors field: if succeed, return a promise with
 * the collectors.
 * If fail, reject Promise with the appropriate error
 *
 * @param {Object} seq the Sequelize object
 * @param {Array} collectorNames Array of strings
 * @param {Function} whereClauseForNameInArr Passed in from API
 * @returns {Promise} with collectors if validation and check pass,
 * rejected promise with the appropriate error otherwise.
 */
function validateCollectors(seq, collectorNames,
  whereClauseForNameInArr) {
  return new seq.Promise((resolve, reject) =>
    validateCollectorNames(collectorNames)
    .then(() => checkCollectorsExist(
      seq, collectorNames, whereClauseForNameInArr))
    .then(resolve)
    .catch(reject)
  );
}

/**
 * Validate currentCollector name to be one of the assigned list
 * of collectors in generator
 * @param  {String} currCollector - Current collector name
 * @param  {Array} generatorCollectorsArr - List of collectors assigned to
 * generator - list contents can be strings or objects.
 * @throws {ValidationError} If collector is not valid, throw
 * InvalidCurrentCollector error
 */
function validateCurrentCollector(currCollector, generatorCollectorsArr) {
  if (!currCollector) {
    return; // no need to validate
  }

  if (!generatorCollectorsArr || !generatorCollectorsArr.length) {
    throw new dbErrors.InvalidCollector({
      explanation: 'This sample generator has not yet designated any ' +
      'collectors.',
    });
  }

  let isCurrCollectorValid = false;
  const genCollectorsNameArr = []; // array of collector names

  generatorCollectorsArr.forEach((genCollector) => {
    const genCollectorName = genCollector.get ? genCollector.get().name :
                              genCollector;

    genCollectorsNameArr.push(genCollectorName);

    if (currCollector === genCollectorName) {
      isCurrCollectorValid = true; // valid if names matches
    }
  });

  if (!isCurrCollectorValid) {
    throw new dbErrors.InvalidCollector({
      explanation: `Collector "${currCollector}" cannot be assigned as the ` +
      'current collector for this sample generator. Select one of ' +
      `${genCollectorsNameArr}.`,
    });
  }
}

module.exports = {
  validateCollectorNames,
  checkCollectorsExist,
  validateCollectors,
  validateGeneratorCtx,
<<<<<<< HEAD
  validateSubjectQuery,
=======
  validateCurrentCollector,
>>>>>>> 6b5db0cb
};<|MERGE_RESOLUTION|>--- conflicted
+++ resolved
@@ -225,9 +225,6 @@
   checkCollectorsExist,
   validateCollectors,
   validateGeneratorCtx,
-<<<<<<< HEAD
   validateSubjectQuery,
-=======
   validateCurrentCollector,
->>>>>>> 6b5db0cb
 };