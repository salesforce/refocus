--- conflicted
+++ resolved
@@ -93,85 +93,6 @@
   return subjectQuery;
 }
 
-<<<<<<< HEAD
-=======
-/**
- * Reject the request if collectorNames contain duplicate names
- * @param {Array} collectorNames Array of strings
- * @returns {Promise} empty if validation passed, reject otherwise
- */
-function validateCollectorNames(collectorNames) {
-  if (common.checkDuplicatesInStringArray(collectorNames)) {
-    const err = new dbErrors.DuplicateCollectorError();
-    err.resourceType = 'Collector';
-    err.resourceKey = collectorNames;
-    return Promise.reject(err);
-  }
-
-  return Promise.resolve();
-}
-
-/**
- * If collectors exist, return a Promise with an
- * Array of collector objects referenced by collectorNames.
- * If collector names are not supplied, return a Promise
- * with an empty array
- * If collector names are invalid, reject with error.
-
- * @param {Object} seq The sequelize object
- * @param {Array} collectorNames Array of Strings
- * @returns {Promise} with an array if check passed, error otherwise
- */
-function checkCollectorsExist(seq, collectorNames) {
-  if (!collectorNames || !collectorNames.length) {
-    return [];
-  }
-
-  const options = {};
-  options.where = whereClauseForNameInArr(collectorNames);
-
-  // reject the request if collectorNames contain duplicate names
-  return new Promise((resolve, reject) =>
-    seq.models.Collector.findAll(options)
-    .then((_collectors) => {
-      /*
-       * If requestBody does not have a collectors field, OR
-       * if the number of collectors in requestBody MATCH the
-       * GET result, order the collectors AND create the generator.
-       * Else throw error since there are collectors that don't exist.
-       */
-      if (_collectors.length === collectorNames.length) {
-        resolve(_collectors);
-      }
-
-      const err = new dbErrors.ResourceNotFoundError();
-      err.resourceType = 'Collector';
-      err.resourceKey = collectorNames;
-      reject(err);
-    })
-  );
-}
-
-/**
- * Used by db model.
- * Validate the collectors field: if succeed, return a promise with
- * the collectors.
- * If fail, reject Promise with the appropriate error
- *
- * @param {Object} seq the Sequelize object
- * @param {Array} collectorNames Array of strings
- * @returns {Promise} with collectors if validation and check pass,
- * rejected promise with the appropriate error otherwise.
- */
-function validateCollectors(seq, collectorNames) {
-  return new seq.Promise((resolve, reject) =>
-    validateCollectorNames(collectorNames)
-    .then(() => checkCollectorsExist(seq, collectorNames))
-    .then(resolve)
-    .catch(reject)
-  );
-}
-
 /**
  * Used by db model.
  * Validate the collectorGroup name field: if succeed, return a promise with
@@ -190,32 +111,19 @@
 
   return new seq.Promise((resolve, reject) =>
     seq.models.CollectorGroup.findOne({ where: { name: collectorGroupName } })
-    .then((_cg) => {
-      if (_cg) {
-        resolve(_cg);
-      }
+      .then((_cg) => {
+        if (_cg) {
+          resolve(_cg);
+        }
 
-      const err = new dbErrors.ResourceNotFoundError();
-      err.resourceType = 'CollectorGroup';
-      err.resourceKey = collectorGroupName;
-      reject(err);
-    })
+        const err = new dbErrors.ResourceNotFoundError();
+        err.resourceType = 'CollectorGroup';
+        err.resourceKey = collectorGroupName;
+        reject(err);
+      })
   );
 }
 
-/**
- * Returns a where clause object that uses the "IN" operator
- * @param  {Array} arr - An array that needs to be assigned to the "IN" operator
- * @returns {Object} - An where clause object
- */
-function whereClauseForNameInArr(arr) {
-  const whr = {};
-  whr.name = {};
-  whr.name[Op.in] = arr;
-  return whr;
-} // whereClauseForNameInArr
-
->>>>>>> fed21691
 module.exports = {
   validateGeneratorCtx,
   validateSubjectQuery,
