--- conflicted
+++ resolved
@@ -136,63 +136,14 @@
     )
     .exec();
   })
-<<<<<<< HEAD
   .then(({ samples }) =>
     Promise.map(samples, (sample) => {
       if (seq && sample) {
-        sample.aspect = aspect;
         sample.updatedAt = now;
-        return publishSample(sample, seq.models.Subject, sampleEvent.del,
-          seq.models.Aspect);
+        return publishSample(sample, sampleEvent.del);
       }
     })
   );
-=======
-  .then((_samples) => {
-    samples = _samples;
-
-    // get subjects from aspect-to-subject mapping for this aspect
-    return redisOps.executeCommand(redisOps.getAspSubjMapMembers(aspect.name));
-  })
-  .tap((subjAbsPaths) => {
-    debugRemoveAspectRelatedSamples(aspect.name,
-      `getAspSubjMapMembers (${subjAbsPaths.length})`);
-  })
-  .then((subjAbsPaths) => redisOps.executeBatchCmds(
-    redisOps.deleteAspectFromSubjectResourceMaps(subjAbsPaths, aspect.name)))
-  .tap((n) => {
-    debugRemoveAspectRelatedSamples(aspect.name,
-      'deleteAspectFromSubjectResourceMaps');
-  })
-  .then(() => redisOps.deleteKey(aspSubMapType, aspect.name))
-  .tap((n) => {
-    debugRemoveAspectRelatedSamples(aspect.name, 'deleteKey');
-  })
-  .then(() => {
-    const promises = [];
-
-    // publish the samples only if the sequelize object seq is available
-    if (seq && samples.length) {
-      samples.forEach((sample) => {
-        /*
-         * publishSample attaches the subject and the aspect by fetching it
-         * either from the database or redis. Deleted aspect will not be found
-         * when called from the afterDestroy and afterUpdate hookes. So, attach
-         * the aspect here before publishing the sample.
-         */
-        if (sample) {
-          sample.updatedAt = now;
-          promises.push(publishSample(sample, sampleEvent.del));
-        }
-      });
-    }
-
-    return Promise.all(promises);
-  })
-  .tap((n) => {
-    debugRemoveAspectRelatedSamples(aspect.name, `publish (${n.length})`);
-  });
->>>>>>> cc2f6d6f
 } // removeAspectRelatedSamples
 
 /**
