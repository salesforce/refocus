/**
 * Copyright (c) 2017, salesforce.com, inc.
 * All rights reserved.
 * Licensed under the BSD 3-Clause license.
 * For full license text, see LICENSE.txt file in the repo root or
 * https://opensource.org/licenses/BSD-3-Clause
 */

/**
 * db/helpers/botDataUtils.js
 *
 * Used by the Bot Data model.
 */
'use strict'; // eslint-disable-line strict

const _ = require('lodash');
<<<<<<< HEAD
const serialize = require('serialize-javascript');
=======
const Op = require('sequelize').Op;
>>>>>>> 7a848cf6
const ZERO = 0;
const ONE = 1;
const TWO = 2;

/**
 * Check if a string is a JSON
 *
 * @param {String} item - String to check
 * @returns {Boolean} - if String is JSON
 */
function isJson(item) {
  let itemParse;
  itemParse = typeof item === 'string' ? item : serialize(item);

  try {
    itemParse = JSON.parse(itemParse);
  } catch (e) {
    return false;
  }

  if (typeof itemParse === 'object' && itemParse !== null) {
    return true;
  }

  return false;
} // isJson

/**
 * Bot Data values are stored as strings but can be converted to
 * JSON. If either parameter is not JSON strings we replace originalValue
 * with the newValue. If both values are JSON strings we extend the
 * originalValue by adding any missing key-value pairs and replacing any
 * exsiting key-value pairs with new value
 *
 * @param {String} originalValue - Original bot data value
 * @param {String} newValue - New bot data value
 * @returns {String} - Bot data where values are properly merged
 */
function combineValue(originalValue, newValue) {
  let output = newValue;

  // if both values are JSON strings then extend the original JSON strings
  if ((isJson(originalValue)) && (isJson(newValue))) {
    output = serialize(
      _.extend(JSON.parse(originalValue), JSON.parse(newValue))
    );
  }

  return output;
}

/**
 * If a string contains some substring enclosed in between ${ and } this
 * is an indication that string needs to be replaced with some instance
 * value. The string between the ${ } tokens should be in the pattern
 * {Name of the bot}.{Name of botData}.{Key of botData}, by using that
 * pattern we will be able to replace the string with right value.
 *
 * eg)
 *   if:
 *     startingString === 'this is a ${Bot.Test}'
 *     replaceString === '${Bot.Test}'
 *     instance === {
 *       name: 'Test',
 *       botId: 'Bot',
 *       value: 'test'
 *     }
 *
 *   then:
 *     outputValue ==== 'this is a test'
 *
 *   if:
 *     startingString === 'this is a ${Bot.Test}'
 *     replaceString === '${Bot.Test.Name}'
 *     instance === {
 *       name: 'Test',
 *       botId: 'Bot',
 *       value: '{ Name: "test"}'
 *     }
 *
 *   then:
 *     outputValue === 'this is a test'
 *
 * @param {String} startingString - String to replace
 * @param {String} replaceString - Replacement value
 * @param {Object} instance - Updated instance
 * @returns {String} outputValue - String with output replaced
 */
function replaceValue(startingString, replaceString, instance) {
  let outputValue = startingString, replacementVal;
  const replaceField = replaceString.replace('${', '')
    .replace('}', '').split('.');
  if (replaceField.length > TWO) {
    try {
      replacementVal = JSON.parse(instance.value)[replaceField[TWO]];
    } catch (e) {
      return false;
    }

    if (isJson(outputValue)) { // Output value is a serialized string
      let outputValueObj;
      try {
        outputValueObj = JSON.parse(outputValue);
      } catch (e) {
        return false;
      }

      for (const property in outputValueObj) {
        if (outputValueObj.hasOwnProperty(property) &&
          outputValueObj[property].includes(replaceString)) {
          outputValueObj[property] =
            outputValueObj[property].replace(replaceString, replacementVal);
        }
      }

      outputValue = serialize(outputValueObj);
    } else { // Output value is just a string
      outputValue = outputValue.replace(replaceString, replacementVal);
    }
  } else {
    outputValue = outputValue
      .replace(replaceString, instance.value);
  }

  return outputValue;
} // replaceValue

/**
 * If the current room defines 'sharedContext' in its settings then on every
 * botData creation or update we need to determine if any botData follows
 * that data and needs to be updated or appended. If it does, then we do so;
 * if not we return false
 *
 * eg)
 *   if:
 *     Room.settings === {
 *       sharedContext':
 *         Bot1: {                      <----- Bot that is followed
 *           Bot2: {                    <----- Bots that are following
 *             botDataName:             <----- botData to update:
 *            'this is ${Bot1.Test}',   <----- Value to update botData with
 *           }
 *         }
 *       }
 *     }
 *
 *    Bot1.Test === {
 *      name: 'Test',
 *      botId: 'Bot1',
 *      value: 'a test'
 *    }
 *
 *   then:
 *     Bot2.botDataName === {
 *      name: 'botDataName',
 *      botId: 'Bot2',
 *      value: 'This is a test'
 *    }
 *
 * @param {Object} seq - Sequelize definitions
 * @param {Object} instance - botData that has been created/updated
 * @returns {undefined} - OK
 * @throws {validationError} - if the array does not contain valid attributes
 */
function updateValues(seq, instance) {
  const Room = seq.models.Room;
  const Bot = seq.models.Bot;
  const BotData = seq.models.BotData;
  const botNames = {};
  const botsIds = {};
  let room = null;
  return Room.findOne({ where: { id: instance.roomId } })
  .then((currentRoom) => {
    if (currentRoom && currentRoom.bots) {
      room = currentRoom;
      return Bot.findAll({
        attributes: ['name', 'id'],
        where: {
          name: {
            [Op.in]: room.bots,
          },
        },
      });
    }

    return [];
  })
  .then((botJSON) => {
    // Create lookups for bots by name or id
    botJSON.forEach((bot) => {
      botsIds[bot.dataValues.id] = bot.dataValues.name;
      botNames[bot.dataValues.name] = bot.dataValues.id;
    });
  })
  .then(() => {
    // Determine if a sync needs to be performed
    if (room && ('settings' in room) && ('sharedContext' in room.settings)) {
      const settings = room.settings.sharedContext;
      const context = settings[botsIds[instance.botId]];
      const promises = [];
      if (context) {
        // Create a different sync for each bot listed
        Object.keys(context).forEach((syncBot) => {
          let whereConst = {};
          let syncValue = '';
          Object.keys(context[syncBot]).forEach((botValueName) => {
            syncValue = isJson(context[syncBot][botValueName]) ?
              serialize(context[syncBot][botValueName]) :
              context[syncBot][botValueName];
            const replaceBlocks = syncValue.match(/\${(.*?)}/g);

            // Replace logic blocks wtih vlaues
            replaceBlocks.forEach((replaceBlock) => {
              const replaceField = replaceBlock.replace('${', '')
                .replace('}', '').split('.');
              if (instance.dataValues.name === replaceField[ONE]) {
                syncValue = replaceValue(
                  syncValue,
                  replaceBlock,
                  instance.dataValues
                );
                whereConst = {
                  where:
                  {
                    name: botValueName,
                    botId: botNames[syncBot],
                    roomId: instance.roomId,
                  },
                };
              }
            });
          });

          // Find bot data to update
          promises.push(BotData.findOne(whereConst));
          promises.push(syncValue);
        });
      }

      return Promise.all(promises);
    }

    return false;
  })
  .then((data) => {
    if (data) {
      const updates = [];
      let newValue;

      // Update bot data
      for (let i = ZERO; i < data.length; i += TWO) {
        newValue = combineValue(data[i].value, data[i + ONE]);
        updates.push(data[i].update({ value: newValue }));
      }

      return Promise.all(updates);
    }

    return false;
  });
} // updateValues

module.exports = {
  isJson,
  combineValue,
  replaceValue,
  updateValues,
}; // exports<|MERGE_RESOLUTION|>--- conflicted
+++ resolved
@@ -14,11 +14,8 @@
 'use strict'; // eslint-disable-line strict
 
 const _ = require('lodash');
-<<<<<<< HEAD
 const serialize = require('serialize-javascript');
-=======
 const Op = require('sequelize').Op;
->>>>>>> 7a848cf6
 const ZERO = 0;
 const ONE = 1;
 const TWO = 2;
