--- conflicted
+++ resolved
@@ -88,17 +88,7 @@
       foreignKey: 'createdBy',
     });
 
-<<<<<<< HEAD
     CollectorGroup.addScope('baseScope', {
-=======
-    CollectorGroup.addScope('defaultScope', {
-      include: [
-        {
-          model: models.Collector.scope('embed'),
-          as: 'collectors',
-        },
-      ],
->>>>>>> fed21691
       order: ['name'],
     });
 
@@ -155,8 +145,9 @@
 
             if (alreadyAssigned && alreadyAssigned.length > 0) {
               const names = alreadyAssigned.map((c) => c.name);
-              const message = `Collector ${names} already assigned to a different group`;
-              throw new Error(message);
+              const msg = 'Collector ' + names +
+                ' already assigned to a different group';
+              throw new Error(msg);
             }
 
             collectors = validCollectors;
