/**
 * Copyright (c) 2017, salesforce.com, inc.
 * All rights reserved.
 * Licensed under the BSD 3-Clause license.
 * For full license text, see LICENSE.txt file in the repo root or
 * https://opensource.org/licenses/BSD-3-Clause
 */

/**
 * db/model/collector.js
 */

const common = require('../helpers/common');
const constants = require('../constants');
const ValidationError = require('../dbErrors').ValidationError;
const u = require('../helpers/collectorUtils');
const assoc = {};
const collectorConfig = require('../../config/collectorConfig');
const MS_PER_SEC = 1000;
const collectorStatus = constants.collectorStatuses;

module.exports = function collector(seq, dataTypes) {
  const Collector = seq.define('Collector', {
    id: {
      type: dataTypes.UUID,
      primaryKey: true,
      defaultValue: dataTypes.UUIDV4,
    },
    name: {
      type: dataTypes.STRING(constants.fieldlen.normalName),
      allowNull: false,
      validate: {
        is: constants.nameRegex,
      },
    },
    description: {
      type: dataTypes.STRING(constants.fieldlen.longish),
    },
    helpEmail: {
      type: dataTypes.STRING(constants.fieldlen.email),
      validate: { isEmail: true },
    },
    helpUrl: {
      type: dataTypes.STRING(constants.fieldlen.url),
      validate: { isUrl: true },
    },
    host: {
      allowNull: true,
      type: dataTypes.STRING(constants.fieldlen.longish),
    },
    ipAddress: {
      allowNull: true,
      type: dataTypes.STRING(constants.fieldlen.normalName),
    },
    lastHeartbeat: {
      type: dataTypes.DATE,
      allowNull: true,
    },
    registered: {
      type: dataTypes.BOOLEAN,
      allowNull: false,
      defaultValue: true,
    },
    status: {
      type: dataTypes.ENUM(Object.keys(constants.collectorStatuses)),
      defaultValue: constants.collectorStatuses.Stopped,
      allowNull: false,
    },
    isDeleted: {
      type: dataTypes.BIGINT,
      defaultValue: 0,
      allowNull: false,
    },
    osInfo: {
      type: dataTypes.JSONB,
      allowNull: true,
      validate: {
        contains: u.validateOsInfo,
      },
    },
    processInfo: {
      type: dataTypes.JSONB,
      allowNull: true,
      validate: {
        contains: u.validateProcessInfo,
      },
    },
    version: {
      type: dataTypes.STRING,
      allowNull: false,
      validate: {
        validateObject(value) {
          u.validateVersion(value);
        },
      },
    },
  }, {
    defaultScope: {
      order: ['name'],
    },
    hooks: {
      beforeDestroy(inst /* , opts */) {
        return common.setIsDeleted(seq.Promise, inst);
      }, // beforeDestroy

      afterCreate(inst /* , opts*/) {
        return Promise.all([
          Promise.resolve()
          .then(() => {
            // Add createdBy user to Collector writers.
            if (inst.createdBy) {
<<<<<<< HEAD
              return new seq.Promise((resolve, reject) =>
                inst.addWriter(inst.createdBy)
                .then(() => resolve(inst))
                .catch((err) => reject(err))
              );
=======
              return inst.addWriter(inst.createdBy);
>>>>>>> e292877d
            }

            return Promise.resolve();
          }),
<<<<<<< HEAD
          u.findAndAssignGenerators(seq),
=======
          u.assignUnassignedGenerators(),
>>>>>>> e292877d
        ]);
      }, // hooks.afterCreate

      beforeUpdate(inst /* , opts */) {
        // Invalid status transition: [Stopped --> Paused]
        if (inst.changed('status') && inst.status === 'Paused' &&
        inst.previous('status') === 'Stopped') {
          const msg =
            'This collector cannot be paused because it is not running.';
          throw new ValidationError(msg);
        }
      }, // hooks.beforeUpdate

      afterUpdate(inst /* , opts */) {
<<<<<<< HEAD
        /* if status is changed to Running, then find and assign unassigned
         generators */
        if (inst.changed('status')) {
          if (inst.status === collectorStatus.Running) {
            return u.findAndAssignGenerators(seq);
          } else if (inst.status === collectorStatus.Stopped ||
=======
        if (inst.changed('status')) {
          /* if status is changed to Running, then find and assign unassigned
           generators */
          if (inst.status === collectorStatus.Running) {
            return u.assignUnassignedGenerators();
          }

          if (inst.status === collectorStatus.Stopped ||
>>>>>>> e292877d
            inst.status === collectorStatus.Paused) {
            /* if status is changed to Stopped or Paused, then reassign the
             generators which were assigned to this collector */
            return inst.reassignGenerators();
          }
        }

        return inst;
      }, // afterUpdate
    }, // hooks
    indexes: [
      {
        name: 'CollectorUniqueLowercaseNameIsDeleted',
        unique: true,
        fields: [
          seq.fn('lower', seq.col('name')),
          'isDeleted',
        ],
      },
    ],
    paranoid: true,
  });

  /**
   * Class Methods:
   */

  Collector.getCollectorAssociations = function () {
    return assoc;
  };

  Collector.getProfileAccessField = function () {
    return 'collectorAccess';
  };

  /**
   * Returns a list of running collectors where the time since the last
   * heartbeat is greater than the latency tolerance.
   *
   * @returns {Array<Collector>}
   */
  Collector.missedHeartbeat = function () {
    return Collector.scope('defaultScope', 'running').findAll()
    .then((colls) => colls.filter((c) => !c.isAlive()));
  }; // missedHeartbeat

  /**
   * Checks for collectors that have missed their heartbeat. Updates their status
   * and reassigns all affected generators.
   *
   * @returns {Promise<Array<Array<Generator>>>}
   */
  Collector.checkMissedHeartbeat = function () {
    return Collector.missedHeartbeat()
    .then((deadCollectors) =>
      Promise.all(deadCollectors.map((coll) =>
        coll.update({ status: constants.collectorStatuses.MissedHeartbeat })
        .then(() => coll.reassignGenerators())
      ))
    );
  }; // checkMissedHeartbeat

  Collector.postImport = function (models) {

    // This field is not currently needed by collector, but table already exists
    // because generator needs to access its possible collectors.
    assoc.possibleGenerators = Collector.belongsToMany(models.Generator, {
      as: 'possibleGenerators',
      through: 'GeneratorCollectors',
      foreignKey: 'collectorId',
    });

    // assoc.currentGenerators = Collector.hasMany(models.Generator, {
    //   as: 'currentGenerators',
    //   foreignKey: 'collectorId',
    // });

    assoc.createdBy = Collector.belongsTo(models.User, {
      foreignKey: 'createdBy',
    });

    assoc.writers = Collector.belongsToMany(models.User, {
      as: 'writers',
      through: 'CollectorWriters',
      foreignKey: 'collectorId',
    });

    Collector.addScope('status', {
      attributes: ['status'],
    });

    Collector.addScope('running', {
      where: {
        status: constants.collectorStatuses.Running,
      },
    });
  };

  /**
   * Instance Methods:
   */

  /**
   * Returns true if this collector is running
   *
   * @returns {Boolean}
   */
  Collector.prototype.isRunning = function () {
    return this.status === constants.collectorStatuses.Running;
  }; // isRunning

  /**
   * Determines whether the time since the last heartbeat is within
   * the latency tolerance.
   *
   * @returns {Boolean}
   */
  Collector.prototype.isAlive = function () {
    if (!this.lastHeartbeat) return false;
    const tolerance = collectorConfig.heartbeatLatencyToleranceMillis;
    const now = Date.now();
    const lastHeartbeat = this.lastHeartbeat.getTime();
    const elapsed = now - lastHeartbeat;
    return elapsed < tolerance;
  }; // isAlive

  /**
   * Reassigns all generators that are currently running on the collector.
   *
   * @param {Collector} coll - The collector to reassign generators
   * @returns {Promise<Array<Generator>>}
   */
  Collector.prototype.reassignGenerators = function () {
    /* TODO: change to use currentGenerators once that includes current gens only */
    return seq.models.Generator.findAll({ where: { currentCollector: this.name } })
    .map((g) => {
      g.assignToCollector();
      return g.save();
    });
  };

  Collector.prototype.isWritableBy = function (who) {
    return new seq.Promise((resolve /* , reject */) =>
      this.getWriters()
      .then((writers) => {
        if (!writers.length) {
          resolve(true);
        }

        const found = writers.filter((w) =>
          w.name === who || w.id === who);
        resolve(found.length === 1);
      }));
  }; // isWritableBy

  return Collector;
}; // exports<|MERGE_RESOLUTION|>--- conflicted
+++ resolved
@@ -109,24 +109,12 @@
           .then(() => {
             // Add createdBy user to Collector writers.
             if (inst.createdBy) {
-<<<<<<< HEAD
-              return new seq.Promise((resolve, reject) =>
-                inst.addWriter(inst.createdBy)
-                .then(() => resolve(inst))
-                .catch((err) => reject(err))
-              );
-=======
               return inst.addWriter(inst.createdBy);
->>>>>>> e292877d
             }
 
             return Promise.resolve();
           }),
-<<<<<<< HEAD
-          u.findAndAssignGenerators(seq),
-=======
           u.assignUnassignedGenerators(),
->>>>>>> e292877d
         ]);
       }, // hooks.afterCreate
 
@@ -141,14 +129,6 @@
       }, // hooks.beforeUpdate
 
       afterUpdate(inst /* , opts */) {
-<<<<<<< HEAD
-        /* if status is changed to Running, then find and assign unassigned
-         generators */
-        if (inst.changed('status')) {
-          if (inst.status === collectorStatus.Running) {
-            return u.findAndAssignGenerators(seq);
-          } else if (inst.status === collectorStatus.Stopped ||
-=======
         if (inst.changed('status')) {
           /* if status is changed to Running, then find and assign unassigned
            generators */
@@ -157,7 +137,6 @@
           }
 
           if (inst.status === collectorStatus.Stopped ||
->>>>>>> e292877d
             inst.status === collectorStatus.Paused) {
             /* if status is changed to Stopped or Paused, then reassign the
              generators which were assigned to this collector */
