--- conflicted
+++ resolved
@@ -304,11 +304,7 @@
              * list of index and the related sample hashes
              */
             redisOps.deleteKeys(sampleType, aspectType, oldAspectName);
-<<<<<<< HEAD
           } else if (isPublishedChanged) {
-=======
-          } else if (inst.changed('isPublished')) {
->>>>>>> a84fe251
 
             // Prevent any changes to original inst dataValues object
             const instDataObj = JSON.parse(JSON.stringify(inst.get()));
