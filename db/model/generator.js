--- conflicted
+++ resolved
@@ -435,10 +435,6 @@
   };
 
   /**
-<<<<<<< HEAD
-   * 1. validate the collectors field: if succeed, save the collectors in temp
-   * var for attaching to the generator. if fail, abort the operation
-=======
    * Accessed by API. if pass, return a Promise with the collectorGroup.
    * If fail, return a rejected Promise
    *
@@ -450,9 +446,8 @@
   };
 
   /**
-   * 1. validate the collectors field: if succeed, save the collectors in temp var for
-   *  attaching to the generator. if fail, abort the operation
->>>>>>> fed21691
+   * 1. validate the collectors field: if succeed, save the collectors in temp
+   * var for attaching to the generator. if fail, abort the operation
    * 2. create the generator
    * 3. add the saved collectors (if any)
    *
