/**
 * Copyright (c) 2017, salesforce.com, inc.
 * All rights reserved.
 * Licensed under the BSD 3-Clause license.
 * For full license text, see LICENSE.txt file in the repo root or
 * https://opensource.org/licenses/BSD-3-Clause
 */

/**
 * db/model/generator.js
 */
'use strict'; // eslint-disable-line strict
const common = require('../helpers/common');
const sgUtils = require('../helpers/generatorUtil');
const cryptUtils = require('../../utils/cryptUtils');
const constants = require('../constants');
const dbErrors = require('../dbErrors');
const hbUtils = require('../../api/v1/helpers/verbs/heartbeatUtils');
const ValidationError = dbErrors.ValidationError;
const semverRegex = require('semver-regex');
const assoc = {};
const joi = require('joi');

const customVersionValidationSchema = joi.extend((joi) => ({
  base: joi.string(),
  name: 'version',
  language: {
    validateVersion: 'provide proper version',
  },
  rules: [
    {
      name: 'validateVersion',
      validate(params, value, state, options) {
        const versionValidate = semverRegex().test(value);
        if (!versionValidate) {
          return this.createError('version.validateVersion',
            { value }, state, options);
        }

        return value;
      },
    },
  ],
}));

const generatorTemplateSchema = joi.object().keys({
  name: joi.string().regex(constants.nameRegex)
    .max(constants.fieldlen.normalName).required()
    .description('GeneratorTemplate name associated with this generator'),
  version: customVersionValidationSchema.version().validateVersion()
    .required().description('Generator template version or version range'),
});

module.exports = function generator(seq, dataTypes) {
  const Generator = seq.define('Generator', {
    description: {
      type: dataTypes.TEXT,
    },
    helpEmail: {
      type: dataTypes.STRING(constants.fieldlen.email),
      validate: { isEmail: true },
    },
    helpUrl: {
      type: dataTypes.STRING(constants.fieldlen.url),
      validate: { isUrl: true },
    },
    id: {
      type: dataTypes.UUID,
      primaryKey: true,
      defaultValue: dataTypes.UUIDV4,
    },
    intervalSecs: {
      type: dataTypes.INTEGER,
      defaultValue: 60,
      validate: {
        isInt: true,
        min: 1,
      },
    },
    isDeleted: {
      type: dataTypes.BIGINT,
      defaultValue: 0,
      allowNull: false,
    },
    isActive: {
      type: dataTypes.BOOLEAN,
      allowNull: false,
      defaultValue: false,
    },
    name: {
      type: dataTypes.STRING(constants.fieldlen.normalName),
      allowNull: false,
      validate: {
        is: constants.nameRegex,
      },
    },
    subjectQuery: {
      type: dataTypes.STRING,
      validate: {
        validateSQ(value) {
          sgUtils.validateSubjectQuery(value);
        },
      },
    },
    subjects: {
      type: dataTypes.ARRAY(dataTypes.STRING(constants.fieldlen.normalName)),
    },
    aspects: {
      type: dataTypes.ARRAY(dataTypes.STRING(constants.fieldlen.normalName)),
      allowNull: false,
      set(arr) {
        // store the aspect names in lowercase to allow case insensitivity
        this.setDataValue('aspects', arr.map(a => a.toLowerCase()));
      },
    },
    tags: {
      type: dataTypes.ARRAY(dataTypes.STRING(constants.fieldlen.normalName)),
      allowNull: true,
      defaultValue: constants.defaultArrayValue,
    },
    generatorTemplate: {
      type: dataTypes.JSON,
      allowNull: false,
      validate: {
        validateObject(value) {
          common.validateObject(value, generatorTemplateSchema);
        },
      },
    },
    connection: {
      type: dataTypes.JSON,
      allowNull: true,
    },
    context: {
      type: dataTypes.JSON,
      allowNull: true,
    },
    currentCollector: {
      type: dataTypes.STRING(constants.fieldlen.normalName),
      allowNull: true,
      validate: {
        is: constants.nameRegex,
      },
    },
  }, {
    hooks: {

      beforeCreate(inst /* , opts */) {
        const gtName = inst.generatorTemplate.name;
        const gtVersion = inst.generatorTemplate.version;
        return seq.models.GeneratorTemplate.getSemverMatch(gtName, gtVersion)
          .then((gt) => {
            if (!gt) {
              throw new ValidationError('No Generator Template matches ' +
                `name: ${gtName} and version: ${gtVersion}`);
            }

            sgUtils.validateGeneratorCtx(inst.context, gt.contextDefinition);
            return cryptUtils
              .encryptSGContextValues(seq.models.GlobalConfig, inst, gt)
              .catch(() => {
                throw new dbErrors.SampleGeneratorContextEncryptionError();
              });
          });
      }, // beforeCreate

      beforeUpdate(inst /* , opts */) {
        const gtName = inst.generatorTemplate.name;
        const gtVersion = inst.generatorTemplate.version;
        if (inst.changed('isActive')) {
          inst.assignToCollector();
        }

        if (inst.changed('generatorTemplate') || inst.changed('context')) {
          return seq.models.GeneratorTemplate.getSemverMatch(gtName, gtVersion)
            .then((gt) => {
              if (!gt) {
                throw new ValidationError('No Generator Template matches ' +
                `name: ${gtName} and version: ${gtVersion}`);
              }

              sgUtils.validateGeneratorCtx(inst.context, gt.contextDefinition);
              return cryptUtils
                .encryptSGContextValues(seq.models.GlobalConfig, inst, gt)
                .catch(() => {
                  throw new dbErrors.SampleGeneratorContextEncryptionError();
                });
            });
        }

        return inst;
      }, // beforeUpdate

      beforeDestroy(inst /* , opts */) {
        return common.setIsDeleted(seq.Promise, inst);
      }, // beforeDestroy

      afterCreate(inst /* , opts*/) {
        return Promise.all([
          Promise.resolve().then(() => {
            if (inst.currentCollector) {
              const newCollector = inst.currentCollector;
              return hbUtils.trackGeneratorChanges(inst, null, newCollector);
            }
          }),
          Promise.resolve().then(() => {
            if (inst.createdBy) {
              return inst.addWriter(inst.createdBy);
            }
          }),
        ]);
      }, // afterCreate

      afterUpdate(inst) {
        let oldCollector = inst.previous('currentCollector');
        let newCollector = inst.get('currentCollector');
        return hbUtils.trackGeneratorChanges(inst, oldCollector, newCollector);
      }, //afterUpdate
    },
    validate: {
      eitherSubjectsORsubjectQuery() {
        if (this.subjects && this.subjectQuery ||
            (!this.subjects && !this.subjectQuery)) {
          throw new ValidationError('Only one of ["subjects", ' +
            '"subjectQuery"] is required');
        }
      },

      isActiveAndCollectors() {
        const isActiveSet = this.changed('isActive') && this.isActive;
        const existingCollectors = this.collectors && this.collectors.length;
        if (isActiveSet && !existingCollectors) {
          throw new ValidationError(
            'isActive can only be turned on if at least one collector is specified.'
          );
        }
      },
    },
    indexes: [
      {
        name: 'GeneratorUniqueLowercaseNameIsDeleted',
        unique: true,
        fields: [
          seq.fn('lower', seq.col('name')),
          'isDeleted',
        ],
      },
    ],
    paranoid: true,
  });

  /**
   * Class Methods:
   */

  Generator.getGeneratorAssociations = function () {
    return assoc;
  };

  Generator.getProfileAccessField = function () {
    return 'generatorAccess';
  };

  Generator.postImport = function (models) {
    assoc.user = Generator.belongsTo(models.User, {
      foreignKey: 'createdBy',
      as: 'user',
    });

    assoc.possibleCollectors = Generator.belongsToMany(models.Collector, {
      as: 'possibleCollectors',
      through: 'GeneratorCollectors',
      foreignKey: 'generatorId',
    });

    // assoc.currentCollector = Generator.belongsTo(models.Collector, {
    //   as: 'currentCollector',
    //   foreignKey: 'collectorId',
    // });

    assoc.writers = Generator.belongsToMany(models.User, {
      as: 'writers',
      through: 'GeneratorWriters',
      foreignKey: 'generatorId',
    });

    Generator.addScope('baseScope', {
      order: ['name'],
    });

    Generator.addScope('defaultScope', {
      include: [
        {
          association: assoc.user,
          attributes: ['name', 'email', 'fullName'],
        },
        {
          association: assoc.possibleCollectors,
          attributes: [
            'id',
            'name',
            'registered',
            'status',
            'lastHeartbeat',
            'isDeleted',
            'createdAt',
            'updatedAt',
          ],
        },
      ],
      order: ['name'],
    }, {
      override: true,
    });

    Generator.addScope('user', {
      include: [
        {
          association: assoc.user,
          attributes: ['name', 'email', 'fullName'],
        },
      ],
    });

    Generator.addScope('possibleCollectors', {
      include: [
        {
<<<<<<< HEAD
          association: assoc.possibleCollectors,
=======

          /*
            According to Sequelize team when limits are set, they enforce the
            usage of sub-queries, however, when Generator has multiple
            associations (ie.: Collectors and User) the sub-query does not
            expose foreign keys (Generator.createdBy).

            Sequelize by default will try to create subQuery even when there is
            no subQuery configured because the duplication flag is true by
            default.

            So, flagging duplication=false makes Sequelize avoid cartesian
            product not generating sub-queries (further check in:
            /sequelize/model.js, line 441).
          */
          duplicating: false,
          association: assoc.collectors,
>>>>>>> b17cb833
          attributes: [
            'id',
            'name',
            'registered',
            'status',
            'lastHeartbeat',
            'isDeleted',
            'createdAt',
            'updatedAt',
          ],
        },
      ],
    });
  };

  /**
   * Accessed by API. if pass, return a Promise with the collectors.
   * If fail, return a rejected Promise
   *
   * @param {Array} collectorNames Array of strings
   * @returns {Promise} with collectors if pass, error if fail
   */
  Generator.validateCollectors = function (collectorNames) {
    return sgUtils.validateCollectors(seq, collectorNames);
  };

  /**
   * 1. validate the collectors field: if succeed, save the collectors in temp var for
   *  attaching to the generator. if fail, abort the operation
   * 2. create the generator
   * 3. add the saved collectors (if any)
   *
   * @param {Object} requestBody From API
   * @returns {Promise} created generator with collectors (if any)
   */
  Generator.createWithCollectors = function (requestBody) {
    let createdGenerator;
<<<<<<< HEAD
    let collectors; // will be populated with actual collectors
    return new seq.Promise((resolve, reject) =>
      sgUtils.validateCollectors(seq, requestBody.possibleCollectors)
      .then((_collectors) => {
        collectors = _collectors;
        return Generator.create(requestBody);
      })
      .then((_createdGenerator) => {
        createdGenerator = _createdGenerator;
        return _createdGenerator.addPossibleCollectors(collectors);
      })
      .then(() => resolve(createdGenerator.reload()))
      .catch(reject)
    );
=======
    let collectors;

    return Promise.resolve()
    .then(() => sgUtils.validateCollectors(seq, requestBody.collectors))
    .then((_collectors) => collectors = _collectors)
    .then(() => createdGenerator = Generator.build(requestBody))
    .then(() => createdGenerator.collectors = collectors) // mock for validation
    .then(() => createdGenerator.save())
    .then((gen) => createdGenerator = gen)
    .then(() => createdGenerator.addCollectors(collectors))
    .then(() => createdGenerator.reload());
>>>>>>> b17cb833
  };

  Generator.findForHeartbeat = function (findOpts) {
    return Generator.findAll(findOpts)
    .then((gens) => gens.map((g) => g.updateForHeartbeat()))
    .then((genpromises) => Promise.all(genpromises));
  }; // findForHeartbeat

  /**
   * Instance Methods:
   */

  /**
   * 1. validate the collectors field: if succeed, save the collectors in
   *  temp var for attaching to the generator. if fail, abort the operation
   * 2. add the saved collectors (if any)
   * 3. update the generator
   *
   * @param {Object} requestBody From API
   * @returns {Promise} created generator with collectors (if any)
   */
  Generator.prototype.updateWithCollectors = function (requestBody) {
<<<<<<< HEAD
    let collectors; // will be populated with actual collectors
    return new seq.Promise((resolve, reject) => {
      sgUtils.validateCollectors(seq, requestBody.possibleCollectors)
      .then((_collectors) => { // collectors list in request body
        collectors = _collectors;
        return this.update(requestBody);
      })
      .then(() => this.addPossibleCollectors(collectors))
      .then(() => resolve(this.reload()))
      .catch(reject);
    });
=======
    return Promise.resolve()
    .then(() => sgUtils.validateCollectors(seq, requestBody.collectors))
    .then((collectors) => this.addCollectors(collectors))
    .then(() => this.update(requestBody))
    .then(() => this.reload());
>>>>>>> b17cb833
  };

  Generator.prototype.isWritableBy = function (who) {
    return new seq.Promise((resolve /* , reject */) =>
      this.getWriters()
      .then((writers) => {
        if (!writers.length) {
          resolve(true);
        }

        const found = writers.filter((w) =>
          w.name === who || w.id === who);
        resolve(found.length === 1);
      }));
  }; // isWritableBy

  /**
   * Replaces string array of aspect names with object array of aspect
   * records (with only the "name" attribute).
   * Replaces generatorTemplate (name/version) with full generator template
   * record.
   *
   * @returns {Generator} - the updated Generator
   */
  Generator.prototype.updateForHeartbeat = function () {
    const g = this.get();
    const aspects = g.aspects.map((a) => ({ name: a }));
    g.aspects = aspects;

    const gt = g.generatorTemplate;
    return seq.models.GeneratorTemplate.getSemverMatch(gt.name, gt.version)
    .then((t) => {
      if (t) g.generatorTemplate = t.get();
    })
    .then(() => g);
  }; // updateForHeartbeat

  /**
   * Assigns the generator to an available collector.
   * If the generator specifies a "collectors" attribute, only collectors on that
   * list may be assigned. Otherwise, any collector may be used.
   * Note that this doesn't save the change to the db, it only updates the
   * currentCollector field and expects the caller to save later.
   */
  Generator.prototype.assignToCollector = function () {
<<<<<<< HEAD
    return Promise.resolve()
    .then(() => {
      if (this.possibleCollectors && this.possibleCollectors.length) {
        return this.possibleCollectors.find((c) => c.isRunning() && c.isAlive());
      } else {
        return seq.models.Collector.findAliveCollector();
      }
    })
    .then((newColl) => {
      if (newColl) {
        return this.update({ currentCollector: newColl.name });
      } else {
        return this;
      }
    });
=======
    if (this.isActive && this.collectors && this.collectors.length) {
      this.collectors.sort((c1, c2) => c1.name > c2.name);
      const newColl = this.collectors.find((c) => c.isRunning() && c.isAlive());
      this.currentCollector = newColl ? newColl.name : null;
    } else {
      this.currentCollector = null;
    }
>>>>>>> b17cb833
  };
};<|MERGE_RESOLUTION|>--- conflicted
+++ resolved
@@ -325,10 +325,6 @@
     Generator.addScope('possibleCollectors', {
       include: [
         {
-<<<<<<< HEAD
-          association: assoc.possibleCollectors,
-=======
-
           /*
             According to Sequelize team when limits are set, they enforce the
             usage of sub-queries, however, when Generator has multiple
@@ -344,8 +340,7 @@
             /sequelize/model.js, line 441).
           */
           duplicating: false,
-          association: assoc.collectors,
->>>>>>> b17cb833
+          association: assoc.possibleCollectors,
           attributes: [
             'id',
             'name',
@@ -383,34 +378,17 @@
    */
   Generator.createWithCollectors = function (requestBody) {
     let createdGenerator;
-<<<<<<< HEAD
-    let collectors; // will be populated with actual collectors
-    return new seq.Promise((resolve, reject) =>
-      sgUtils.validateCollectors(seq, requestBody.possibleCollectors)
-      .then((_collectors) => {
-        collectors = _collectors;
-        return Generator.create(requestBody);
-      })
-      .then((_createdGenerator) => {
-        createdGenerator = _createdGenerator;
-        return _createdGenerator.addPossibleCollectors(collectors);
-      })
-      .then(() => resolve(createdGenerator.reload()))
-      .catch(reject)
-    );
-=======
     let collectors;
 
     return Promise.resolve()
-    .then(() => sgUtils.validateCollectors(seq, requestBody.collectors))
+    .then(() => sgUtils.validateCollectors(seq, requestBody.possibleCollectors))
     .then((_collectors) => collectors = _collectors)
     .then(() => createdGenerator = Generator.build(requestBody))
-    .then(() => createdGenerator.collectors = collectors) // mock for validation
+    .then(() => createdGenerator.possibleCollectors = collectors) // mock for validation
     .then(() => createdGenerator.save())
     .then((gen) => createdGenerator = gen)
-    .then(() => createdGenerator.addCollectors(collectors))
+    .then(() => createdGenerator.addPossibleCollectors(collectors))
     .then(() => createdGenerator.reload());
->>>>>>> b17cb833
   };
 
   Generator.findForHeartbeat = function (findOpts) {
@@ -433,25 +411,11 @@
    * @returns {Promise} created generator with collectors (if any)
    */
   Generator.prototype.updateWithCollectors = function (requestBody) {
-<<<<<<< HEAD
-    let collectors; // will be populated with actual collectors
-    return new seq.Promise((resolve, reject) => {
-      sgUtils.validateCollectors(seq, requestBody.possibleCollectors)
-      .then((_collectors) => { // collectors list in request body
-        collectors = _collectors;
-        return this.update(requestBody);
-      })
-      .then(() => this.addPossibleCollectors(collectors))
-      .then(() => resolve(this.reload()))
-      .catch(reject);
-    });
-=======
     return Promise.resolve()
-    .then(() => sgUtils.validateCollectors(seq, requestBody.collectors))
-    .then((collectors) => this.addCollectors(collectors))
+    .then(() => sgUtils.validateCollectors(seq, requestBody.possibleCollectors))
+    .then((collectors) => this.addPossibleCollectors(collectors))
     .then(() => this.update(requestBody))
     .then(() => this.reload());
->>>>>>> b17cb833
   };
 
   Generator.prototype.isWritableBy = function (who) {
@@ -497,30 +461,12 @@
    * currentCollector field and expects the caller to save later.
    */
   Generator.prototype.assignToCollector = function () {
-<<<<<<< HEAD
-    return Promise.resolve()
-    .then(() => {
-      if (this.possibleCollectors && this.possibleCollectors.length) {
-        return this.possibleCollectors.find((c) => c.isRunning() && c.isAlive());
-      } else {
-        return seq.models.Collector.findAliveCollector();
-      }
-    })
-    .then((newColl) => {
-      if (newColl) {
-        return this.update({ currentCollector: newColl.name });
-      } else {
-        return this;
-      }
-    });
-=======
-    if (this.isActive && this.collectors && this.collectors.length) {
-      this.collectors.sort((c1, c2) => c1.name > c2.name);
-      const newColl = this.collectors.find((c) => c.isRunning() && c.isAlive());
+    if (this.isActive && this.possibleCollectors && this.possibleCollectors.length) {
+      this.possibleCollectors.sort((c1, c2) => c1.name > c2.name);
+      const newColl = this.possibleCollectors.find((c) => c.isRunning() && c.isAlive());
       this.currentCollector = newColl ? newColl.name : null;
     } else {
       this.currentCollector = null;
     }
->>>>>>> b17cb833
   };
 };