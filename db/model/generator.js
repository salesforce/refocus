/**
 * Copyright (c) 2017, salesforce.com, inc.
 * All rights reserved.
 * Licensed under the BSD 3-Clause license.
 * For full license text, see LICENSE.txt file in the repo root or
 * https://opensource.org/licenses/BSD-3-Clause
 */

/**
 * db/model/generator.js
 */
'use strict'; // eslint-disable-line strict
const common = require('../helpers/common');
const sgUtils = require('../helpers/generatorUtil');
const cryptUtils = require('../../utils/cryptUtils');
const constants = require('../constants');
const dbErrors = require('../dbErrors');
const hbUtils = require('../../api/v1/helpers/verbs/heartbeatUtils');
const ValidationError = dbErrors.ValidationError;
const semverRegex = require('semver-regex');
const assoc = {};
const joi = require('joi');

const customVersionValidationSchema = joi.extend((joi) => ({
  base: joi.string(),
  name: 'version',
  language: {
    validateVersion: 'provide proper version',
  },
  rules: [
    {
      name: 'validateVersion',
      validate(params, value, state, options) {
        const versionValidate = semverRegex().test(value);
        if (!versionValidate) {
          return this.createError('version.validateVersion',
            { value }, state, options);
        }

        return value;
      },
    },
  ],
}));

const generatorTemplateSchema = joi.object().keys({
  name: joi.string().regex(constants.nameRegex)
    .max(constants.fieldlen.normalName).required()
    .description('GeneratorTemplate name associated with this generator'),
  version: customVersionValidationSchema.version().validateVersion()
    .required().description('Generator template version or version range'),
});

module.exports = function generator(seq, dataTypes) {
  const Generator = seq.define('Generator', {
    description: {
      type: dataTypes.TEXT,
    },
    helpEmail: {
      type: dataTypes.STRING(constants.fieldlen.email),
      validate: { isEmail: true },
    },
    helpUrl: {
      type: dataTypes.STRING(constants.fieldlen.url),
      validate: { isUrl: true },
    },
    id: {
      type: dataTypes.UUID,
      primaryKey: true,
      defaultValue: dataTypes.UUIDV4,
    },
    intervalSecs: {
      type: dataTypes.INTEGER,
      defaultValue: 60,
      validate: {
        isInt: true,
        min: 1,
      },
    },
    isDeleted: {
      type: dataTypes.BIGINT,
      defaultValue: 0,
      allowNull: false,
    },
    isActive: {
      type: dataTypes.BOOLEAN,
      allowNull: false,
      defaultValue: false,
    },
    name: {
      type: dataTypes.STRING(constants.fieldlen.normalName),
      allowNull: false,
      validate: {
        is: constants.nameRegex,
      },
    },
    subjectQuery: {
      type: dataTypes.STRING,
      validate: {
        validateSQ(value) {
          sgUtils.validateSubjectQuery(value);
        },
      },
    },
    subjects: {
      type: dataTypes.ARRAY(dataTypes.STRING(constants.fieldlen.normalName)),
    },
    aspects: {
      type: dataTypes.ARRAY(dataTypes.STRING(constants.fieldlen.normalName)),
      allowNull: false,
      set(arr) {
        // store the aspect names in lowercase to allow case insensitivity
        this.setDataValue('aspects', arr.map(a => a.toLowerCase()));
      },
    },
    tags: {
      type: dataTypes.ARRAY(dataTypes.STRING(constants.fieldlen.normalName)),
      allowNull: true,
      defaultValue: constants.defaultArrayValue,
    },
    generatorTemplate: {
      type: dataTypes.JSON,
      allowNull: false,
      validate: {
        validateObject(value) {
          common.validateObject(value, generatorTemplateSchema);
        },
      },
    },
    connection: {
      type: dataTypes.JSON,
      allowNull: true,
    },
    context: {
      type: dataTypes.JSON,
      allowNull: true,
    },
    // currentCollector: {
    //   type: dataTypes.STRING(constants.fieldlen.normalName),
    //   allowNull: true,
    //   validate: {
    //     is: constants.nameRegex,
    //   },
    // },
  }, {
    hooks: {

      beforeCreate(inst /* , opts */) {
        const gtName = inst.generatorTemplate.name;
        const gtVersion = inst.generatorTemplate.version;
        return seq.models.GeneratorTemplate.getSemverMatch(gtName, gtVersion)
          .then((gt) => {
            if (!gt) {
              throw new ValidationError('No Generator Template matches ' +
                `name: ${gtName} and version: ${gtVersion}`);
            }

            sgUtils.validateGeneratorCtx(inst.context, gt.contextDefinition);
            return cryptUtils
              .encryptSGContextValues(seq.models.GlobalConfig, inst, gt)
              .catch(() => {
                throw new dbErrors.SampleGeneratorContextEncryptionError();
              });
          })
<<<<<<< HEAD
          .then(() => {
            return inst.assignToCollector();
          });
=======
          .then(() => inst.assignToCollector());
>>>>>>> a00f6ba9
      }, // beforeCreate

      beforeUpdate(inst /* , opts */) {
        const gtName = inst.generatorTemplate.name;
        const gtVersion = inst.generatorTemplate.version;

        let isCurrentCollectorIncluded = true;
<<<<<<< HEAD

        // if possibleCollectors have changed, check if the currentCollector
        // is still included
        if (inst.possibleCollectors && inst.changed('possibleCollectors')) {
          isCurrentCollectorIncluded = inst.possibleCollectors.some(
            (coll) => coll.name === inst.currentCollector.name
=======
        if (inst.possibleCollectors && inst.changed('possibleCollectors')) {
          isCurrentCollectorIncluded = inst.possibleCollectors.some(
            (coll) => coll.name === inst.currentCollector
>>>>>>> a00f6ba9
          );
        }

        /*
         Assign to collector in following cases:
         1) isActive is changed.
         2) If possibleCollectors are changed and this generator current
          collector is not included in the changed possibleCollectors.
         3) If possibleCollectors are changed and collector is not assigned
          to generator
         */
<<<<<<< HEAD
        if (
            inst.changed('isActive') ||
            !isCurrentCollectorIncluded ||
            (inst.changed('possibleCollectors') && !inst.currentCollector)
           ) {
=======
        if (inst.changed('isActive') || !isCurrentCollectorIncluded ||
          (inst.changed('possibleCollectors') && !inst.currentCollector)) {
>>>>>>> a00f6ba9
          inst.assignToCollector();
        }

        if (inst.changed('generatorTemplate') || inst.changed('context')) {
          return seq.models.GeneratorTemplate.getSemverMatch(gtName, gtVersion)
            .then((gt) => {
              if (!gt) {
                throw new ValidationError('No Generator Template matches ' +
                `name: ${gtName} and version: ${gtVersion}`);
              }

              sgUtils.validateGeneratorCtx(inst.context, gt.contextDefinition);
              return cryptUtils
                .encryptSGContextValues(seq.models.GlobalConfig, inst, gt)
                .catch(() => {
                  throw new dbErrors.SampleGeneratorContextEncryptionError();
                });
            });
        }

        return inst;
      }, // beforeUpdate

      beforeDestroy(inst /* , opts */) {
        return common.setIsDeleted(seq.Promise, inst);
      }, // beforeDestroy

      afterCreate(inst /* , opts*/) {
        return Promise.all([
          Promise.resolve().then(() => {
            if (inst.currentCollector) {
              const newCollector = inst.currentCollector.name;
              return hbUtils.trackGeneratorChanges(inst, null, newCollector);
            }
          }),
          Promise.resolve().then(() => {
            if (inst.createdBy) {
              return inst.addWriter(inst.createdBy);
            }
          }),
        ]);
      }, // afterCreate

      afterUpdate(inst) {
<<<<<<< HEAD
        const oldCollectorName = inst.previous('currentCollector') ?
                                 inst.previous('currentCollector').name : null;
        const newCollectorName = inst.get('currentCollector') ?
                                 inst.get('currentCollector').name : null;
        return hbUtils.trackGeneratorChanges(inst, oldCollectorName, newCollectorName);
=======
        const oldCollector = inst.previous('currentCollector');
        const newCollector = inst.get('currentCollector');
        return hbUtils.trackGeneratorChanges(inst, oldCollector, newCollector);
>>>>>>> a00f6ba9
      }, //afterUpdate
    },
    validate: {
      eitherSubjectsORsubjectQuery() {
        if (this.subjects && this.subjectQuery ||
            (!this.subjects && !this.subjectQuery)) {
          throw new ValidationError('Only one of ["subjects", ' +
            '"subjectQuery"] is required');
        }
      },

      isActiveAndCollectors() {
        const isActiveSet = this.changed('isActive') && this.isActive;
        const existingCollectors = this.possibleCollectors && this.possibleCollectors.length;
        if (isActiveSet && !existingCollectors) {
          throw new ValidationError(
            'isActive can only be turned on if at least one collector is specified.'
          );
        }
      },
    },
    indexes: [
      {
        name: 'GeneratorUniqueLowercaseNameIsDeleted',
        unique: true,
        fields: [
          seq.fn('lower', seq.col('name')),
          'isDeleted',
        ],
      },
    ],
    paranoid: true,
  });

  /**
   * Class Methods:
   */

  Generator.getGeneratorAssociations = function () {
    return assoc;
  };

  Generator.getProfileAccessField = function () {
    return 'generatorAccess';
  };

  Generator.postImport = function (models) {
    assoc.user = Generator.belongsTo(models.User, {
      foreignKey: 'createdBy',
      as: 'user',
    });

    assoc.possibleCollectors = Generator.belongsToMany(models.Collector, {
      as: 'possibleCollectors',
      through: 'GeneratorCollectors',
      foreignKey: 'generatorId',
    });

    assoc.currentCollector = Generator.belongsTo(models.Collector, {
      as: 'currentCollector',
      foreignKey: 'collectorId',
    });

    assoc.writers = Generator.belongsToMany(models.User, {
      as: 'writers',
      through: 'GeneratorWriters',
      foreignKey: 'generatorId',
    });

    Generator.addScope('baseScope', {
      order: ['name'],
    });

    Generator.addScope('defaultScope', {
      include: [
        {
          association: assoc.user,
          attributes: ['name', 'email', 'fullName'],
        },
        {
          association: assoc.possibleCollectors,
          attributes: [
            'id',
            'name',
            'registered',
            'status',
            'lastHeartbeat',
            'isDeleted',
            'createdAt',
            'updatedAt',
          ],
        },
        {
          association: assoc.currentCollector,
          attributes: [
            'id',
            'name',
            'registered',
            'status',
            'lastHeartbeat',
            'isDeleted',
            'createdAt',
            'updatedAt',
          ],
        },
      ],
      order: ['name'],
    }, {
      override: true,
    });

    Generator.addScope('user', {
      include: [
        {
          association: assoc.user,
          attributes: ['name', 'email', 'fullName'],
        },
      ],
    });

    Generator.addScope('possibleCollectors', {
      include: [
        {
          /*
            According to Sequelize team when limits are set, they enforce the
            usage of sub-queries, however, when Generator has multiple
            associations (ie.: Collectors and User) the sub-query does not
            expose foreign keys (Generator.createdBy).

            Sequelize by default will try to create subQuery even when there is
            no subQuery configured because the duplication flag is true by
            default.

            So, flagging duplication=false makes Sequelize avoid cartesian
            product not generating sub-queries (further check in:
            /sequelize/model.js, line 441).
          */
          duplicating: false,
          association: assoc.possibleCollectors,
          attributes: [
            'id',
            'name',
            'registered',
            'status',
            'lastHeartbeat',
            'isDeleted',
            'createdAt',
            'updatedAt',
          ],
        },
      ],
    });
  };

  /**
   * Accessed by API. if pass, return a Promise with the collectors.
   * If fail, return a rejected Promise
   *
   * @param {Array} collectorNames Array of strings
   * @returns {Promise} with collectors if pass, error if fail
   */
  Generator.validateCollectors = function (collectorNames) {
    return sgUtils.validateCollectors(seq, collectorNames);
  };

  /**
   * 1. validate the collectors field: if succeed, save the collectors in temp var for
   *  attaching to the generator. if fail, abort the operation
   * 2. create the generator
   * 3. add the saved collectors (if any)
   *
   * @param {Object} requestBody From API
   * @returns {Promise} created generator with collectors (if any)
   */

  Generator.createWithCollectors = function (requestBody) {
    let createdGenerator;
    let collectors;

    return Promise.resolve()
    .then(() => sgUtils.validateCollectors(seq, requestBody.possibleCollectors))
    .then((_collectors) => collectors = _collectors)
    .then(() => createdGenerator = Generator.build(requestBody))
    .then(() => {
      // when createdGen gets saved, it will validate that possible collectors
      // exist on the instance being saved. This line mocks the presence of the
      // possibleCollectors on the instance, but since this is an association,
      // we still have to use the addPossibleCollectors later to save in the db.
      createdGenerator.possibleCollectors = collectors;
      return createdGenerator.save();
    })
    .then((gen) => {
      createdGenerator = gen;
      return createdGenerator.addPossibleCollectors(collectors);
    })
    .then(() => createdGenerator.reload());
  };

  Generator.findForHeartbeat = function (findOpts) {
    return Generator.findAll(findOpts)
    .then((gens) => gens.map((g) => g.updateForHeartbeat()))
    .then((genpromises) => Promise.all(genpromises));
  }; // findForHeartbeat

  /**
   * Instance Methods:
   */

  /**
   * 1. validate the collectors field: if succeed, save the collectors in
   *  temp var for attaching to the generator. if fail, abort the operation
   * 2. add the saved collectors (if any)
   * 3. update the generator
   *
   * @param {Object} requestBody From API
   * @returns {Promise} created generator with collectors (if any)
   */
  Generator.prototype.updateWithCollectors = function (requestBody) {
    return Promise.resolve()
    .then(() => sgUtils.validateCollectors(seq, requestBody.possibleCollectors))
    .then((collectors) => {
      // prevent overwrite of reloaded collectors on update
      delete requestBody.possibleCollectors;
<<<<<<< HEAD
      // mock possibleCollectors on instance so we don't need to reload
      // again to get the currentCollector (this matters if we try to set
      // isActive=true and add a possibleCollector at the same time)
      if (this.possibleCollectors) {
        collectors.forEach((coll) => {
          this.possibleCollectors.push(coll);
        });
      } else {
        this.possibleCollectors = collectors;
      }
      return this.addPossibleCollectors(collectors);
    })
    .then(() => this.update(requestBody))
    .then(() => this.reload());
=======
      return this.addPossibleCollectors(collectors);
    })
    .then(() => this.reload())
    .then(() => this.update(requestBody));
>>>>>>> a00f6ba9
  };

  Generator.prototype.isWritableBy = function (who) {
    return new seq.Promise((resolve /* , reject */) =>
      this.getWriters()
      .then((writers) => {
        if (!writers.length) {
          resolve(true);
        }

        const found = writers.filter((w) =>
          w.name === who || w.id === who);
        resolve(found.length === 1);
      }));
  }; // isWritableBy

  /**
   * Replaces string array of aspect names with object array of aspect
   * records (with only the "name" attribute).
   * Replaces generatorTemplate (name/version) with full generator template
   * record.
   *
   * @returns {Generator} - the updated Generator
   */
  Generator.prototype.updateForHeartbeat = function () {
    const g = this.get();
    const aspects = g.aspects.map((a) => ({ name: a }));
    g.aspects = aspects;

    const gt = g.generatorTemplate;
    return seq.models.GeneratorTemplate.getSemverMatch(gt.name, gt.version)
    .then((t) => {
      if (t) g.generatorTemplate = t.get();
    })
    .then(() => g);
  }; // updateForHeartbeat

  /**
   * Assigns the generator to an available collector.
   * If the generator specifies a "collectors" attribute, only collectors on that
   * list may be assigned. Otherwise, any collector may be used.
   * Note that this doesn't save the change to the db, it only updates the
   * currentCollector field and expects the caller to save later.
   */
  Generator.prototype.assignToCollector = function () {
    const possibleCollectors = this.possibleCollectors;
<<<<<<< HEAD
    let newColl = null;
    if (this.isActive && possibleCollectors && possibleCollectors.length) {
      possibleCollectors.sort((c1, c2) => c1.name > c2.name);
      newColl = possibleCollectors.find((c) => c.isRunning() && c.isAlive()) || null;
=======
    if (this.isActive && possibleCollectors && possibleCollectors.length) {
      possibleCollectors.sort((c1, c2) => c1.name > c2.name);
      const newColl = possibleCollectors.find((c) => c.isRunning() && c.isAlive());
      this.currentCollector = newColl ? newColl.name : null;
    } else {
      this.currentCollector = null;
>>>>>>> a00f6ba9
    }

    // since currentCollector is an association we need to set the collectorId
    // for this generator object.
    this.collectorId = newColl ? newColl.id : null;

    // Even though collectorId has been set on the instance, the currentCollector
    // will not be attached to this instance until it's saved and
    // loaded from the db.
    // This assignment saves us from doing the reload, as we are mocking the
    // same behavior (going to the db and getting the currentCollector obj).
    // Instead, we just attach the newColl directly on this instance.
    this.currentCollector = newColl;
  };

  return Generator;
};<|MERGE_RESOLUTION|>--- conflicted
+++ resolved
@@ -162,13 +162,7 @@
                 throw new dbErrors.SampleGeneratorContextEncryptionError();
               });
           })
-<<<<<<< HEAD
-          .then(() => {
-            return inst.assignToCollector();
-          });
-=======
           .then(() => inst.assignToCollector());
->>>>>>> a00f6ba9
       }, // beforeCreate
 
       beforeUpdate(inst /* , opts */) {
@@ -176,18 +170,12 @@
         const gtVersion = inst.generatorTemplate.version;
 
         let isCurrentCollectorIncluded = true;
-<<<<<<< HEAD
 
         // if possibleCollectors have changed, check if the currentCollector
         // is still included
         if (inst.possibleCollectors && inst.changed('possibleCollectors')) {
           isCurrentCollectorIncluded = inst.possibleCollectors.some(
             (coll) => coll.name === inst.currentCollector.name
-=======
-        if (inst.possibleCollectors && inst.changed('possibleCollectors')) {
-          isCurrentCollectorIncluded = inst.possibleCollectors.some(
-            (coll) => coll.name === inst.currentCollector
->>>>>>> a00f6ba9
           );
         }
 
@@ -199,16 +187,11 @@
          3) If possibleCollectors are changed and collector is not assigned
           to generator
          */
-<<<<<<< HEAD
         if (
             inst.changed('isActive') ||
             !isCurrentCollectorIncluded ||
             (inst.changed('possibleCollectors') && !inst.currentCollector)
            ) {
-=======
-        if (inst.changed('isActive') || !isCurrentCollectorIncluded ||
-          (inst.changed('possibleCollectors') && !inst.currentCollector)) {
->>>>>>> a00f6ba9
           inst.assignToCollector();
         }
 
@@ -253,17 +236,11 @@
       }, // afterCreate
 
       afterUpdate(inst) {
-<<<<<<< HEAD
         const oldCollectorName = inst.previous('currentCollector') ?
                                  inst.previous('currentCollector').name : null;
         const newCollectorName = inst.get('currentCollector') ?
                                  inst.get('currentCollector').name : null;
         return hbUtils.trackGeneratorChanges(inst, oldCollectorName, newCollectorName);
-=======
-        const oldCollector = inst.previous('currentCollector');
-        const newCollector = inst.get('currentCollector');
-        return hbUtils.trackGeneratorChanges(inst, oldCollector, newCollector);
->>>>>>> a00f6ba9
       }, //afterUpdate
     },
     validate: {
@@ -487,7 +464,6 @@
     .then((collectors) => {
       // prevent overwrite of reloaded collectors on update
       delete requestBody.possibleCollectors;
-<<<<<<< HEAD
       // mock possibleCollectors on instance so we don't need to reload
       // again to get the currentCollector (this matters if we try to set
       // isActive=true and add a possibleCollector at the same time)
@@ -502,12 +478,6 @@
     })
     .then(() => this.update(requestBody))
     .then(() => this.reload());
-=======
-      return this.addPossibleCollectors(collectors);
-    })
-    .then(() => this.reload())
-    .then(() => this.update(requestBody));
->>>>>>> a00f6ba9
   };
 
   Generator.prototype.isWritableBy = function (who) {
@@ -554,19 +524,10 @@
    */
   Generator.prototype.assignToCollector = function () {
     const possibleCollectors = this.possibleCollectors;
-<<<<<<< HEAD
     let newColl = null;
     if (this.isActive && possibleCollectors && possibleCollectors.length) {
       possibleCollectors.sort((c1, c2) => c1.name > c2.name);
       newColl = possibleCollectors.find((c) => c.isRunning() && c.isAlive()) || null;
-=======
-    if (this.isActive && possibleCollectors && possibleCollectors.length) {
-      possibleCollectors.sort((c1, c2) => c1.name > c2.name);
-      const newColl = possibleCollectors.find((c) => c.isRunning() && c.isAlive());
-      this.currentCollector = newColl ? newColl.name : null;
-    } else {
-      this.currentCollector = null;
->>>>>>> a00f6ba9
     }
 
     // since currentCollector is an association we need to set the collectorId
