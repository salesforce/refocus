--- conflicted
+++ resolved
@@ -221,20 +221,12 @@
      * ['headers.UserName', 'headers.x-forwarded-for'].
      */
     limiter({
-<<<<<<< HEAD
       path: conf.expressLimiterPath,
       method: conf.expressLimiterMethod,
       lookup: conf.expressLimiterLookup,
       total: conf.expressLimiterTotal,
       expire: conf.expressLimiterExpire,
-=======
-      path: conf.endpointToLimit,
-      method: conf.httpMethodToLimit,
-      lookup: ['headers.UserName'],
-      total: conf.rateLimit,
-      expire: conf.rateWindow,
       whitelist: (req) => req.headers.IsAdmin,
->>>>>>> 230e4bbb
     });
 
     // Validate Swagger requests
